# This Source Code Form is subject to the terms of the Mozilla Public
# License, v. 2.0. If a copy of the MPL was not distributed with this
# file, You can obtain one at http://mozilla.org/MPL/2.0/.

DEPTH = @DEPTH@
topsrcdir = @top_srcdir@
srcdir = @srcdir@
VPATH = @srcdir@

include $(DEPTH)/config/autoconf.mk

<<<<<<< HEAD
DIRS += chromium glue ipdl testshell

ifdef MOZ_B2G_RIL #{
DIRS += ril
endif #}

ifdef MOZ_B2G_BT #{
DIRS += dbus
endif #}

ifdef MOZ_B2G_NFC #{
DIRS += nfc
endif #}

ifeq (gonk,$(MOZ_WIDGET_TOOLKIT))
DIRS += netd unixsocket
endif

ifeq ($(OS_ARCH),Linux)
DIRS += unixsocket
endif

TOOL_DIRS = app

=======
>>>>>>> ccae75cc
include $(topsrcdir)/config/rules.mk<|MERGE_RESOLUTION|>--- conflicted
+++ resolved
@@ -9,31 +9,4 @@
 
 include $(DEPTH)/config/autoconf.mk
 
-<<<<<<< HEAD
-DIRS += chromium glue ipdl testshell
-
-ifdef MOZ_B2G_RIL #{
-DIRS += ril
-endif #}
-
-ifdef MOZ_B2G_BT #{
-DIRS += dbus
-endif #}
-
-ifdef MOZ_B2G_NFC #{
-DIRS += nfc
-endif #}
-
-ifeq (gonk,$(MOZ_WIDGET_TOOLKIT))
-DIRS += netd unixsocket
-endif
-
-ifeq ($(OS_ARCH),Linux)
-DIRS += unixsocket
-endif
-
-TOOL_DIRS = app
-
-=======
->>>>>>> ccae75cc
 include $(topsrcdir)/config/rules.mk