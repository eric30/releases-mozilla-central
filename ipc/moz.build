# -*- Mode: python; c-basic-offset: 4; indent-tabs-mode: nil; tab-width: 40 -*-
# vim: set filetype=python:
# This Source Code Form is subject to the terms of the Mozilla Public
# License, v. 2.0. If a copy of the MPL was not distributed with this
# file, You can obtain one at http://mozilla.org/MPL/2.0/.

DIRS += [
    'chromium',
    'glue',
    'ipdl',
    'testshell',
]

if CONFIG['MOZ_B2G_RIL']:
    DIRS += ['ril']

if CONFIG['MOZ_B2G_BT']:
    DIRS += ['dbus']

<<<<<<< HEAD
if CONFIG['MOZ_B2G_NFC']:
    DIRS += ['nfc']

if CONFIG['MOZ_WIDGET_TOOLKIT'] == 'gonk':
    DIRS += ['netd', 'unixsocket']
elif CONFIG['OS_ARCH'] == 'Linux':
=======
if CONFIG['MOZ_B2G_RIL'] or CONFIG['MOZ_B2G_BT']:
>>>>>>> 00ce01b0
    DIRS += ['unixsocket']

if CONFIG['MOZ_WIDGET_TOOLKIT'] == 'gonk':
    DIRS += ['netd']

TOOL_DIRS += ['app']<|MERGE_RESOLUTION|>--- conflicted
+++ resolved
@@ -17,16 +17,10 @@
 if CONFIG['MOZ_B2G_BT']:
     DIRS += ['dbus']
 
-<<<<<<< HEAD
 if CONFIG['MOZ_B2G_NFC']:
     DIRS += ['nfc']
 
-if CONFIG['MOZ_WIDGET_TOOLKIT'] == 'gonk':
-    DIRS += ['netd', 'unixsocket']
-elif CONFIG['OS_ARCH'] == 'Linux':
-=======
 if CONFIG['MOZ_B2G_RIL'] or CONFIG['MOZ_B2G_BT']:
->>>>>>> 00ce01b0
     DIRS += ['unixsocket']
 
 if CONFIG['MOZ_WIDGET_TOOLKIT'] == 'gonk':
