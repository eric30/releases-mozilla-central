/* -*- Mode: C++; tab-width: 4; indent-tabs-mode: nil; c-basic-offset: 4 -*- */
/* vim:set ts=4 sw=4 sts=4 ci et: */
/* ***** BEGIN LICENSE BLOCK *****
 * Version: MPL 1.1/GPL 2.0/LGPL 2.1
 *
 * The contents of this file are subject to the Mozilla Public License Version
 * 1.1 (the "License"); you may not use this file except in compliance with
 * the License. You may obtain a copy of the License at
 * http://www.mozilla.org/MPL/
 *
 * Software distributed under the License is distributed on an "AS IS" basis,
 * WITHOUT WARRANTY OF ANY KIND, either express or implied. See the License
 * for the specific language governing rights and limitations under the
 * License.
 *
 * The Original Code is mozilla.org code.
 *
 * The Initial Developer of the Original Code is
 * Netscape Communications Corporation.
 * Portions created by the Initial Developer are Copyright (C) 1998
 * the Initial Developer. All Rights Reserved.
 *
 * Contributor(s):
 *   Benjamin Smedberg <benjamin@smedbergs.us>
 *
 * Alternatively, the contents of this file may be used under the terms of
 * either of the GNU General Public License Version 2 or later (the "GPL"),
 * or the GNU Lesser General Public License Version 2.1 or later (the "LGPL"),
 * in which case the provisions of the GPL or the LGPL are applicable instead
 * of those above. If you wish to allow use of your version of this file only
 * under the terms of either the GPL or the LGPL, and not to allow others to
 * use your version of this file under the terms of the MPL, indicate your
 * decision by deleting the provisions above and replace them with the notice
 * and other provisions required by the GPL or the LGPL. If you do not delete
 * the provisions above, a recipient may use your version of this file under
 * the terms of any one of the MPL, the GPL or the LGPL.
 *
 * ***** END LICENSE BLOCK ***** */

#include "mozilla/XPCOM.h"
#include "nsXULAppAPI.h"

#include "nsXPCOMPrivate.h"
#include "nsXPCOMCIDInternal.h"

#include "nsStaticComponents.h"
#include "prlink.h"

#include "nsObserverList.h"
#include "nsObserverService.h"
#include "nsProperties.h"
#include "nsPersistentProperties.h"
#include "nsScriptableInputStream.h"
#include "nsBinaryStream.h"
#include "nsStorageStream.h"
#include "nsPipe.h"

#include "nsMemoryImpl.h"
#include "nsDebugImpl.h"
#include "nsTraceRefcntImpl.h"
#include "nsErrorService.h"
#include "nsByteBuffer.h"

#include "nsSupportsArray.h"
#include "nsArray.h"
#include "nsINIParserImpl.h"
#include "nsSupportsPrimitives.h"
#include "nsConsoleService.h"
#include "nsExceptionService.h"

#include "nsComponentManager.h"
#include "nsCategoryManagerUtils.h"
#include "nsIServiceManager.h"
#include "nsGenericFactory.h"

#include "nsThreadManager.h"
#include "nsThreadPool.h"

#ifdef DEBUG
#include "BlockingResourceBase.h"
#endif // ifdef DEBUG

#include "nsIProxyObjectManager.h"
#include "nsProxyEventPrivate.h"  // access to the impl of nsProxyObjectManager for the generic factory registration.

#include "xptinfo.h"
#include "nsIInterfaceInfoManager.h"
#include "xptiprivate.h"

#include "nsTimerImpl.h"
#include "TimerThread.h"

#include "nsThread.h"
#include "nsProcess.h"
#include "nsEnvironment.h"
#include "nsVersionComparatorImpl.h"

#include "nsILocalFile.h"
#include "nsLocalFile.h"
#if defined(XP_UNIX) || defined(XP_OS2)
#include "nsNativeCharsetUtils.h"
#endif
#include "nsDirectoryService.h"
#include "nsDirectoryServiceDefs.h"
#include "nsCategoryManager.h"
#include "nsICategoryManager.h"
#include "nsMultiplexInputStream.h"

#include "nsStringStream.h"
extern NS_METHOD nsStringInputStreamConstructor(nsISupports *, REFNSIID, void **);
NS_DECL_CLASSINFO(nsStringInputStream)

#include "nsFastLoadService.h"

#include "nsAtomService.h"
#include "nsAtomTable.h"
#include "nsTraceRefcnt.h"
#include "nsTimelineService.h"

#include "nsHashPropertyBag.h"

#include "nsUnicharInputStream.h"
#include "nsVariant.h"

#include "nsUUIDGenerator.h"

#include "nsIOUtil.h"

#include "nsRecyclingAllocator.h"

#include "SpecialSystemDirectory.h"

#if defined(XP_WIN)
#include "nsWindowsRegKey.h"
#endif

#ifdef XP_MACOSX
#include "nsMacUtilsImpl.h"
#endif

#include "nsSystemInfo.h"
#include "nsMemoryReporterManager.h"

#include <locale.h>

#ifdef MOZ_IPC
#include "base/at_exit.h"
#include "base/command_line.h"
#include "base/message_loop.h"

#include "mozilla/ipc/GeckoThread.h"

using base::AtExitManager;
using mozilla::ipc::BrowserProcessSubThread;

namespace {

static AtExitManager* sExitManager;
static MessageLoop* sMessageLoop;
static bool sCommandLineWasInitialized;
static BrowserProcessSubThread* sIOThread;

} /* anonymous namespace */
#endif

using mozilla::TimeStamp;

// Registry Factory creation function defined in nsRegistry.cpp
// We hook into this function locally to create and register the registry
// Since noone outside xpcom needs to know about this and nsRegistry.cpp
// does not have a local include file, we are putting this definition
// here rather than in nsIRegistry.h
extern nsresult NS_RegistryGetFactory(nsIFactory** aFactory);
extern nsresult NS_CategoryManagerGetFactory( nsIFactory** );

#ifdef DEBUG
extern void _FreeAutoLockStatics();
#endif

static NS_DEFINE_CID(kComponentManagerCID, NS_COMPONENTMANAGER_CID);
static NS_DEFINE_CID(kMemoryCID, NS_MEMORY_CID);
static NS_DEFINE_CID(kINIParserFactoryCID, NS_INIPARSERFACTORY_CID);
static NS_DEFINE_CID(kSimpleUnicharStreamFactoryCID, NS_SIMPLE_UNICHAR_STREAM_FACTORY_CID);

NS_GENERIC_FACTORY_CONSTRUCTOR(nsProcess)

#define NS_ENVIRONMENT_CLASSNAME "Environment Service"

// ds/nsISupportsPrimitives
#define NS_SUPPORTS_ID_CLASSNAME "Supports ID"
#define NS_SUPPORTS_CSTRING_CLASSNAME "Supports String"
#define NS_SUPPORTS_STRING_CLASSNAME "Supports WString"
#define NS_SUPPORTS_PRBOOL_CLASSNAME "Supports PRBool"
#define NS_SUPPORTS_PRUINT8_CLASSNAME "Supports PRUint8"
#define NS_SUPPORTS_PRUINT16_CLASSNAME "Supports PRUint16"
#define NS_SUPPORTS_PRUINT32_CLASSNAME "Supports PRUint32"
#define NS_SUPPORTS_PRUINT64_CLASSNAME "Supports PRUint64"
#define NS_SUPPORTS_PRTIME_CLASSNAME "Supports PRTime"
#define NS_SUPPORTS_CHAR_CLASSNAME "Supports Char"
#define NS_SUPPORTS_PRINT16_CLASSNAME "Supports PRInt16"
#define NS_SUPPORTS_PRINT32_CLASSNAME "Supports PRInt32"
#define NS_SUPPORTS_PRINT64_CLASSNAME "Supports PRInt64"
#define NS_SUPPORTS_FLOAT_CLASSNAME "Supports float"
#define NS_SUPPORTS_DOUBLE_CLASSNAME "Supports double"
#define NS_SUPPORTS_VOID_CLASSNAME "Supports void"
#define NS_SUPPORTS_INTERFACE_POINTER_CLASSNAME "Supports interface pointer"

NS_GENERIC_FACTORY_CONSTRUCTOR(nsSupportsIDImpl)
NS_GENERIC_FACTORY_CONSTRUCTOR(nsSupportsStringImpl)
NS_GENERIC_FACTORY_CONSTRUCTOR(nsSupportsCStringImpl)
NS_GENERIC_FACTORY_CONSTRUCTOR(nsSupportsPRBoolImpl)
NS_GENERIC_FACTORY_CONSTRUCTOR(nsSupportsPRUint8Impl)
NS_GENERIC_FACTORY_CONSTRUCTOR(nsSupportsPRUint16Impl)
NS_GENERIC_FACTORY_CONSTRUCTOR(nsSupportsPRUint32Impl)
NS_GENERIC_FACTORY_CONSTRUCTOR(nsSupportsPRUint64Impl)
NS_GENERIC_FACTORY_CONSTRUCTOR(nsSupportsPRTimeImpl)
NS_GENERIC_FACTORY_CONSTRUCTOR(nsSupportsCharImpl)
NS_GENERIC_FACTORY_CONSTRUCTOR(nsSupportsPRInt16Impl)
NS_GENERIC_FACTORY_CONSTRUCTOR(nsSupportsPRInt32Impl)
NS_GENERIC_FACTORY_CONSTRUCTOR(nsSupportsPRInt64Impl)
NS_GENERIC_FACTORY_CONSTRUCTOR(nsSupportsFloatImpl)
NS_GENERIC_FACTORY_CONSTRUCTOR(nsSupportsDoubleImpl)
NS_GENERIC_FACTORY_CONSTRUCTOR(nsSupportsVoidImpl)
NS_GENERIC_FACTORY_CONSTRUCTOR(nsSupportsInterfacePointerImpl)

NS_GENERIC_FACTORY_CONSTRUCTOR_INIT(nsConsoleService, Init)
NS_DECL_CLASSINFO(nsConsoleService)
NS_GENERIC_FACTORY_CONSTRUCTOR(nsAtomService)
NS_GENERIC_FACTORY_CONSTRUCTOR(nsExceptionService)
NS_GENERIC_FACTORY_CONSTRUCTOR(nsTimerImpl)
NS_GENERIC_FACTORY_CONSTRUCTOR(nsBinaryOutputStream)
NS_GENERIC_FACTORY_CONSTRUCTOR(nsBinaryInputStream)
NS_GENERIC_FACTORY_CONSTRUCTOR(nsStorageStream)
NS_GENERIC_FACTORY_CONSTRUCTOR(nsVersionComparatorImpl)

NS_GENERIC_FACTORY_CONSTRUCTOR(nsVariant)

NS_GENERIC_FACTORY_CONSTRUCTOR(nsRecyclingAllocatorImpl)

#ifdef MOZ_TIMELINE
NS_GENERIC_FACTORY_CONSTRUCTOR(nsTimelineService)
#endif

NS_GENERIC_FACTORY_CONSTRUCTOR_INIT(nsHashPropertyBag, Init)

NS_GENERIC_AGGREGATED_CONSTRUCTOR_INIT(nsProperties, Init)

NS_GENERIC_FACTORY_CONSTRUCTOR_INIT(nsUUIDGenerator, Init)

#ifdef XP_MACOSX
NS_GENERIC_FACTORY_CONSTRUCTOR(nsMacUtilsImpl)
#endif

NS_GENERIC_FACTORY_CONSTRUCTOR_INIT(nsSystemInfo, Init)

NS_GENERIC_FACTORY_CONSTRUCTOR(nsMemoryReporterManager)

NS_GENERIC_FACTORY_CONSTRUCTOR(nsIOUtil)

static NS_METHOD
nsThreadManagerGetSingleton(nsISupports* outer,
                            const nsIID& aIID,
                            void* *aInstancePtr)
{
    NS_ASSERTION(aInstancePtr, "null outptr");
    NS_ENSURE_TRUE(!outer, NS_ERROR_NO_AGGREGATION);

    return nsThreadManager::get()->QueryInterface(aIID, aInstancePtr);
}
NS_DECL_CLASSINFO(nsThreadManager)

NS_GENERIC_FACTORY_CONSTRUCTOR(nsThreadPool)
NS_DECL_CLASSINFO(nsThreadPool)

static NS_METHOD
nsXPTIInterfaceInfoManagerGetSingleton(nsISupports* outer,
                                       const nsIID& aIID,
                                       void* *aInstancePtr)
{
    NS_ASSERTION(aInstancePtr, "null outptr");
    NS_ENSURE_TRUE(!outer, NS_ERROR_NO_AGGREGATION);

    nsCOMPtr<nsIInterfaceInfoManager> iim
        (xptiInterfaceInfoManager::GetInterfaceInfoManagerNoAddRef());
    if (!iim)
        return NS_ERROR_FAILURE;

    return iim->QueryInterface(aIID, aInstancePtr);
}


static nsresult
RegisterGenericFactory(nsIComponentRegistrar* registrar,
                       const nsModuleComponentInfo *info)
{
    nsresult rv;
    nsIGenericFactory* fact;
    rv = NS_NewGenericFactory(&fact, info);
    if (NS_FAILED(rv)) return rv;

    rv = registrar->RegisterFactory(info->mCID, 
                                    info->mDescription,
                                    info->mContractID, 
                                    fact);
    NS_RELEASE(fact);
    return rv;
}

// In order to support the installer, we need
// to be told out of band if we should cause
// an autoregister.  If the file ".autoreg" exists in the binary
// directory, we check its timestamp against the timestamp of the
// compreg.dat file.  If the .autoreg file is newer, we autoregister.
static PRBool CheckUpdateFile()
{
    nsresult rv;
    nsCOMPtr<nsIFile> compregFile;
    rv = nsDirectoryService::gService->Get(NS_XPCOM_COMPONENT_REGISTRY_FILE,
                                           NS_GET_IID(nsIFile),
                                           getter_AddRefs(compregFile));

    if (NS_FAILED(rv)) {
        NS_WARNING("Getting NS_XPCOM_COMPONENT_REGISTRY_FILE failed");
        return PR_FALSE;
    }

    PRInt64 compregModTime;
    rv = compregFile->GetLastModifiedTime(&compregModTime);
    if (NS_FAILED(rv))
        return PR_TRUE;
    
    nsCOMPtr<nsIFile> file;
    rv = nsDirectoryService::gService->Get(NS_XPCOM_CURRENT_PROCESS_DIR, 
                                           NS_GET_IID(nsIFile), 
                                           getter_AddRefs(file));

    if (NS_FAILED(rv)) {
        NS_WARNING("Getting NS_XPCOM_CURRENT_PROCESS_DIR failed");
        return PR_FALSE;
    }

    file->AppendNative(nsDependentCString(".autoreg"));

    // superfluous cast
    PRInt64 nowTime = PR_Now() / PR_USEC_PER_MSEC;
    PRInt64 autoregModTime;
    rv = file->GetLastModifiedTime(&autoregModTime);
    if (NS_FAILED(rv))
        goto next;

    if (autoregModTime > compregModTime) {
        if (autoregModTime < nowTime) {
            return PR_TRUE;
        } else {
            NS_WARNING("Screwy timestamps, ignoring .autoreg");
        }
    }

next:
    nsCOMPtr<nsIFile> greFile;
    rv = nsDirectoryService::gService->Get(NS_GRE_DIR,
                                           NS_GET_IID(nsIFile),
                                           getter_AddRefs(greFile));

    if (NS_FAILED(rv)) {
        NS_WARNING("Getting NS_GRE_DIR failed");
        return PR_FALSE;
    }

    greFile->AppendNative(nsDependentCString(".autoreg"));

    PRBool equals;
    rv = greFile->Equals(file, &equals);
    if (NS_SUCCEEDED(rv) && equals)
        return PR_FALSE;

    rv = greFile->GetLastModifiedTime(&autoregModTime);
    if (NS_FAILED(rv))
        return PR_FALSE;

    if (autoregModTime > nowTime) {
        NS_WARNING("Screwy timestamps, ignoring .autoreg");
        return PR_FALSE;
    }
    return autoregModTime > compregModTime; 
}


nsComponentManagerImpl* nsComponentManagerImpl::gComponentManager = NULL;
PRBool gXPCOMShuttingDown = PR_FALSE;

// For each class that wishes to support nsIClassInfo, add a line like this
// NS_DECL_CLASSINFO(nsMyClass)

#define COMPONENT(NAME, Ctor)                                                  \
 { NS_##NAME##_CLASSNAME, NS_##NAME##_CID, NS_##NAME##_CONTRACTID, Ctor }

#define COMPONENT_CI(NAME, Ctor, Class)                                        \
 { NS_##NAME##_CLASSNAME, NS_##NAME##_CID, NS_##NAME##_CONTRACTID, Ctor,       \
   NULL, NULL, NULL, NS_CI_INTERFACE_GETTER_NAME(Class), NULL,                 \
   &NS_CLASSINFO_NAME(Class) }

#define COMPONENT_CI_FLAGS(NAME, Ctor, Class, Flags)                           \
 { NS_##NAME##_CLASSNAME, NS_##NAME##_CID, NS_##NAME##_CONTRACTID, Ctor,       \
   NULL, NULL, NULL, NS_CI_INTERFACE_GETTER_NAME(Class), NULL,                 \
   &NS_CLASSINFO_NAME(Class), Flags }

static const nsModuleComponentInfo components[] = {
    COMPONENT(MEMORY, nsMemoryImpl::Create),
    COMPONENT(DEBUG,  nsDebugImpl::Create),
#define NS_ERRORSERVICE_CLASSNAME NS_ERRORSERVICE_NAME
    COMPONENT(ERRORSERVICE, nsErrorService::Create),

    COMPONENT(BYTEBUFFER, ByteBufferImpl::Create),
    COMPONENT(SCRIPTABLEINPUTSTREAM, nsScriptableInputStream::Create),
    COMPONENT(BINARYINPUTSTREAM, nsBinaryInputStreamConstructor),
    COMPONENT(BINARYOUTPUTSTREAM, nsBinaryOutputStreamConstructor),
    COMPONENT(STORAGESTREAM, nsStorageStreamConstructor),
    COMPONENT(VERSIONCOMPARATOR, nsVersionComparatorImplConstructor),
    COMPONENT(PIPE, nsPipeConstructor),

#define NS_PROPERTIES_CLASSNAME  "Properties"
    COMPONENT(PROPERTIES, nsPropertiesConstructor),

#define NS_PERSISTENTPROPERTIES_CID NS_IPERSISTENTPROPERTIES_CID /* sigh */
    COMPONENT(PERSISTENTPROPERTIES, nsPersistentProperties::Create),

    COMPONENT(SUPPORTSARRAY, nsSupportsArray::Create),
    COMPONENT(ARRAY, nsArrayConstructor),
    COMPONENT_CI_FLAGS(CONSOLESERVICE, nsConsoleServiceConstructor,
                       nsConsoleService,
                       nsIClassInfo::THREADSAFE | nsIClassInfo::SINGLETON),
    COMPONENT(EXCEPTIONSERVICE, nsExceptionServiceConstructor),
    COMPONENT(ATOMSERVICE, nsAtomServiceConstructor),
#ifdef MOZ_TIMELINE
    COMPONENT(TIMELINESERVICE, nsTimelineServiceConstructor),
#endif
    COMPONENT(OBSERVERSERVICE, nsObserverService::Create),
    COMPONENT(GENERICFACTORY, nsGenericFactory::Create),

#define NS_XPCOMPROXY_CID NS_PROXYEVENT_MANAGER_CID
    COMPONENT(XPCOMPROXY, nsProxyObjectManager::Create),

    COMPONENT(TIMER, nsTimerImplConstructor),

#define COMPONENT_SUPPORTS(TYPE, Type)                                         \
  COMPONENT(SUPPORTS_##TYPE, nsSupports##Type##ImplConstructor)

    COMPONENT_SUPPORTS(ID, ID),
    COMPONENT_SUPPORTS(STRING, String),
    COMPONENT_SUPPORTS(CSTRING, CString),
    COMPONENT_SUPPORTS(PRBOOL, PRBool),
    COMPONENT_SUPPORTS(PRUINT8, PRUint8),
    COMPONENT_SUPPORTS(PRUINT16, PRUint16),
    COMPONENT_SUPPORTS(PRUINT32, PRUint32),
    COMPONENT_SUPPORTS(PRUINT64, PRUint64),
    COMPONENT_SUPPORTS(PRTIME, PRTime),
    COMPONENT_SUPPORTS(CHAR, Char),
    COMPONENT_SUPPORTS(PRINT16, PRInt16),
    COMPONENT_SUPPORTS(PRINT32, PRInt32),
    COMPONENT_SUPPORTS(PRINT64, PRInt64),
    COMPONENT_SUPPORTS(FLOAT, Float),
    COMPONENT_SUPPORTS(DOUBLE, Double),
    COMPONENT_SUPPORTS(VOID, Void),
    COMPONENT_SUPPORTS(INTERFACE_POINTER, InterfacePointer),

#undef COMPONENT_SUPPORTS
#define NS_LOCAL_FILE_CLASSNAME "Local File Specification"
    COMPONENT(LOCAL_FILE, nsLocalFile::nsLocalFileConstructor),
#define NS_DIRECTORY_SERVICE_CLASSNAME  "nsIFile Directory Service"
    COMPONENT(DIRECTORY_SERVICE, nsDirectoryService::Create),
    COMPONENT(PROCESS, nsProcessConstructor),
    COMPONENT(ENVIRONMENT, nsEnvironment::Create),

    COMPONENT_CI_FLAGS(THREADMANAGER, nsThreadManagerGetSingleton,
                       nsThreadManager,
                       nsIClassInfo::THREADSAFE | nsIClassInfo::SINGLETON),
    COMPONENT_CI_FLAGS(THREADPOOL, nsThreadPoolConstructor,
                       nsThreadPool, nsIClassInfo::THREADSAFE),

    COMPONENT_CI_FLAGS(STRINGINPUTSTREAM, nsStringInputStreamConstructor,
                       nsStringInputStream, nsIClassInfo::THREADSAFE),
    COMPONENT(MULTIPLEXINPUTSTREAM, nsMultiplexInputStreamConstructor),

#ifndef MOZ_NO_FAST_LOAD
    COMPONENT(FASTLOADSERVICE, nsFastLoadService::Create),
#endif

    COMPONENT(VARIANT, nsVariantConstructor),
    COMPONENT(INTERFACEINFOMANAGER_SERVICE, nsXPTIInterfaceInfoManagerGetSingleton),

    COMPONENT(RECYCLINGALLOCATOR, nsRecyclingAllocatorImplConstructor),

#define NS_HASH_PROPERTY_BAG_CLASSNAME "Hashtable Property Bag"
    COMPONENT(HASH_PROPERTY_BAG, nsHashPropertyBagConstructor),

    COMPONENT(UUID_GENERATOR, nsUUIDGeneratorConstructor),

#if defined(XP_WIN)
    COMPONENT(WINDOWSREGKEY, nsWindowsRegKeyConstructor),
#endif

#ifdef XP_MACOSX
    COMPONENT(MACUTILSIMPL, nsMacUtilsImplConstructor),
#endif

    COMPONENT(SYSTEMINFO, nsSystemInfoConstructor),
#define NS_MEMORY_REPORTER_MANAGER_CLASSNAME "Memory Reporter Manager"
    COMPONENT(MEMORY_REPORTER_MANAGER, nsMemoryReporterManagerConstructor),
    COMPONENT(IOUTIL, nsIOUtilConstructor),
};

#undef COMPONENT

const int components_length = sizeof(components) / sizeof(components[0]);

// gDebug will be freed during shutdown.
static nsIDebug* gDebug = nsnull;

EXPORT_XPCOM_API(nsresult)
NS_GetDebug(nsIDebug** result)
{
    return nsDebugImpl::Create(nsnull, 
                               NS_GET_IID(nsIDebug), 
                               (void**) result);
}

EXPORT_XPCOM_API(nsresult)
NS_GetTraceRefcnt(nsITraceRefcnt** result)
{
    return nsTraceRefcntImpl::Create(nsnull, 
                                     NS_GET_IID(nsITraceRefcnt), 
                                     (void**) result);
}

EXPORT_XPCOM_API(nsresult)
NS_InitXPCOM(nsIServiceManager* *result,
                             nsIFile* binDirectory)
{
    return NS_InitXPCOM3(result, binDirectory, nsnull, nsnull, 0);
}

EXPORT_XPCOM_API(nsresult)
NS_InitXPCOM2(nsIServiceManager* *result,
                              nsIFile* binDirectory,
                              nsIDirectoryServiceProvider* appFileLocationProvider)
{
    return NS_InitXPCOM3(result, binDirectory, appFileLocationProvider, nsnull, 0);
}

EXPORT_XPCOM_API(nsresult)
NS_InitXPCOM3(nsIServiceManager* *result,
                              nsIFile* binDirectory,
                              nsIDirectoryServiceProvider* appFileLocationProvider,
                              nsStaticModuleInfo const *staticComponents,
                              PRUint32 componentCount)
{
    nsresult rv = NS_OK;

#ifdef MOZ_ENABLE_LIBXUL
    if (!staticComponents) {
        staticComponents = kPStaticModules;
        componentCount = kStaticModuleCount;
    }
#endif

     // We are not shutting down
    gXPCOMShuttingDown = PR_FALSE;

#ifdef MOZ_IPC
    // Set up chromium libs
    NS_ASSERTION(!sExitManager && !sMessageLoop, "Bad logic!");

    if (!AtExitManager::AlreadyRegistered()) {
        sExitManager = new AtExitManager();
        NS_ENSURE_STATE(sExitManager);
    }

    if (!MessageLoop::current()) {
        sMessageLoop = new MessageLoopForUI();
        NS_ENSURE_STATE(sMessageLoop);
    }

    if (XRE_GetProcessType() == GeckoProcessType_Default &&
        !BrowserProcessSubThread::GetMessageLoop(BrowserProcessSubThread::IO)) {
        scoped_ptr<BrowserProcessSubThread> ioThread(
            new BrowserProcessSubThread(BrowserProcessSubThread::IO));
        NS_ENSURE_TRUE(ioThread.get(), NS_ERROR_OUT_OF_MEMORY);

        base::Thread::Options options;
        options.message_loop_type = MessageLoop::TYPE_IO;
        NS_ENSURE_TRUE(ioThread->StartWithOptions(options), NS_ERROR_FAILURE);

        sIOThread = ioThread.release();
    }
#endif

    NS_LogInit();

    // Set up TimeStamp
    rv = TimeStamp::Startup();
    NS_ENSURE_SUCCESS(rv, rv);

    // Establish the main thread here.
    rv = nsThreadManager::get()->Init();
    if (NS_FAILED(rv)) return rv;

    // Set up the timer globals/timer thread
    rv = nsTimerImpl::Startup();
    NS_ENSURE_SUCCESS(rv, rv);

#ifndef WINCE
    // If the locale hasn't already been setup by our embedder,
    // get us out of the "C" locale and into the system 
    if (strcmp(setlocale(LC_ALL, NULL), "C") == 0)
        setlocale(LC_ALL, "");
#endif

#if defined(XP_UNIX) || defined(XP_OS2)
    NS_StartupNativeCharsetUtils();
#endif
    NS_StartupLocalFile();

    StartupSpecialSystemDirectory();

    rv = nsDirectoryService::RealInit();
    if (NS_FAILED(rv))
        return rv;

    nsCOMPtr<nsIFile> xpcomLib;
            
    PRBool value;
    if (binDirectory)
    {
        rv = binDirectory->IsDirectory(&value);

        if (NS_SUCCEEDED(rv) && value) {
            nsDirectoryService::gService->Set(NS_XPCOM_INIT_CURRENT_PROCESS_DIR, binDirectory);
            binDirectory->Clone(getter_AddRefs(xpcomLib));
        }
    }
    else {
        nsDirectoryService::gService->Get(NS_XPCOM_CURRENT_PROCESS_DIR, 
                                          NS_GET_IID(nsIFile), 
                                          getter_AddRefs(xpcomLib));
    }

    if (xpcomLib) {
        xpcomLib->AppendNative(nsDependentCString(XPCOM_DLL));
        nsDirectoryService::gService->Set(NS_XPCOM_LIBRARY_FILE, xpcomLib);
    }
    
    if (appFileLocationProvider) {
        rv = nsDirectoryService::gService->RegisterProvider(appFileLocationProvider);
        if (NS_FAILED(rv)) return rv;
    }

#ifdef MOZ_IPC
    if ((sCommandLineWasInitialized = !CommandLine::IsInitialized())) {
#ifdef OS_WIN
        CommandLine::Init(0, nsnull);
#else
        nsCOMPtr<nsIFile> binaryFile;
        nsDirectoryService::gService->Get(NS_XPCOM_CURRENT_PROCESS_DIR, 
                                          NS_GET_IID(nsIFile), 
                                          getter_AddRefs(binaryFile));
        NS_ENSURE_STATE(binaryFile);
        
        rv = binaryFile->AppendNative(NS_LITERAL_CSTRING("nonexistent-executable"));
        NS_ENSURE_SUCCESS(rv, rv);
        
        nsCString binaryPath;
        rv = binaryFile->GetNativePath(binaryPath);
        NS_ENSURE_SUCCESS(rv, rv);
        
        static char const *const argv = { strdup(binaryPath.get()) };
        CommandLine::Init(1, &argv);
#endif
    }
#endif

    NS_ASSERTION(nsComponentManagerImpl::gComponentManager == NULL, "CompMgr not null at init");

    // Create the Component/Service Manager
    nsComponentManagerImpl *compMgr = new nsComponentManagerImpl();
    if (compMgr == NULL)
        return NS_ERROR_OUT_OF_MEMORY;
    NS_ADDREF(compMgr);
    
    rv = compMgr->Init(staticComponents, componentCount);
    if (NS_FAILED(rv))
    {
        NS_RELEASE(compMgr);
        return rv;
    }

    nsComponentManagerImpl::gComponentManager = compMgr;

    if (result) {
        nsIServiceManager *serviceManager =
            static_cast<nsIServiceManager*>(compMgr);

        NS_ADDREF(*result = serviceManager);
    }

    nsCOMPtr<nsIMemory> memory;
    NS_GetMemoryManager(getter_AddRefs(memory));
    rv = compMgr->RegisterService(kMemoryCID, memory);
    if (NS_FAILED(rv)) return rv;

    rv = compMgr->RegisterService(kComponentManagerCID, static_cast<nsIComponentManager*>(compMgr));
    if (NS_FAILED(rv)) return rv;

    rv = nsCycleCollector_startup();
    if (NS_FAILED(rv)) return rv;

    // 2. Register the global services with the component manager so that
    //    clients can create new objects.

    // Category Manager
    {
      nsCOMPtr<nsIFactory> categoryManagerFactory;
      if ( NS_FAILED(rv = NS_CategoryManagerGetFactory(getter_AddRefs(categoryManagerFactory))) )
        return rv;

      NS_DEFINE_CID(kCategoryManagerCID, NS_CATEGORYMANAGER_CID);

      rv = compMgr->RegisterFactory(kCategoryManagerCID,
                                    NS_CATEGORYMANAGER_CLASSNAME,
                                    NS_CATEGORYMANAGER_CONTRACTID,
                                    categoryManagerFactory,
                                    PR_TRUE);
      if ( NS_FAILED(rv) ) return rv;
    }

    nsCOMPtr<nsIComponentRegistrar> registrar = do_QueryInterface(
        static_cast<nsIComponentManager*>(compMgr), &rv);
    if (registrar) {
        for (int i = 0; i < components_length; i++)
            RegisterGenericFactory(registrar, &components[i]);

        nsCOMPtr<nsIFactory> iniParserFactory(new nsINIParserFactory());
        if (iniParserFactory)
            registrar->RegisterFactory(kINIParserFactoryCID, 
                                       "nsINIParserFactory",
                                       NS_INIPARSERFACTORY_CONTRACTID, 
                                       iniParserFactory);

        registrar->
          RegisterFactory(kSimpleUnicharStreamFactoryCID,
                          "nsSimpleUnicharStreamFactory",
                          NS_SIMPLE_UNICHAR_STREAM_FACTORY_CONTRACTID,
                          nsSimpleUnicharStreamFactory::GetInstance());
    }

    // Pay the cost at startup time of starting this singleton.
    nsIInterfaceInfoManager* iim =
        xptiInterfaceInfoManager::GetInterfaceInfoManagerNoAddRef();

    if (CheckUpdateFile() || NS_FAILED(
        nsComponentManagerImpl::gComponentManager->ReadPersistentRegistry())) {
        // If the component registry is out of date, malformed, or incomplete,
        // autoregister the default component directories.
        (void) iim->AutoRegisterInterfaces();
        nsComponentManagerImpl::gComponentManager->AutoRegister(nsnull);
    }

    // After autoreg, but before we actually instantiate any components,
    // add any services listed in the "xpcom-directory-providers" category
    // to the directory service.
    nsDirectoryService::gService->RegisterCategoryProviders();

    // Notify observers of xpcom autoregistration start
    NS_CreateServicesFromCategory(NS_XPCOM_STARTUP_CATEGORY, 
                                  nsnull,
                                  NS_XPCOM_STARTUP_OBSERVER_ID);
    
    return NS_OK;
}


//
// NS_ShutdownXPCOM()
//
// The shutdown sequence for xpcom would be
//
// - Notify "xpcom-shutdown" for modules to release primary (root) references
// - Shutdown XPCOM timers
// - Notify "xpcom-shutdown-threads" for thread joins
// - Shutdown the event queues
// - Release the Global Service Manager
//   - Release all service instances held by the global service manager
//   - Release the Global Service Manager itself
// - Release the Component Manager
//   - Release all factories cached by the Component Manager
//   - Notify module loaders to shut down
//   - Unload Libraries
//   - Release Contractid Cache held by Component Manager
//   - Release dll abstraction held by Component Manager
//   - Release the Registry held by Component Manager
//   - Finally, release the component manager itself
//
EXPORT_XPCOM_API(nsresult)
NS_ShutdownXPCOM(nsIServiceManager* servMgr)
{
    return mozilla::ShutdownXPCOM(servMgr);
}

namespace mozilla {

nsresult
ShutdownXPCOM(nsIServiceManager* servMgr)
{
    NS_ENSURE_STATE(NS_IsMainThread());

    nsresult rv;
    nsCOMPtr<nsISimpleEnumerator> moduleLoaders;

    // Notify observers of xpcom shutting down
    {
        // Block it so that the COMPtr will get deleted before we hit
        // servicemanager shutdown

        nsCOMPtr<nsIThread> thread = do_GetCurrentThread();
        NS_ENSURE_STATE(thread);

        nsRefPtr<nsObserverService> observerService;
        CallGetService("@mozilla.org/observer-service;1",
                       (nsObserverService**) getter_AddRefs(observerService));

        if (observerService)
        {
            nsCOMPtr<nsIServiceManager> mgr;
            rv = NS_GetServiceManager(getter_AddRefs(mgr));
            if (NS_SUCCEEDED(rv))
            {
                (void) observerService->
                    NotifyObservers(mgr, NS_XPCOM_SHUTDOWN_OBSERVER_ID,
                                    nsnull);
            }
        }

        NS_ProcessPendingEvents(thread);

        if (observerService)
            (void) observerService->
                NotifyObservers(nsnull, NS_XPCOM_SHUTDOWN_THREADS_OBSERVER_ID,
                                nsnull);

        NS_ProcessPendingEvents(thread);

        // Shutdown the timer thread and all timers that might still be alive before
        // shutting down the component manager
        nsTimerImpl::Shutdown();

        NS_ProcessPendingEvents(thread);

        // Shutdown all remaining threads.  This method does not return until
        // all threads created using the thread manager (with the exception of
        // the main thread) have exited.
        nsThreadManager::get()->Shutdown();

        NS_ProcessPendingEvents(thread);

        // We save the "xpcom-shutdown-loaders" observers to notify after
        // the observerservice is gone.
        if (observerService) {
            observerService->
                EnumerateObservers(NS_XPCOM_SHUTDOWN_LOADERS_OBSERVER_ID,
                                   getter_AddRefs(moduleLoaders));

            observerService->Shutdown();
        }
    }

    // XPCOM is officially in shutdown mode NOW
    // Set this only after the observers have been notified as this
    // will cause servicemanager to become inaccessible.
    gXPCOMShuttingDown = PR_TRUE;

#ifdef DEBUG_dougt
    fprintf(stderr, "* * * * XPCOM shutdown. Access will be denied * * * * \n");
#endif
    // We may have AddRef'd for the caller of NS_InitXPCOM, so release it
    // here again:
    NS_IF_RELEASE(servMgr);

    // Shutdown global servicemanager
    if (nsComponentManagerImpl::gComponentManager) {
        nsComponentManagerImpl::gComponentManager->FreeServices();
    }

    nsProxyObjectManager::Shutdown();

    // Release the directory service
    NS_IF_RELEASE(nsDirectoryService::gService);

    nsCycleCollector_shutdown();

    if (moduleLoaders) {
        PRBool more;
        nsCOMPtr<nsISupports> el;
        while (NS_SUCCEEDED(moduleLoaders->HasMoreElements(&more)) &&
               more) {
            moduleLoaders->GetNext(getter_AddRefs(el));

            // Don't worry about weak-reference observers here: there is
            // no reason for weak-ref observers to register for
            // xpcom-shutdown-loaders

            nsCOMPtr<nsIObserver> obs(do_QueryInterface(el));
            if (obs)
                (void) obs->Observe(nsnull,
                                    NS_XPCOM_SHUTDOWN_LOADERS_OBSERVER_ID,
                                    nsnull);
        }

        moduleLoaders = nsnull;
    }

    // Shutdown nsLocalFile string conversion
    NS_ShutdownLocalFile();
#ifdef XP_UNIX
    NS_ShutdownNativeCharsetUtils();
#endif

    // Shutdown xpcom. This will release all loaders and cause others holding
    // a refcount to the component manager to release it.
    if (nsComponentManagerImpl::gComponentManager) {
        rv = (nsComponentManagerImpl::gComponentManager)->Shutdown();
        NS_ASSERTION(NS_SUCCEEDED(rv), "Component Manager shutdown failed.");
    } else
        NS_WARNING("Component Manager was never created ...");

    // Release our own singletons
    // Do this _after_ shutting down the component manager, because the
    // JS component loader will use XPConnect to call nsIModule::canUnload,
    // and that will spin up the InterfaceInfoManager again -- bad mojo
    xptiInterfaceInfoManager::FreeInterfaceInfoManager();

    // Finally, release the component manager last because it unloads the
    // libraries:
    if (nsComponentManagerImpl::gComponentManager) {
      nsrefcnt cnt;
      NS_RELEASE2(nsComponentManagerImpl::gComponentManager, cnt);
      NS_ASSERTION(cnt == 0, "Component Manager being held past XPCOM shutdown.");
    }
    nsComponentManagerImpl::gComponentManager = nsnull;

#ifdef DEBUG
    // FIXME BUG 456272: this should disappear
    _FreeAutoLockStatics();
#endif

    ShutdownSpecialSystemDirectory();

    NS_PurgeAtomTable();

    NS_IF_RELEASE(gDebug);

    TimeStamp::Shutdown();

#ifdef DEBUG
    /* FIXME bug 491977: This is only going to operate on the
     * BlockingResourceBase which is compiled into
     * libxul/libxpcom_core.so. Anyone using external linkage will
     * have their own copy of BlockingResourceBase statics which will
     * not be freed by this method.
     *
     * It sounds like what we really want is to be able to register a
     * callback function to call at XPCOM shutdown.  Note that with
     * this solution, however, we need to guarantee that
     * BlockingResourceBase::Shutdown() runs after all other shutdown
     * functions.
     */
    BlockingResourceBase::Shutdown();
#endif
    
    NS_LogTerm();

<<<<<<< HEAD
#ifdef GC_LEAK_DETECTOR
    // Shutdown the Leak detector.
    NS_ShutdownLeakDetector();
#endif

#ifdef MOZ_IPC
    if (sIOThread) {
        delete sIOThread;
        sIOThread = nsnull;
    }
    if (sMessageLoop) {
        delete sMessageLoop;
        sMessageLoop = nsnull;
    }
    if (sCommandLineWasInitialized) {
        CommandLine::Terminate();
        sCommandLineWasInitialized = false;
    }
    if (sExitManager) {
        delete sExitManager;
        sExitManager = nsnull;
    }
#endif

=======
>>>>>>> b4cc3444
    return NS_OK;
}

} // namespace mozilla<|MERGE_RESOLUTION|>--- conflicted
+++ resolved
@@ -978,12 +978,6 @@
     
     NS_LogTerm();
 
-<<<<<<< HEAD
-#ifdef GC_LEAK_DETECTOR
-    // Shutdown the Leak detector.
-    NS_ShutdownLeakDetector();
-#endif
-
 #ifdef MOZ_IPC
     if (sIOThread) {
         delete sIOThread;
@@ -1003,8 +997,6 @@
     }
 #endif
 
-=======
->>>>>>> b4cc3444
     return NS_OK;
 }
 
