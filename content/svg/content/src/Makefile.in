#
# This Source Code Form is subject to the terms of the Mozilla Public
# License, v. 2.0. If a copy of the MPL was not distributed with this
# file, You can obtain one at http://mozilla.org/MPL/2.0/.

DEPTH		= @DEPTH@
topsrcdir	= @top_srcdir@
srcdir		= @srcdir@
VPATH		= @srcdir@

include $(DEPTH)/config/autoconf.mk

MODULE		= content
LIBRARY_NAME	= gkcontentsvg_s
LIBXUL_LIBRARY	= 1
ifndef _MSC_VER
FAIL_ON_WARNINGS	= 1
endif # !_MSC_VER

CPPSRCS		= \
		DOMSVGAnimatedLengthList.cpp \
		DOMSVGAnimatedNumberList.cpp \
		DOMSVGAnimatedTransformList.cpp \
		DOMSVGLength.cpp \
		DOMSVGLengthList.cpp \
		DOMSVGMatrix.cpp \
		DOMSVGNumber.cpp \
		DOMSVGNumberList.cpp \
		DOMSVGPathSeg.cpp \
		DOMSVGPathSegList.cpp \
		DOMSVGPoint.cpp \
		DOMSVGPointList.cpp \
		DOMSVGStringList.cpp \
		DOMSVGTests.cpp \
		DOMSVGTransform.cpp \
		DOMSVGTransformList.cpp \
		nsDOMSVGZoomEvent.cpp \
		nsDOMSVGEvent.cpp \
		nsSVGAElement.cpp \
		nsSVGAltGlyphElement.cpp \
		nsSVGAngle.cpp \
		nsSVGBoolean.cpp \
		nsSVGClass.cpp \
		nsSVGClipPathElement.cpp \
		nsSVGDataParser.cpp \
<<<<<<< HEAD
		nsSVGDefsElement.cpp \
=======
>>>>>>> 01803493
		nsSVGElement.cpp \
		nsSVGElementFactory.cpp \
		nsSVGEnum.cpp \
		nsSVGFeatures.cpp \
		nsSVGFilterElement.cpp \
		nsSVGFilters.cpp \
		nsSVGGradientElement.cpp \
		nsSVGInteger.cpp \
		nsSVGIntegerPair.cpp \
		nsSVGLength2.cpp \
		nsSVGMarkerElement.cpp \
		nsSVGMaskElement.cpp \
		nsSVGNumber2.cpp \
		nsSVGNumberPair.cpp \
		nsSVGPathDataParser.cpp \
		nsSVGPathElement.cpp \
		nsSVGPathGeometryElement.cpp \
		nsSVGPatternElement.cpp \
		nsSVGPolyElement.cpp \
<<<<<<< HEAD
		nsSVGPolygonElement.cpp \
		nsSVGPolylineElement.cpp \
=======
>>>>>>> 01803493
		nsSVGString.cpp \
		nsSVGRect.cpp \
		nsSVGSVGElement.cpp \
<<<<<<< HEAD
		nsSVGSwitchElement.cpp \
=======
>>>>>>> 01803493
		nsSVGSymbolElement.cpp \
		nsSVGTSpanElement.cpp \
		nsSVGTextContentElement.cpp \
		nsSVGTextElement.cpp \
		nsSVGTextPathElement.cpp \
		nsSVGTextPositioningElement.cpp \
		nsSVGUnknownElement.cpp \
		nsSVGUseElement.cpp \
		nsSVGViewBox.cpp \
		nsSVGViewElement.cpp \
		SVGAngle.cpp \
		SVGAnimatedAngle.cpp \
		SVGAnimatedBoolean.cpp \
		SVGAnimatedLengthList.cpp \
		SVGAnimatedNumberList.cpp \
		SVGAnimatedPathSegList.cpp \
		SVGAnimatedPointList.cpp \
		SVGAnimatedPreserveAspectRatio.cpp \
		SVGAnimatedTransformList.cpp \
<<<<<<< HEAD
		SVGFragmentIdentifier.cpp \
		SVGLength.cpp \
		SVGLengthList.cpp \
		SVGNumberList.cpp \
		SVGPathData.cpp \
		SVGPathSegUtils.cpp \
		SVGPointList.cpp \
		SVGPreserveAspectRatio.cpp \
		SVGStringList.cpp \
		SVGTitleElement.cpp \
		SVGTransform.cpp \
		SVGTransformList.cpp \
		SVGTransformListParser.cpp \
		nsSVGAnimateElement.cpp \
		nsSVGAnimateTransformElement.cpp \
		nsSVGAnimateMotionElement.cpp \
		nsSVGAnimationElement.cpp \
		nsSVGSetElement.cpp \
=======
		SVGAnimateElement.cpp \
		SVGAnimateTransformElement.cpp \
		SVGAnimateMotionElement.cpp \
		SVGAnimationElement.cpp \
>>>>>>> 01803493
		SVGAttrValueWrapper.cpp \
		SVGCircleElement.cpp \
		SVGContentUtils.cpp \
<<<<<<< HEAD
		SVGDescElement.cpp \
=======
		SVGDefsElement.cpp \
		SVGDescElement.cpp \
		SVGEllipseElement.cpp \
		SVGForeignObjectElement.cpp \
		SVGFragmentIdentifier.cpp \
		SVGGElement.cpp \
		SVGGraphicsElement.cpp \
		SVGImageElement.cpp \
>>>>>>> 01803493
		SVGIntegerPairSMILType.cpp \
		SVGLength.cpp \
		SVGLengthList.cpp \
		SVGLengthListSMILType.cpp \
<<<<<<< HEAD
=======
		SVGLineElement.cpp \
		SVGLocatableElement.cpp \
>>>>>>> 01803493
		SVGMetadataElement.cpp \
		SVGMotionSMILType.cpp \
		SVGMotionSMILAttr.cpp \
		SVGMotionSMILAnimationFunction.cpp \
		SVGMotionSMILPathUtils.cpp \
		SVGMPathElement.cpp \
<<<<<<< HEAD
=======
		SVGNumberList.cpp \
>>>>>>> 01803493
		SVGNumberListSMILType.cpp \
		SVGNumberPairSMILType.cpp \
		SVGOrientSMILType.cpp \
		SVGPathData.cpp \
		SVGPathSegUtils.cpp \
		SVGPathSegListSMILType.cpp \
		SVGPointList.cpp \
		SVGPointListSMILType.cpp \
<<<<<<< HEAD
		SVGScriptElement.cpp \
		SVGStopElement.cpp \
		SVGStyleElement.cpp \
=======
		SVGPolygonElement.cpp \
		SVGPolylineElement.cpp \
		SVGPreserveAspectRatio.cpp \
		SVGRectElement.cpp \
		SVGScriptElement.cpp \
		SVGSetElement.cpp \
		SVGStopElement.cpp \
		SVGStringList.cpp \
		SVGStyleElement.cpp \
		SVGSwitchElement.cpp \
		SVGTitleElement.cpp \
		SVGTransform.cpp \
		SVGTransformableElement.cpp \
		SVGTransformList.cpp \
		SVGTransformListParser.cpp \
>>>>>>> 01803493
		SVGTransformListSMILType.cpp \
		SVGViewBoxSMILType.cpp \
		$(NULL)

include $(topsrcdir)/config/config.mk

# we don't want the shared lib, but we want to force the creation of a static lib.
FORCE_STATIC_LIB = 1

EXPORTS =  			\
	nsSVGFeatures.h            \
	nsSVGRect.h                \
	SVGAttrValueWrapper.h      \
	$(NULL)

EXPORTS_NAMESPACES = mozilla/dom

EXPORTS_mozilla/dom = \
	SVGAngle.h \
	SVGAnimatedAngle.h \
	SVGAnimatedBoolean.h \
<<<<<<< HEAD
	SVGDescElement.h \
	SVGMetadataElement.h \
	SVGMPathElement.h \
	SVGScriptElement.h \
	SVGStopElement.h \
	SVGStyleElement.h \
	SVGTitleElement.h \
=======
	SVGAnimateElement.h \
	SVGAnimateTransformElement.h \
	SVGAnimateMotionElement.h \
	SVGAnimationElement.h \
	SVGCircleElement.h \
	SVGDefsElement.h \
	SVGDescElement.h \
	SVGEllipseElement.h \
	SVGForeignObjectElement.h \
	SVGGElement.h \
	SVGGraphicsElement.h \
	SVGImageElement.h \
	SVGLineElement.h \
	SVGLocatableElement.h \
	SVGMetadataElement.h \
	SVGMPathElement.h \
	SVGPolygonElement.h \
	SVGPolylineElement.h \
	SVGRectElement.h \
	SVGScriptElement.h \
	SVGSetElement.h \
	SVGStopElement.h \
	SVGStyleElement.h \
	SVGSwitchElement.h \
	SVGTitleElement.h \
	SVGTransformableElement.h \
>>>>>>> 01803493
	$(NULL)

include $(topsrcdir)/config/rules.mk

INCLUDES += 	\
		-I$(srcdir)/../../../xml/content/src \
		-I$(srcdir)/../../../../dom \
		-I$(srcdir)/../../../base/src \
		-I$(srcdir)/../../../../layout/generic \
		-I$(srcdir)/../../../../layout/xul/base/src \
		-I$(srcdir)/../../../../layout/svg \
		-I$(srcdir)/../../../../layout/style \
		-I$(srcdir)/../../../events/src \
		-I$(srcdir)/../../../html/content/src \
		-I$(topsrcdir)/content/xbl/src \
		-I$(srcdir)/../../../smil \
		$(NULL)

DEFINES += -D_IMPL_NS_LAYOUT<|MERGE_RESOLUTION|>--- conflicted
+++ resolved
@@ -43,10 +43,6 @@
 		nsSVGClass.cpp \
 		nsSVGClipPathElement.cpp \
 		nsSVGDataParser.cpp \
-<<<<<<< HEAD
-		nsSVGDefsElement.cpp \
-=======
->>>>>>> 01803493
 		nsSVGElement.cpp \
 		nsSVGElementFactory.cpp \
 		nsSVGEnum.cpp \
@@ -66,18 +62,9 @@
 		nsSVGPathGeometryElement.cpp \
 		nsSVGPatternElement.cpp \
 		nsSVGPolyElement.cpp \
-<<<<<<< HEAD
-		nsSVGPolygonElement.cpp \
-		nsSVGPolylineElement.cpp \
-=======
->>>>>>> 01803493
 		nsSVGString.cpp \
 		nsSVGRect.cpp \
 		nsSVGSVGElement.cpp \
-<<<<<<< HEAD
-		nsSVGSwitchElement.cpp \
-=======
->>>>>>> 01803493
 		nsSVGSymbolElement.cpp \
 		nsSVGTSpanElement.cpp \
 		nsSVGTextContentElement.cpp \
@@ -97,37 +84,13 @@
 		SVGAnimatedPointList.cpp \
 		SVGAnimatedPreserveAspectRatio.cpp \
 		SVGAnimatedTransformList.cpp \
-<<<<<<< HEAD
-		SVGFragmentIdentifier.cpp \
-		SVGLength.cpp \
-		SVGLengthList.cpp \
-		SVGNumberList.cpp \
-		SVGPathData.cpp \
-		SVGPathSegUtils.cpp \
-		SVGPointList.cpp \
-		SVGPreserveAspectRatio.cpp \
-		SVGStringList.cpp \
-		SVGTitleElement.cpp \
-		SVGTransform.cpp \
-		SVGTransformList.cpp \
-		SVGTransformListParser.cpp \
-		nsSVGAnimateElement.cpp \
-		nsSVGAnimateTransformElement.cpp \
-		nsSVGAnimateMotionElement.cpp \
-		nsSVGAnimationElement.cpp \
-		nsSVGSetElement.cpp \
-=======
 		SVGAnimateElement.cpp \
 		SVGAnimateTransformElement.cpp \
 		SVGAnimateMotionElement.cpp \
 		SVGAnimationElement.cpp \
->>>>>>> 01803493
 		SVGAttrValueWrapper.cpp \
 		SVGCircleElement.cpp \
 		SVGContentUtils.cpp \
-<<<<<<< HEAD
-		SVGDescElement.cpp \
-=======
 		SVGDefsElement.cpp \
 		SVGDescElement.cpp \
 		SVGEllipseElement.cpp \
@@ -136,26 +99,19 @@
 		SVGGElement.cpp \
 		SVGGraphicsElement.cpp \
 		SVGImageElement.cpp \
->>>>>>> 01803493
 		SVGIntegerPairSMILType.cpp \
 		SVGLength.cpp \
 		SVGLengthList.cpp \
 		SVGLengthListSMILType.cpp \
-<<<<<<< HEAD
-=======
 		SVGLineElement.cpp \
 		SVGLocatableElement.cpp \
->>>>>>> 01803493
 		SVGMetadataElement.cpp \
 		SVGMotionSMILType.cpp \
 		SVGMotionSMILAttr.cpp \
 		SVGMotionSMILAnimationFunction.cpp \
 		SVGMotionSMILPathUtils.cpp \
 		SVGMPathElement.cpp \
-<<<<<<< HEAD
-=======
 		SVGNumberList.cpp \
->>>>>>> 01803493
 		SVGNumberListSMILType.cpp \
 		SVGNumberPairSMILType.cpp \
 		SVGOrientSMILType.cpp \
@@ -164,11 +120,6 @@
 		SVGPathSegListSMILType.cpp \
 		SVGPointList.cpp \
 		SVGPointListSMILType.cpp \
-<<<<<<< HEAD
-		SVGScriptElement.cpp \
-		SVGStopElement.cpp \
-		SVGStyleElement.cpp \
-=======
 		SVGPolygonElement.cpp \
 		SVGPolylineElement.cpp \
 		SVGPreserveAspectRatio.cpp \
@@ -184,7 +135,6 @@
 		SVGTransformableElement.cpp \
 		SVGTransformList.cpp \
 		SVGTransformListParser.cpp \
->>>>>>> 01803493
 		SVGTransformListSMILType.cpp \
 		SVGViewBoxSMILType.cpp \
 		$(NULL)
@@ -206,15 +156,6 @@
 	SVGAngle.h \
 	SVGAnimatedAngle.h \
 	SVGAnimatedBoolean.h \
-<<<<<<< HEAD
-	SVGDescElement.h \
-	SVGMetadataElement.h \
-	SVGMPathElement.h \
-	SVGScriptElement.h \
-	SVGStopElement.h \
-	SVGStyleElement.h \
-	SVGTitleElement.h \
-=======
 	SVGAnimateElement.h \
 	SVGAnimateTransformElement.h \
 	SVGAnimateMotionElement.h \
@@ -241,7 +182,6 @@
 	SVGSwitchElement.h \
 	SVGTitleElement.h \
 	SVGTransformableElement.h \
->>>>>>> 01803493
 	$(NULL)
 
 include $(topsrcdir)/config/rules.mk
