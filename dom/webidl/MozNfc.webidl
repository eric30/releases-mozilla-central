/* This Source Code Form is subject to the terms of the Mozilla Public
 * License, v. 2.0. If a copy of the MPL was not distributed with this
 * file, You can obtain one at http://mozilla.org/MPL/2.0/. */

 /* Copyright © 2013 Deutsche Telekom, Inc. */

[JSImplementation="@mozilla.org/navigatorNfc;1",
 NavigatorProperty="mozNfc"]
interface MozNfc : EventTarget {
   MozNFCTag getNFCTag(DOMString sessionId);
<<<<<<< HEAD
   /*DOMRequest getNFCPeer(unsigned long sessionId);*/
=======
   MozNFCPeer getNFCPeer(DOMString sessionId);
>>>>>>> 81695a35

   /*attribute EventHandler onpeerfound;
   attribute EventHandler onpeerlost;
   attribute EventHandler onforegrounddispatch;*/
};<|MERGE_RESOLUTION|>--- conflicted
+++ resolved
@@ -8,11 +8,7 @@
  NavigatorProperty="mozNfc"]
 interface MozNfc : EventTarget {
    MozNFCTag getNFCTag(DOMString sessionId);
-<<<<<<< HEAD
-   /*DOMRequest getNFCPeer(unsigned long sessionId);*/
-=======
    MozNFCPeer getNFCPeer(DOMString sessionId);
->>>>>>> 81695a35
 
    /*attribute EventHandler onpeerfound;
    attribute EventHandler onpeerlost;
