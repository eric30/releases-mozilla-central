--- conflicted
+++ resolved
@@ -1782,7 +1782,16 @@
 }
 #endif // MOZ_B2G_BT
 
-<<<<<<< HEAD
+#ifdef MOZ_B2G_FM
+/* static */
+bool
+Navigator::HasFMRadioSupport(JSContext* /* unused */, JSObject* aGlobal)
+{
+  nsCOMPtr<nsPIDOMWindow> win = GetWindowFromGlobal(aGlobal);
+  return win && CheckPermission(win, "fmradio");
+}
+#endif // MOZ_B2G_FM
+
 #ifdef MOZ_B2G_NFC
 /* static */
 bool
@@ -1794,17 +1803,6 @@
 }
 #endif // MOZ_B2G_NFC
 
-=======
-#ifdef MOZ_B2G_FM
-/* static */
-bool
-Navigator::HasFMRadioSupport(JSContext* /* unused */, JSObject* aGlobal)
-{
-  nsCOMPtr<nsPIDOMWindow> win = GetWindowFromGlobal(aGlobal);
-  return win && CheckPermission(win, "fmradio");
-}
-#endif // MOZ_B2G_FM
->>>>>>> 2a2ff267
 
 #ifdef MOZ_TIME_MANAGER
 /* static */
