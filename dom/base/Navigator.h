--- conflicted
+++ resolved
@@ -44,10 +44,6 @@
 #ifdef MOZ_B2G_BT
 class nsIDOMBluetoothManager;
 #endif // MOZ_B2G_BT
-
-#ifdef MOZ_B2G_NFC
-#include "nsIDOMNavigatorNfc.h"
-#endif
 
 #include "nsIDOMNavigatorSystemMessages.h"
 
@@ -107,49 +103,7 @@
 } // namespace system
 
 class Navigator : public nsIDOMNavigator
-<<<<<<< HEAD
-                , public nsIDOMClientInformation
-                , public nsIDOMNavigatorDeviceStorage
-                , public nsIDOMNavigatorGeolocation
-                , public nsIDOMNavigatorDesktopNotification
-                , public nsINavigatorBattery
-                , public nsIDOMMozNavigatorSms
-                , public nsIDOMMozNavigatorMobileMessage
-#ifdef MOZ_MEDIA_NAVIGATOR
-                , public nsINavigatorUserMedia
-                , public nsIDOMNavigatorUserMedia
-#endif
-#ifdef MOZ_B2G_RIL
-                , public nsIDOMNavigatorTelephony
-#endif
-#ifdef MOZ_GAMEPAD
-                , public nsINavigatorGamepads
-#endif
-                , public nsIDOMMozNavigatorNetwork
-#ifdef MOZ_B2G_RIL
-                , public nsIMozNavigatorMobileConnection
-                , public nsIMozNavigatorCellBroadcast
-                , public nsIMozNavigatorVoicemail
-                , public nsIMozNavigatorIccManager
-#endif
-#ifdef MOZ_B2G_BT
-                , public nsIDOMNavigatorBluetooth
-#endif
-#ifdef MOZ_B2G_NFC
-                , public nsIDOMNavigatorNfc
-#endif
-
-                , public nsIDOMNavigatorCamera
-                , public nsIDOMNavigatorSystemMessages
-#ifdef MOZ_TIME_MANAGER
-                , public nsIDOMMozNavigatorTime
-#endif
-#ifdef MOZ_AUDIO_CHANNEL_MANAGER
-                , public nsIMozNavigatorAudioChannelManager
-#endif
-=======
                 , public nsIMozNavigatorNetwork
->>>>>>> 8dde80d3
                 , public nsWrapperCache
 {
 public:
@@ -162,23 +116,6 @@
   NS_DECL_NSIDOMNAVIGATOR
   NS_DECL_NSIMOZNAVIGATORNETWORK
 
-<<<<<<< HEAD
-#ifdef MOZ_B2G_BT
-  NS_DECL_NSIDOMNAVIGATORBLUETOOTH
-#endif
-#ifdef MOZ_B2G_NFC
-  NS_DECL_NSIDOMNAVIGATORNFC
-#endif
-  NS_DECL_NSIDOMNAVIGATORSYSTEMMESSAGES
-#ifdef MOZ_TIME_MANAGER
-  NS_DECL_NSIDOMMOZNAVIGATORTIME
-#endif
-
-#ifdef MOZ_AUDIO_CHANNEL_MANAGER
-  NS_DECL_NSIMOZNAVIGATORAUDIOCHANNELMANAGER
-#endif
-=======
->>>>>>> 8dde80d3
   static void Init();
 
   void Invalidate();
@@ -292,6 +229,9 @@
 #ifdef MOZ_B2G_BT
   nsIDOMBluetoothManager* GetMozBluetooth(ErrorResult& aRv);
 #endif // MOZ_B2G_BT
+#ifdef MOZ_B2G_NFC
+  nsIDOMNfc* GetMozNfc(ErrorResult& aRv);
+#endif // MOZ_B2G_NFC
 #ifdef MOZ_TIME_MANAGER
   time::TimeManager* GetMozTime(ErrorResult& aRv);
 #endif // MOZ_TIME_MANAGER
