/* -*- Mode: C++; tab-width: 2; indent-tabs-mode: nil; c-basic-offset: 2 -*- */
/* vim: set ts=2 sw=2 et tw=78: */
/* This Source Code Form is subject to the terms of the Mozilla Public
 * License, v. 2.0. If a copy of the MPL was not distributed with this
 * file, You can obtain one at http://mozilla.org/MPL/2.0/. */

#include "mozilla/Util.h"
// On top because they include basictypes.h:
#include "mozilla/dom/SmsFilter.h"

#ifdef XP_WIN
#undef GetClassName
#endif

// JavaScript includes
#include "jsapi.h"
#include "jsfriendapi.h"
#include "WrapperFactory.h"
#include "AccessCheck.h"
#include "XrayWrapper.h"

#include "xpcpublic.h"
#include "xpcprivate.h"
#include "XPCWrapper.h"

#include "mozilla/dom/RegisterBindings.h"

#include "nscore.h"
#include "nsDOMClassInfo.h"
#include "nsCRT.h"
#include "nsCRTGlue.h"
#include "nsICategoryManager.h"
#include "nsIComponentRegistrar.h"
#include "nsXPCOM.h"
#include "nsISupportsPrimitives.h"
#include "nsIXPConnect.h"
#include "nsIXPCSecurityManager.h"
#include "xptcall.h"
#include "nsTArray.h"
#include "nsDOMEventTargetHelper.h"
#include "nsIDOMHTMLCanvasElement.h"
#include "nsContentList.h"
#include "nsHTMLDocument.h"
#include "nsDOMBlobBuilder.h"

// General helper includes
#include "nsGlobalWindow.h"
#include "nsIContent.h"
#include "nsIDocument.h"
#include "nsIDOMDocument.h"
#include "nsIDOMEvent.h"
#include "nsIDOMEventListener.h"
#include "nsContentUtils.h"
#include "nsCxPusher.h"
#include "nsIDOMWindowUtils.h"
#include "nsIDOMGlobalPropertyInitializer.h"
#include "nsLocation.h"
#include "mozilla/Attributes.h"
#include "mozilla/Telemetry.h"

// Window scriptable helper includes
#include "nsIDocShell.h"
#include "nsIScriptExternalNameSet.h"
#include "nsJSUtils.h"
#include "nsScriptNameSpaceManager.h"
#include "nsIJSNativeInitializer.h"
#include "nsJSEnvironment.h"

// DOM base includes
#include "nsIDOMLocation.h"
#include "nsIDOMWindow.h"
#include "nsPIDOMWindow.h"
#include "nsIDOMJSWindow.h"
#include "nsIDOMMediaList.h"
#include "nsIDOMChromeWindow.h"
#include "nsIDOMConstructor.h"

// DOM core includes
#include "nsError.h"
#include "nsIDOMDOMException.h"
#include "nsIDOMDOMStringList.h"
#include "nsIDOMUserDataHandler.h"
#include "nsIDOMLoadStatus.h"
#include "nsIDOMXPathNamespace.h"
#include "nsIDOMXULButtonElement.h"
#include "nsIDOMXULCheckboxElement.h"
#include "nsIDOMXULPopupElement.h"

// Event related includes
#include "nsIDOMEventTarget.h"

// CSS related includes
#include "nsCSSRules.h"
#include "nsIDOMStyleSheetList.h"
#include "nsIDOMCSSRule.h"
#include "nsICSSRuleList.h"
#include "nsAutoPtr.h"
#include "nsMemory.h"

// Tranformiix
#include "nsIXSLTProcessor.h"
#include "nsIXSLTProcessorPrivate.h"

// includes needed for the prototype chain interfaces
#include "nsIDOMCSSCharsetRule.h"
#include "nsIDOMCSSImportRule.h"
#include "nsIDOMCSSMediaRule.h"
#include "nsIDOMCSSFontFaceRule.h"
#include "nsIDOMCSSMozDocumentRule.h"
#include "nsIDOMCSSSupportsRule.h"
#include "nsIDOMMozCSSKeyframeRule.h"
#include "nsIDOMMozCSSKeyframesRule.h"
#include "nsIDOMCSSPageRule.h"
#include "nsIDOMCSSStyleRule.h"
#include "nsIDOMCSSStyleSheet.h"
#include "nsIDOMDeviceMotionEvent.h" //nsIDOMDeviceAcceleration
#include "nsIDOMXULCommandDispatcher.h"
#ifndef MOZ_DISABLE_CRYPTOLEGACY
#include "nsIDOMCRMFObject.h"
#endif
#include "nsIControllers.h"
#include "nsISelection.h"
#include "nsIBoxObject.h"
#ifdef MOZ_XUL
#include "nsITreeSelection.h"
#include "nsITreeContentView.h"
#include "nsITreeView.h"
#include "nsIXULTemplateBuilder.h"
#include "nsITreeColumns.h"
#endif
#include "nsIDOMXPathExpression.h"
#include "nsIDOMNSXPathExpression.h"
#include "nsIDOMXPathNSResolver.h"
#include "nsIDOMXPathResult.h"

#include "nsIDOMSVGLength.h"
#include "nsIDOMSVGNumber.h"

// Storage includes
#include "nsIDOMStorage.h"
#include "nsPIDOMStorage.h"

// Drag and drop
#include "nsIDOMDataTransfer.h"

// Workers
#include "mozilla/dom/workers/Workers.h"

#include "nsIDOMFile.h"
#include "nsDOMBlobBuilder.h" // nsDOMMultipartFile

#include "nsIEventListenerService.h"
#include "nsIMessageManager.h"
#include "mozilla/dom/indexedDB/IDBKeyRange.h"
#include "nsIDOMMediaQueryList.h"

#include "nsDOMTouchEvent.h"

#include "nsWrapperCacheInlines.h"
#include "mozilla/dom/HTMLCollectionBinding.h"

#include "nsIDOMPowerManager.h"
#include "nsIDOMWakeLock.h"
#include "nsIDOMMobileMessageManager.h"
#include "nsIDOMMozSmsMessage.h"
#include "nsIDOMMozMmsMessage.h"
#include "nsIDOMSmsFilter.h"
#include "nsIDOMSmsSegmentInfo.h"
#include "nsIDOMMozMobileMessageThread.h"
#include "nsIDOMConnection.h"

#ifdef MOZ_B2G_RIL
#include "nsIDOMIccManager.h"
#include "nsIDOMMobileConnection.h"
#endif // MOZ_B2G_RIL

#ifdef MOZ_B2G_FM
#include "FMRadio.h"
#endif

#ifdef MOZ_B2G_BT
#include "BluetoothDevice.h"
#endif

#ifdef MOZ_B2G_NFC
#include "nsNfc.h"
#include "nsIDOMNfc.h"
#include "NdefRecord.h"
#endif

#include "nsIDOMCameraManager.h"
#include "nsIDOMGlobalObjectConstructor.h"
#include "nsIDOMLockedFile.h"
#include "nsDebug.h"

#include "mozilla/dom/BindingUtils.h"
#include "mozilla/Likely.h"
#include "WindowNamedPropertiesHandler.h"

#ifdef MOZ_TIME_MANAGER
#include "TimeManager.h"
#endif

using namespace mozilla;
using namespace mozilla::dom;
using mozilla::dom::workers::ResolveWorkerClasses;

static NS_DEFINE_CID(kDOMSOF_CID, NS_DOM_SCRIPT_OBJECT_FACTORY_CID);

static const char kDOMStringBundleURL[] =
  "chrome://global/locale/dom/dom.properties";

// NOTE: DEFAULT_SCRIPTABLE_FLAGS and DOM_DEFAULT_SCRIPTABLE_FLAGS
//       are defined in nsIDOMClassInfo.h.

#define WINDOW_SCRIPTABLE_FLAGS                                               \
 (nsIXPCScriptable::WANT_PRECREATE |                                          \
  nsIXPCScriptable::WANT_FINALIZE |                                           \
  nsIXPCScriptable::WANT_ENUMERATE |                                          \
  nsIXPCScriptable::DONT_ENUM_QUERY_INTERFACE |                               \
  nsIXPCScriptable::IS_GLOBAL_OBJECT |                                        \
  nsIXPCScriptable::WANT_OUTER_OBJECT)

#define ARRAY_SCRIPTABLE_FLAGS                                                \
  (DOM_DEFAULT_SCRIPTABLE_FLAGS       |                                       \
   nsIXPCScriptable::WANT_GETPROPERTY |                                       \
   nsIXPCScriptable::WANT_ENUMERATE)

#define EVENTTARGET_SCRIPTABLE_FLAGS                                          \
  (DOM_DEFAULT_SCRIPTABLE_FLAGS       |                                       \
   nsIXPCScriptable::WANT_ADDPROPERTY)

#define DOMCLASSINFO_STANDARD_FLAGS                                           \
  (nsIClassInfo::MAIN_THREAD_ONLY |                                           \
   nsIClassInfo::DOM_OBJECT       |                                           \
   nsIClassInfo::SINGLETON_CLASSINFO)


#ifdef DEBUG
#define NS_DEFINE_CLASSINFO_DATA_DEBUG(_class)                                \
    eDOMClassInfo_##_class##_id,
#else
#define NS_DEFINE_CLASSINFO_DATA_DEBUG(_class)                                \
  // nothing
#endif

/**
 * To generate the bitmap for a class that we're sure doesn't implement any of
 * the interfaces in DOMCI_CASTABLE_INTERFACES.
 */
#define DOMCI_DATA_NO_CLASS(_dom_class)                                       \
const uint32_t kDOMClassInfo_##_dom_class##_interfaces =                      \
  0;

#ifndef MOZ_DISABLE_CRYPTOLEGACY
DOMCI_DATA_NO_CLASS(CRMFObject)
#endif

DOMCI_DATA_NO_CLASS(ContentFrameMessageManager)
DOMCI_DATA_NO_CLASS(ChromeMessageBroadcaster)
DOMCI_DATA_NO_CLASS(ChromeMessageSender)

DOMCI_DATA_NO_CLASS(DOMPrototype)
DOMCI_DATA_NO_CLASS(DOMConstructor)

DOMCI_DATA_NO_CLASS(UserDataHandler)
DOMCI_DATA_NO_CLASS(LoadStatus)
DOMCI_DATA_NO_CLASS(XPathNamespace)
DOMCI_DATA_NO_CLASS(XULControlElement)
DOMCI_DATA_NO_CLASS(XULLabeledControlElement)
DOMCI_DATA_NO_CLASS(XULButtonElement)
DOMCI_DATA_NO_CLASS(XULCheckboxElement)
DOMCI_DATA_NO_CLASS(XULPopupElement)

#define NS_DEFINE_CLASSINFO_DATA_HELPER(_class, _helper, _flags,              \
                                        _chromeOnly, _allowXBL)               \
  { #_class,                                                                  \
    nullptr,                                                                  \
    { _helper::doCreate },                                                    \
    nullptr,                                                                  \
    nullptr,                                                                  \
    nullptr,                                                                  \
    _flags,                                                                   \
    true,                                                                     \
    0,                                                                        \
    _chromeOnly,                                                              \
    _allowXBL,                                                                \
    false,                                                                    \
    NS_DEFINE_CLASSINFO_DATA_DEBUG(_class)                                    \
  },

#define NS_DEFINE_CLASSINFO_DATA(_class, _helper, _flags)                     \
  NS_DEFINE_CLASSINFO_DATA_HELPER(_class, _helper, _flags, false, false)

#define NS_DEFINE_CHROME_ONLY_CLASSINFO_DATA(_class, _helper, _flags)         \
  NS_DEFINE_CLASSINFO_DATA_HELPER(_class, _helper, _flags, true, false)

#define NS_DEFINE_CHROME_XBL_CLASSINFO_DATA(_class, _helper, _flags)          \
  NS_DEFINE_CLASSINFO_DATA_HELPER(_class, _helper, _flags, true, true)


// This list of NS_DEFINE_CLASSINFO_DATA macros is what gives the DOM
// classes their correct behavior when used through XPConnect. The
// arguments that are passed to NS_DEFINE_CLASSINFO_DATA are
//
// 1. Class name as it should appear in JavaScript, this name is also
//    used to find the id of the class in nsDOMClassInfo
//    (i.e. e<classname>_id)
// 2. Scriptable helper class
// 3. nsIClassInfo/nsIXPCScriptable flags (i.e. for GetScriptableFlags)

static nsDOMClassInfoData sClassInfoData[] = {
  // Base classes

  // The Window class lets you QI into interfaces that are not in the
  // flattened set (i.e. nsIXPCScriptable::CLASSINFO_INTERFACES_ONLY
  // is not set), because of this make sure all scriptable interfaces
  // that are implemented by nsGlobalWindow can securely be exposed
  // to JS.


  NS_DEFINE_CLASSINFO_DATA(Window, nsWindowSH,
                           DEFAULT_SCRIPTABLE_FLAGS |
                           WINDOW_SCRIPTABLE_FLAGS)

  NS_DEFINE_CLASSINFO_DATA(Location, nsLocationSH,
                           ((DOM_DEFAULT_SCRIPTABLE_FLAGS |
                             nsIXPCScriptable::WANT_ADDPROPERTY) &
                            ~nsIXPCScriptable::ALLOW_PROP_MODS_TO_PROTOTYPE))

  NS_DEFINE_CLASSINFO_DATA(DOMPrototype, nsDOMConstructorSH,
                           DOM_BASE_SCRIPTABLE_FLAGS |
                           nsIXPCScriptable::WANT_PRECREATE |
                           nsIXPCScriptable::WANT_NEWRESOLVE |
                           nsIXPCScriptable::WANT_HASINSTANCE |
                           nsIXPCScriptable::DONT_ENUM_QUERY_INTERFACE)
  NS_DEFINE_CLASSINFO_DATA(DOMConstructor, nsDOMConstructorSH,
                           DOM_BASE_SCRIPTABLE_FLAGS |
                           nsIXPCScriptable::WANT_PRECREATE |
                           nsIXPCScriptable::WANT_NEWRESOLVE |
                           nsIXPCScriptable::WANT_HASINSTANCE |
                           nsIXPCScriptable::WANT_CALL |
                           nsIXPCScriptable::WANT_CONSTRUCT |
                           nsIXPCScriptable::DONT_ENUM_QUERY_INTERFACE)

  // Core classes
  NS_DEFINE_CLASSINFO_DATA(DOMException, nsDOMGenericSH,
                           DOM_DEFAULT_SCRIPTABLE_FLAGS)

  // Misc Core related classes

  NS_DEFINE_CLASSINFO_DATA(DeviceAcceleration, nsDOMGenericSH,
                           DOM_DEFAULT_SCRIPTABLE_FLAGS)
  NS_DEFINE_CLASSINFO_DATA(DeviceRotationRate, nsDOMGenericSH,
                           DOM_DEFAULT_SCRIPTABLE_FLAGS)

  // CSS classes
  NS_DEFINE_CLASSINFO_DATA(CSSStyleRule, nsDOMGenericSH,
                           DOM_DEFAULT_SCRIPTABLE_FLAGS)
  NS_DEFINE_CLASSINFO_DATA(CSSCharsetRule, nsDOMGenericSH,
                           DOM_DEFAULT_SCRIPTABLE_FLAGS)
  NS_DEFINE_CLASSINFO_DATA(CSSImportRule, nsDOMGenericSH,
                           DOM_DEFAULT_SCRIPTABLE_FLAGS)
  NS_DEFINE_CLASSINFO_DATA(CSSMediaRule, nsDOMGenericSH,
                           DOM_DEFAULT_SCRIPTABLE_FLAGS)
  NS_DEFINE_CLASSINFO_DATA(CSSNameSpaceRule, nsDOMGenericSH,
                           DOM_DEFAULT_SCRIPTABLE_FLAGS)
  NS_DEFINE_CLASSINFO_DATA(CSSRuleList, nsCSSRuleListSH,
                           ARRAY_SCRIPTABLE_FLAGS)
  NS_DEFINE_CLASSINFO_DATA(CSSGroupRuleRuleList, nsCSSRuleListSH,
                           ARRAY_SCRIPTABLE_FLAGS)
  NS_DEFINE_CLASSINFO_DATA(MediaList, nsMediaListSH,
                           ARRAY_SCRIPTABLE_FLAGS)
  NS_DEFINE_CLASSINFO_DATA(StyleSheetList, nsStyleSheetListSH,
                           ARRAY_SCRIPTABLE_FLAGS)
  NS_DEFINE_CLASSINFO_DATA(CSSStyleSheet, nsDOMGenericSH,
                           DOM_DEFAULT_SCRIPTABLE_FLAGS)

  NS_DEFINE_CLASSINFO_DATA(Selection, nsDOMGenericSH,
                           DEFAULT_SCRIPTABLE_FLAGS)

  // XUL classes
#ifdef MOZ_XUL
  NS_DEFINE_CHROME_XBL_CLASSINFO_DATA(XULCommandDispatcher, nsDOMGenericSH,
                                      DOM_DEFAULT_SCRIPTABLE_FLAGS)
#endif
  NS_DEFINE_CHROME_XBL_CLASSINFO_DATA(XULControllers, nsNonDOMObjectSH,
                                      DEFAULT_SCRIPTABLE_FLAGS)
  NS_DEFINE_CHROME_XBL_CLASSINFO_DATA(BoxObject, nsDOMGenericSH,
                                      DEFAULT_SCRIPTABLE_FLAGS)
#ifdef MOZ_XUL
  NS_DEFINE_CHROME_XBL_CLASSINFO_DATA(TreeSelection, nsDOMGenericSH,
                                      DEFAULT_SCRIPTABLE_FLAGS)
  NS_DEFINE_CHROME_XBL_CLASSINFO_DATA(TreeContentView, nsDOMGenericSH,
                                      DEFAULT_SCRIPTABLE_FLAGS)
#endif

  // Crypto classes
#ifndef MOZ_DISABLE_CRYPTOLEGACY
  NS_DEFINE_CLASSINFO_DATA(CRMFObject, nsDOMGenericSH,
                           DOM_DEFAULT_SCRIPTABLE_FLAGS)
#endif

  // DOM Chrome Window class.
  NS_DEFINE_CHROME_XBL_CLASSINFO_DATA(ChromeWindow, nsWindowSH,
                                      DEFAULT_SCRIPTABLE_FLAGS |
                                      WINDOW_SCRIPTABLE_FLAGS)

#ifdef MOZ_XUL
  NS_DEFINE_CHROME_XBL_CLASSINFO_DATA(XULTemplateBuilder, nsDOMGenericSH,
                                      DEFAULT_SCRIPTABLE_FLAGS)

  NS_DEFINE_CHROME_XBL_CLASSINFO_DATA(XULTreeBuilder, nsDOMGenericSH,
                                      DEFAULT_SCRIPTABLE_FLAGS)
#endif

  NS_DEFINE_CLASSINFO_DATA(DOMStringList, nsStringListSH,
                           ARRAY_SCRIPTABLE_FLAGS)

#ifdef MOZ_XUL
  NS_DEFINE_CHROME_XBL_CLASSINFO_DATA(TreeColumn, nsDOMGenericSH,
                                      DEFAULT_SCRIPTABLE_FLAGS)
#endif

  NS_DEFINE_CLASSINFO_DATA(CSSMozDocumentRule, nsDOMGenericSH,
                           DOM_DEFAULT_SCRIPTABLE_FLAGS)

  NS_DEFINE_CLASSINFO_DATA(CSSSupportsRule, nsDOMGenericSH,
                           DOM_DEFAULT_SCRIPTABLE_FLAGS)

  // other SVG classes
  NS_DEFINE_CLASSINFO_DATA(SVGLength, nsDOMGenericSH,
                           DOM_DEFAULT_SCRIPTABLE_FLAGS)
  NS_DEFINE_CLASSINFO_DATA(SVGNumber, nsDOMGenericSH,
                           DOM_DEFAULT_SCRIPTABLE_FLAGS)

  NS_DEFINE_CLASSINFO_DATA(MozCanvasPrintState, nsDOMGenericSH,
                           DOM_DEFAULT_SCRIPTABLE_FLAGS)

  NS_DEFINE_CLASSINFO_DATA(WindowUtils, nsDOMGenericSH,
                           DOM_DEFAULT_SCRIPTABLE_FLAGS)

  NS_DEFINE_CLASSINFO_DATA(XSLTProcessor, nsDOMGenericSH,
                           DOM_DEFAULT_SCRIPTABLE_FLAGS)

  NS_DEFINE_CLASSINFO_DATA(XPathExpression, nsDOMGenericSH,
                           DOM_DEFAULT_SCRIPTABLE_FLAGS)
  NS_DEFINE_CLASSINFO_DATA(XPathNSResolver, nsDOMGenericSH,
                           DOM_DEFAULT_SCRIPTABLE_FLAGS)
  NS_DEFINE_CLASSINFO_DATA(XPathResult, nsDOMGenericSH,
                           DOM_DEFAULT_SCRIPTABLE_FLAGS)

  // WhatWG Storage

  // mrbkap says we don't need WANT_ADDPROPERTY on Storage objects
  // since a call to addProperty() is always followed by a call to
  // setProperty(), except in the case when a getter or setter is set
  // for a property. But we don't care about getters or setters here.
  NS_DEFINE_CLASSINFO_DATA(Storage, nsStorage2SH,
                           DOM_DEFAULT_SCRIPTABLE_FLAGS |
                           nsIXPCScriptable::WANT_NEWRESOLVE |
                           nsIXPCScriptable::WANT_GETPROPERTY |
                           nsIXPCScriptable::WANT_SETPROPERTY |
                           nsIXPCScriptable::WANT_DELPROPERTY |
                           nsIXPCScriptable::DONT_ENUM_STATIC_PROPS |
                           nsIXPCScriptable::WANT_NEWENUMERATE)

  NS_DEFINE_CLASSINFO_DATA(Blob, nsDOMGenericSH,
                           DOM_DEFAULT_SCRIPTABLE_FLAGS)
  NS_DEFINE_CLASSINFO_DATA(File, nsDOMGenericSH,
                           DOM_DEFAULT_SCRIPTABLE_FLAGS)

  NS_DEFINE_CLASSINFO_DATA(ModalContentWindow, nsWindowSH,
                           DEFAULT_SCRIPTABLE_FLAGS |
                           WINDOW_SCRIPTABLE_FLAGS)

  NS_DEFINE_CLASSINFO_DATA(MozPowerManager, nsDOMGenericSH,
                           DOM_DEFAULT_SCRIPTABLE_FLAGS)

  NS_DEFINE_CLASSINFO_DATA(MozWakeLock, nsDOMGenericSH,
                           DOM_DEFAULT_SCRIPTABLE_FLAGS)

  NS_DEFINE_CLASSINFO_DATA(MozMobileMessageManager, nsDOMGenericSH,
                           DOM_DEFAULT_SCRIPTABLE_FLAGS)

  NS_DEFINE_CLASSINFO_DATA(MozSmsMessage, nsDOMGenericSH,
                           DOM_DEFAULT_SCRIPTABLE_FLAGS)

  NS_DEFINE_CLASSINFO_DATA(MozMmsMessage, nsDOMGenericSH,
                           DOM_DEFAULT_SCRIPTABLE_FLAGS)

  NS_DEFINE_CLASSINFO_DATA(MozSmsFilter, nsDOMGenericSH,
                           DOM_DEFAULT_SCRIPTABLE_FLAGS)

  NS_DEFINE_CLASSINFO_DATA(MozSmsSegmentInfo, nsDOMGenericSH,
                           DOM_DEFAULT_SCRIPTABLE_FLAGS)

  NS_DEFINE_CLASSINFO_DATA(MozMobileMessageThread, nsDOMGenericSH,
                           DOM_DEFAULT_SCRIPTABLE_FLAGS)

  NS_DEFINE_CLASSINFO_DATA(MozConnection, nsDOMGenericSH,
                           DOM_DEFAULT_SCRIPTABLE_FLAGS)

#ifdef MOZ_B2G_RIL
  NS_DEFINE_CLASSINFO_DATA(MozMobileConnection, nsDOMGenericSH,
                           DOM_DEFAULT_SCRIPTABLE_FLAGS)
#endif

  NS_DEFINE_CLASSINFO_DATA(CSSFontFaceRule, nsDOMGenericSH,
                           DOM_DEFAULT_SCRIPTABLE_FLAGS)

  // data transfer for drag and drop
  NS_DEFINE_CLASSINFO_DATA(DataTransfer, nsDOMGenericSH,
                           DOM_DEFAULT_SCRIPTABLE_FLAGS)

  NS_DEFINE_CLASSINFO_DATA(EventListenerInfo, nsDOMGenericSH,
                           DOM_DEFAULT_SCRIPTABLE_FLAGS)
  NS_DEFINE_CHROME_ONLY_CLASSINFO_DATA(ContentFrameMessageManager, nsEventTargetSH,
                                       DOM_DEFAULT_SCRIPTABLE_FLAGS |
                                       nsIXPCScriptable::IS_GLOBAL_OBJECT)
  NS_DEFINE_CHROME_ONLY_CLASSINFO_DATA(ChromeMessageBroadcaster, nsDOMGenericSH,
                                       DOM_DEFAULT_SCRIPTABLE_FLAGS)
  NS_DEFINE_CHROME_ONLY_CLASSINFO_DATA(ChromeMessageSender, nsDOMGenericSH,
                                       DOM_DEFAULT_SCRIPTABLE_FLAGS)

  NS_DEFINE_CLASSINFO_DATA(IDBKeyRange, nsDOMGenericSH,
                           DOM_DEFAULT_SCRIPTABLE_FLAGS)


  NS_DEFINE_CLASSINFO_DATA(MozCSSKeyframeRule, nsDOMGenericSH,
                           DOM_DEFAULT_SCRIPTABLE_FLAGS)
  NS_DEFINE_CLASSINFO_DATA(MozCSSKeyframesRule, nsDOMGenericSH,
                           DOM_DEFAULT_SCRIPTABLE_FLAGS)

  NS_DEFINE_CLASSINFO_DATA(CSSPageRule, nsDOMGenericSH,
                           DOM_DEFAULT_SCRIPTABLE_FLAGS)

  NS_DEFINE_CLASSINFO_DATA(MediaQueryList, nsDOMGenericSH,
                           DOM_DEFAULT_SCRIPTABLE_FLAGS)

#ifdef MOZ_B2G_RIL
  NS_DEFINE_CLASSINFO_DATA(MozIccManager, nsDOMGenericSH,
                           DOM_DEFAULT_SCRIPTABLE_FLAGS)
#endif

#ifdef MOZ_B2G_BT
  NS_DEFINE_CLASSINFO_DATA(BluetoothDevice, nsEventTargetSH,
                           EVENTTARGET_SCRIPTABLE_FLAGS)
#endif

<<<<<<< HEAD
#ifdef MOZ_B2G_NFC
  NS_DEFINE_CLASSINFO_DATA(MozNfc, nsEventTargetSH,
                           EVENTTARGET_SCRIPTABLE_FLAGS)
  NS_DEFINE_CLASSINFO_DATA(NdefRecord, nsDOMGenericSH,
                           DOM_DEFAULT_SCRIPTABLE_FLAGS)
#endif

  NS_DEFINE_CLASSINFO_DATA(CameraControl, nsDOMGenericSH,
                           DOM_DEFAULT_SCRIPTABLE_FLAGS)
=======
>>>>>>> 2a2ff267
  NS_DEFINE_CLASSINFO_DATA(CameraCapabilities, nsDOMGenericSH,
                           DOM_DEFAULT_SCRIPTABLE_FLAGS)

  NS_DEFINE_CLASSINFO_DATA(LockedFile, nsEventTargetSH,
                           EVENTTARGET_SCRIPTABLE_FLAGS)
  NS_DEFINE_CLASSINFO_DATA(CSSFontFeatureValuesRule, nsDOMGenericSH,
                           DOM_DEFAULT_SCRIPTABLE_FLAGS)

  NS_DEFINE_CHROME_XBL_CLASSINFO_DATA(UserDataHandler, nsDOMGenericSH,
                                      DOM_DEFAULT_SCRIPTABLE_FLAGS)
  NS_DEFINE_CLASSINFO_DATA(LoadStatus, nsDOMGenericSH,
                           DOM_DEFAULT_SCRIPTABLE_FLAGS)
  NS_DEFINE_CLASSINFO_DATA(XPathNamespace, nsDOMGenericSH,
                           DOM_DEFAULT_SCRIPTABLE_FLAGS)
  NS_DEFINE_CHROME_XBL_CLASSINFO_DATA(XULControlElement, nsDOMGenericSH,
                                      DOM_DEFAULT_SCRIPTABLE_FLAGS)
  NS_DEFINE_CHROME_XBL_CLASSINFO_DATA(XULLabeledControlElement, nsDOMGenericSH,
                                      DOM_DEFAULT_SCRIPTABLE_FLAGS)
  NS_DEFINE_CHROME_XBL_CLASSINFO_DATA(XULButtonElement, nsDOMGenericSH,
                                      DOM_DEFAULT_SCRIPTABLE_FLAGS)
  NS_DEFINE_CHROME_XBL_CLASSINFO_DATA(XULCheckboxElement, nsDOMGenericSH,
                                      DOM_DEFAULT_SCRIPTABLE_FLAGS)
  NS_DEFINE_CHROME_XBL_CLASSINFO_DATA(XULPopupElement, nsDOMGenericSH,
                                      DOM_DEFAULT_SCRIPTABLE_FLAGS)
};

#define NS_DEFINE_CONTRACT_CTOR(_class, _contract_id)                           \
  static nsresult                                                               \
  _class##Ctor(nsISupports** aInstancePtrResult)                                \
  {                                                                             \
    nsresult rv = NS_OK;                                                        \
    nsCOMPtr<nsISupports> native = do_CreateInstance(_contract_id, &rv);        \
    native.forget(aInstancePtrResult);                                          \
    return rv;                                                                  \
  }

NS_DEFINE_CONTRACT_CTOR(XSLTProcessor,
                        "@mozilla.org/document-transformer;1?type=xslt")

#undef NS_DEFINE_CONTRACT_CTOR

struct nsConstructorFuncMapData
{
  int32_t mDOMClassInfoID;
  nsDOMConstructorFunc mConstructorFunc;
};

#define NS_DEFINE_CONSTRUCTOR_FUNC_DATA(_class, _func)                        \
  { eDOMClassInfo_##_class##_id, _func },

static const nsConstructorFuncMapData kConstructorFuncMap[] =
{
  NS_DEFINE_CONSTRUCTOR_FUNC_DATA(Blob, nsDOMMultipartFile::NewBlob)
  NS_DEFINE_CONSTRUCTOR_FUNC_DATA(File, nsDOMMultipartFile::NewFile)
  NS_DEFINE_CONSTRUCTOR_FUNC_DATA(MozSmsFilter, SmsFilter::NewSmsFilter)
  NS_DEFINE_CONSTRUCTOR_FUNC_DATA(XSLTProcessor, XSLTProcessorCtor)
#ifdef MOZ_B2G_NFC
  NS_DEFINE_CONSTRUCTOR_FUNC_DATA(NdefRecord, nfc::NdefRecord::NewNdefRecord)
#endif
};
#undef NS_DEFINE_CONSTRUCTOR_FUNC_DATA

nsIXPConnect *nsDOMClassInfo::sXPConnect = nullptr;
nsIScriptSecurityManager *nsDOMClassInfo::sSecMan = nullptr;
bool nsDOMClassInfo::sIsInitialized = false;


jsid nsDOMClassInfo::sParent_id          = JSID_VOID;
jsid nsDOMClassInfo::sScrollbars_id      = JSID_VOID;
jsid nsDOMClassInfo::sLocation_id        = JSID_VOID;
jsid nsDOMClassInfo::sConstructor_id     = JSID_VOID;
jsid nsDOMClassInfo::s_content_id        = JSID_VOID;
jsid nsDOMClassInfo::sContent_id         = JSID_VOID;
jsid nsDOMClassInfo::sMenubar_id         = JSID_VOID;
jsid nsDOMClassInfo::sToolbar_id         = JSID_VOID;
jsid nsDOMClassInfo::sLocationbar_id     = JSID_VOID;
jsid nsDOMClassInfo::sPersonalbar_id     = JSID_VOID;
jsid nsDOMClassInfo::sStatusbar_id       = JSID_VOID;
jsid nsDOMClassInfo::sControllers_id     = JSID_VOID;
jsid nsDOMClassInfo::sLength_id          = JSID_VOID;
jsid nsDOMClassInfo::sScrollX_id         = JSID_VOID;
jsid nsDOMClassInfo::sScrollY_id         = JSID_VOID;
jsid nsDOMClassInfo::sScrollMaxX_id      = JSID_VOID;
jsid nsDOMClassInfo::sScrollMaxY_id      = JSID_VOID;
jsid nsDOMClassInfo::sItem_id            = JSID_VOID;
jsid nsDOMClassInfo::sNamedItem_id       = JSID_VOID;
jsid nsDOMClassInfo::sEnumerate_id       = JSID_VOID;
jsid nsDOMClassInfo::sTop_id             = JSID_VOID;
jsid nsDOMClassInfo::sDocument_id        = JSID_VOID;
jsid nsDOMClassInfo::sFrames_id          = JSID_VOID;
jsid nsDOMClassInfo::sSelf_id            = JSID_VOID;
jsid nsDOMClassInfo::sWrappedJSObject_id = JSID_VOID;

static const JSClass *sObjectClass = nullptr;

/**
 * Set our JSClass pointer for the Object class
 */
static void
FindObjectClass(JSContext* cx, JSObject* aGlobalObject)
{
  NS_ASSERTION(!sObjectClass,
               "Double set of sObjectClass");
  JS::Rooted<JSObject*> obj(cx), proto(cx, aGlobalObject);
  do {
    obj = proto;
    js::GetObjectProto(cx, obj, &proto);
  } while (proto);

  sObjectClass = js::GetObjectJSClass(obj);
}

static inline JSString *
IdToString(JSContext *cx, jsid id)
{
  if (JSID_IS_STRING(id))
    return JSID_TO_STRING(id);
  jsval idval;
  if (!::JS_IdToValue(cx, id, &idval))
    return nullptr;
  return JS_ValueToString(cx, idval);
}

static inline nsresult
WrapNative(JSContext *cx, JSObject *scope, nsISupports *native,
           nsWrapperCache *cache, const nsIID* aIID, jsval *vp,
           nsIXPConnectJSObjectHolder** aHolder, bool aAllowWrapping)
{
  if (!native) {
    NS_ASSERTION(!aHolder || !*aHolder, "*aHolder should be null!");

    *vp = JSVAL_NULL;

    return NS_OK;
  }

  JSObject *wrapper = xpc_FastGetCachedWrapper(cache, scope, vp);
  if (wrapper) {
    return NS_OK;
  }

  return nsDOMClassInfo::XPConnect()->WrapNativeToJSVal(cx, scope, native,
                                                        cache, aIID,
                                                        aAllowWrapping, vp,
                                                        aHolder);
}

static inline nsresult
WrapNative(JSContext *cx, JSObject *scope, nsISupports *native,
           const nsIID* aIID, bool aAllowWrapping, jsval *vp,
           // If non-null aHolder will keep the jsval alive
           // while there's a ref to it
           nsIXPConnectJSObjectHolder** aHolder = nullptr)
{
  return WrapNative(cx, scope, native, nullptr, aIID, vp, aHolder,
                    aAllowWrapping);
}

// Same as the WrapNative above, but use these if aIID is nsISupports' IID.
static inline nsresult
WrapNative(JSContext *cx, JSObject *scope, nsISupports *native,
           bool aAllowWrapping, jsval *vp,
           // If non-null aHolder will keep the jsval alive
           // while there's a ref to it
           nsIXPConnectJSObjectHolder** aHolder = nullptr)
{
  return WrapNative(cx, scope, native, nullptr, nullptr, vp, aHolder,
                    aAllowWrapping);
}

static inline nsresult
WrapNative(JSContext *cx, JSObject *scope, nsISupports *native,
           nsWrapperCache *cache, bool aAllowWrapping, jsval *vp,
           // If non-null aHolder will keep the jsval alive
           // while there's a ref to it
           nsIXPConnectJSObjectHolder** aHolder = nullptr)
{
  return WrapNative(cx, scope, native, cache, nullptr, vp, aHolder,
                    aAllowWrapping);
}

// Used for cases where PreCreate needs to wrap the native parent, and the
// native parent is likely to have been wrapped already.  |native| must
// implement nsWrapperCache, and nativeWrapperCache must be |native|'s
// nsWrapperCache.
static inline nsresult
WrapNativeParent(JSContext *cx, JS::Handle<JSObject*> scope, nsISupports *native,
                 nsWrapperCache *nativeWrapperCache, JSObject **parentObj)
{
  // In the common case, |native| is a wrapper cache with an existing wrapper
#ifdef DEBUG
  nsWrapperCache* cache = nullptr;
  CallQueryInterface(native, &cache);
  NS_PRECONDITION(nativeWrapperCache &&
                  cache == nativeWrapperCache, "What happened here?");
#endif

  JS::Rooted<JSObject*> obj(cx, nativeWrapperCache->GetWrapper());
  if (obj) {
#ifdef DEBUG
    JS::Rooted<JS::Value> debugVal(cx);
    nsresult rv = WrapNative(cx, scope, native, nativeWrapperCache, false,
                             debugVal.address());
    NS_ASSERTION(NS_SUCCEEDED(rv) && JSVAL_TO_OBJECT(debugVal) == obj,
                 "Unexpected object in nsWrapperCache");
#endif
    *parentObj = obj;
    return NS_OK;
  }

  JS::Rooted<JS::Value> v(cx);
  nsresult rv = WrapNative(cx, scope, native, nativeWrapperCache, false, v.address());
  NS_ENSURE_SUCCESS(rv, rv);
  *parentObj = v.toObjectOrNull();
  return NS_OK;
}

template<class P>
static inline nsresult
WrapNativeParent(JSContext *cx, JS::Handle<JSObject*> scope, P *parent,
                 JSObject **parentObj)
{
  return WrapNativeParent(cx, scope, ToSupports(parent), parent, parentObj);
}

// Helper to handle torn-down inner windows.
static inline nsresult
SetParentToWindow(nsGlobalWindow *win, JSObject **parent)
{
  MOZ_ASSERT(win);
  MOZ_ASSERT(win->IsInnerWindow());
  *parent = win->FastGetGlobalJSObject();

  if (MOZ_UNLIKELY(!*parent)) {
    // The inner window has been torn down. The scope is dying, so don't create
    // any new wrappers.
    return NS_ERROR_FAILURE;
  }
  return NS_OK;
}

// static

nsISupports *
nsDOMClassInfo::GetNative(nsIXPConnectWrappedNative *wrapper, JSObject *obj)
{
  return wrapper ? wrapper->Native() : static_cast<nsISupports*>(js::GetObjectPrivate(obj));
}

nsresult
nsDOMClassInfo::DefineStaticJSVals(JSContext *cx)
{
#define SET_JSID_TO_STRING(_id, _cx, _str)                                    \
  if (JSString *str = ::JS_InternString(_cx, _str))                           \
      _id = INTERNED_STRING_TO_JSID(_cx, str);                                \
  else                                                                        \
      return NS_ERROR_OUT_OF_MEMORY;

  SET_JSID_TO_STRING(sParent_id,          cx, "parent");
  SET_JSID_TO_STRING(sScrollbars_id,      cx, "scrollbars");
  SET_JSID_TO_STRING(sLocation_id,        cx, "location");
  SET_JSID_TO_STRING(sConstructor_id,     cx, "constructor");
  SET_JSID_TO_STRING(s_content_id,        cx, "_content");
  SET_JSID_TO_STRING(sContent_id,         cx, "content");
  SET_JSID_TO_STRING(sMenubar_id,         cx, "menubar");
  SET_JSID_TO_STRING(sToolbar_id,         cx, "toolbar");
  SET_JSID_TO_STRING(sLocationbar_id,     cx, "locationbar");
  SET_JSID_TO_STRING(sPersonalbar_id,     cx, "personalbar");
  SET_JSID_TO_STRING(sStatusbar_id,       cx, "statusbar");
  SET_JSID_TO_STRING(sControllers_id,     cx, "controllers");
  SET_JSID_TO_STRING(sLength_id,          cx, "length");
  SET_JSID_TO_STRING(sScrollX_id,         cx, "scrollX");
  SET_JSID_TO_STRING(sScrollY_id,         cx, "scrollY");
  SET_JSID_TO_STRING(sScrollMaxX_id,      cx, "scrollMaxX");
  SET_JSID_TO_STRING(sScrollMaxY_id,      cx, "scrollMaxY");
  SET_JSID_TO_STRING(sItem_id,            cx, "item");
  SET_JSID_TO_STRING(sNamedItem_id,       cx, "namedItem");
  SET_JSID_TO_STRING(sEnumerate_id,       cx, "enumerateProperties");
  SET_JSID_TO_STRING(sTop_id,             cx, "top");
  SET_JSID_TO_STRING(sDocument_id,        cx, "document");
  SET_JSID_TO_STRING(sFrames_id,          cx, "frames");
  SET_JSID_TO_STRING(sSelf_id,            cx, "self");
  SET_JSID_TO_STRING(sWrappedJSObject_id, cx, "wrappedJSObject");

  return NS_OK;
}

// static
bool
nsDOMClassInfo::ObjectIsNativeWrapper(JSContext* cx, JSObject* obj)
{
  return xpc::WrapperFactory::IsXrayWrapper(obj) &&
         xpc::AccessCheck::wrapperSubsumes(obj);
}

nsDOMClassInfo::nsDOMClassInfo(nsDOMClassInfoData* aData) : mData(aData)
{
}

nsDOMClassInfo::~nsDOMClassInfo()
{
  if (IS_EXTERNAL(mData->mCachedClassInfo)) {
    // Some compilers don't like delete'ing a const nsDOMClassInfo*
    nsDOMClassInfoData* data = const_cast<nsDOMClassInfoData*>(mData);
    delete static_cast<nsExternalDOMClassInfoData*>(data);
  }
}

NS_IMPL_ADDREF(nsDOMClassInfo)
NS_IMPL_RELEASE(nsDOMClassInfo)

NS_INTERFACE_MAP_BEGIN(nsDOMClassInfo)
  if (aIID.Equals(NS_GET_IID(nsXPCClassInfo)))
    foundInterface = static_cast<nsIClassInfo*>(
                                    static_cast<nsXPCClassInfo*>(this));
  else
  NS_INTERFACE_MAP_ENTRY(nsIXPCScriptable)
  NS_INTERFACE_MAP_ENTRY(nsIClassInfo)
  NS_INTERFACE_MAP_ENTRY_AMBIGUOUS(nsISupports, nsIClassInfo)
NS_INTERFACE_MAP_END


static JSClass sDOMConstructorProtoClass = {
  "DOM Constructor.prototype", 0,
  JS_PropertyStub, JS_DeletePropertyStub, JS_PropertyStub, JS_StrictPropertyStub,
  JS_EnumerateStub, JS_ResolveStub, JS_ConvertStub, nullptr
};


static const char *
CutPrefix(const char *aName) {
  static const char prefix_nsIDOM[] = "nsIDOM";
  static const char prefix_nsI[]    = "nsI";

  if (strncmp(aName, prefix_nsIDOM, sizeof(prefix_nsIDOM) - 1) == 0) {
    return aName + sizeof(prefix_nsIDOM) - 1;
  }

  if (strncmp(aName, prefix_nsI, sizeof(prefix_nsI) - 1) == 0) {
    return aName + sizeof(prefix_nsI) - 1;
  }

  return aName;
}

// static
nsresult
nsDOMClassInfo::RegisterClassProtos(int32_t aClassInfoID)
{
  nsScriptNameSpaceManager *nameSpaceManager = GetNameSpaceManager();
  NS_ENSURE_TRUE(nameSpaceManager, NS_ERROR_NOT_INITIALIZED);
  bool found_old;

  const nsIID *primary_iid = sClassInfoData[aClassInfoID].mProtoChainInterface;

  if (!primary_iid || primary_iid == &NS_GET_IID(nsISupports)) {
    return NS_OK;
  }

  nsCOMPtr<nsIInterfaceInfoManager>
    iim(do_GetService(NS_INTERFACEINFOMANAGER_SERVICE_CONTRACTID));
  NS_ENSURE_TRUE(iim, NS_ERROR_NOT_AVAILABLE);

  nsCOMPtr<nsIInterfaceInfo> if_info;
  bool first = true;

  iim->GetInfoForIID(primary_iid, getter_AddRefs(if_info));

  while (if_info) {
    const nsIID *iid = nullptr;

    if_info->GetIIDShared(&iid);
    NS_ENSURE_TRUE(iid, NS_ERROR_UNEXPECTED);

    if (iid->Equals(NS_GET_IID(nsISupports))) {
      break;
    }

    const char *name = nullptr;
    if_info->GetNameShared(&name);
    NS_ENSURE_TRUE(name, NS_ERROR_UNEXPECTED);

    nameSpaceManager->RegisterClassProto(CutPrefix(name), iid, &found_old);

    if (first) {
      first = false;
    } else if (found_old) {
      break;
    }

    nsCOMPtr<nsIInterfaceInfo> tmp(if_info);
    tmp->GetParent(getter_AddRefs(if_info));
  }

  return NS_OK;
}

// static
nsresult
nsDOMClassInfo::RegisterExternalClasses()
{
  nsScriptNameSpaceManager *nameSpaceManager = GetNameSpaceManager();
  NS_ENSURE_TRUE(nameSpaceManager, NS_ERROR_NOT_INITIALIZED);

  nsCOMPtr<nsIComponentRegistrar> registrar;
  nsresult rv = NS_GetComponentRegistrar(getter_AddRefs(registrar));
  NS_ENSURE_SUCCESS(rv, rv);

  nsCOMPtr<nsICategoryManager> cm =
    do_GetService(NS_CATEGORYMANAGER_CONTRACTID, &rv);
  NS_ENSURE_SUCCESS(rv, rv);

  nsCOMPtr<nsISimpleEnumerator> e;
  rv = cm->EnumerateCategory(JAVASCRIPT_DOM_CLASS, getter_AddRefs(e));
  NS_ENSURE_SUCCESS(rv, rv);

  nsXPIDLCString contractId;
  nsAutoCString categoryEntry;
  nsCOMPtr<nsISupports> entry;

  while (NS_SUCCEEDED(e->GetNext(getter_AddRefs(entry)))) {
    nsCOMPtr<nsISupportsCString> category(do_QueryInterface(entry));

    if (!category) {
      NS_WARNING("Category entry not an nsISupportsCString!");
      continue;
    }

    rv = category->GetData(categoryEntry);

    cm->GetCategoryEntry(JAVASCRIPT_DOM_CLASS, categoryEntry.get(),
                         getter_Copies(contractId));
    NS_ENSURE_SUCCESS(rv, rv);

    nsCID *cid;
    rv = registrar->ContractIDToCID(contractId, &cid);
    if (NS_FAILED(rv)) {
      NS_WARNING("Bad contract id registered with the script namespace manager");
      continue;
    }

    rv = nameSpaceManager->RegisterExternalClassName(categoryEntry.get(), *cid);
    nsMemory::Free(cid);
    NS_ENSURE_SUCCESS(rv, rv);
  }

  return nameSpaceManager->RegisterExternalInterfaces(true);
}

#define _DOM_CLASSINFO_MAP_BEGIN(_class, _ifptr, _has_class_if, _disabled)    \
  {                                                                           \
    nsDOMClassInfoData &d = sClassInfoData[eDOMClassInfo_##_class##_id];      \
    d.mProtoChainInterface = _ifptr;                                          \
    d.mHasClassInterface = _has_class_if;                                     \
    d.mInterfacesBitmap = kDOMClassInfo_##_class##_interfaces;                \
    d.mDisabled = _disabled;                                                  \
    static const nsIID *interface_list[] = {

#define DOM_CLASSINFO_MAP_BEGIN(_class, _interface)                           \
  _DOM_CLASSINFO_MAP_BEGIN(_class, &NS_GET_IID(_interface), true, false)

#define DOM_CLASSINFO_MAP_BEGIN_MAYBE_DISABLE(_class, _interface, _disable)   \
  _DOM_CLASSINFO_MAP_BEGIN(_class, &NS_GET_IID(_interface), true, _disable)

#define DOM_CLASSINFO_MAP_BEGIN_NO_CLASS_IF(_class, _interface)               \
  _DOM_CLASSINFO_MAP_BEGIN(_class, &NS_GET_IID(_interface), false, false)

#define DOM_CLASSINFO_MAP_ENTRY(_if)                                          \
      &NS_GET_IID(_if),

#define DOM_CLASSINFO_MAP_CONDITIONAL_ENTRY(_if, _cond)                       \
      (_cond) ? &NS_GET_IID(_if) : nullptr,

#define DOM_CLASSINFO_MAP_END                                                 \
      nullptr                                                                  \
    };                                                                        \
                                                                              \
    /* Compact the interface list */                                          \
    size_t count = ArrayLength(interface_list);                               \
    /* count is the number of array entries, which is one greater than the */ \
    /* number of interfaces due to the terminating null */                    \
    for (size_t i = 0; i < count - 1; ++i) {                                  \
      if (!interface_list[i]) {                                               \
        /* We are moving the element at index i+1 and successors, */          \
        /* so we must move only count - (i+1) elements total. */              \
        memmove(&interface_list[i], &interface_list[i+1],                     \
                sizeof(nsIID*) * (count - (i+1)));                            \
        /* Make sure to examine the new pointer we ended up with at this */   \
        /* slot, since it may be null too */                                  \
        --i;                                                                  \
        --count;                                                              \
      }                                                                       \
    }                                                                         \
                                                                              \
    d.mInterfaces = interface_list;                                           \
  }

#ifdef MOZ_B2G
#define DOM_CLASSINFO_WINDOW_MAP_ENTRIES                                       \
  DOM_CLASSINFO_MAP_ENTRY(nsIDOMWindow)                                        \
  DOM_CLASSINFO_MAP_ENTRY(nsIDOMWindowB2G)                                     \
  DOM_CLASSINFO_MAP_ENTRY(nsIDOMJSWindow)                                      \
  DOM_CLASSINFO_MAP_ENTRY(nsIDOMEventTarget)                                   \
  DOM_CLASSINFO_MAP_ENTRY(nsIInlineEventHandlers)                              \
  DOM_CLASSINFO_MAP_ENTRY(nsIDOMWindowPerformance)                             \
  DOM_CLASSINFO_MAP_CONDITIONAL_ENTRY(nsITouchEventReceiver,                   \
                                      nsDOMTouchEvent::PrefEnabled())
#else // !MOZ_B2G
#define DOM_CLASSINFO_WINDOW_MAP_ENTRIES                                       \
  DOM_CLASSINFO_MAP_ENTRY(nsIDOMWindow)                                        \
  DOM_CLASSINFO_MAP_ENTRY(nsIDOMJSWindow)                                      \
  DOM_CLASSINFO_MAP_ENTRY(nsIDOMEventTarget)                                   \
  DOM_CLASSINFO_MAP_ENTRY(nsIInlineEventHandlers)                              \
  DOM_CLASSINFO_MAP_ENTRY(nsIDOMWindowPerformance)                             \
  DOM_CLASSINFO_MAP_CONDITIONAL_ENTRY(nsITouchEventReceiver,                   \
                                      nsDOMTouchEvent::PrefEnabled())
#endif // MOZ_B2G

nsresult
nsDOMClassInfo::Init()
{
  /* Errors that can trigger early returns are done first,
     otherwise nsDOMClassInfo is left in a half inited state. */
  static_assert(sizeof(uintptr_t) == sizeof(void*),
                "BAD! You'll need to adjust the size of uintptr_t to the "
                "size of a pointer on your platform.");

  NS_ENSURE_TRUE(!sIsInitialized, NS_ERROR_ALREADY_INITIALIZED);

  nsScriptNameSpaceManager *nameSpaceManager = GetNameSpaceManager();
  NS_ENSURE_TRUE(nameSpaceManager, NS_ERROR_NOT_INITIALIZED);

  nsresult rv = CallGetService(nsIXPConnect::GetCID(), &sXPConnect);
  NS_ENSURE_SUCCESS(rv, rv);

  nsCOMPtr<nsIXPCFunctionThisTranslator> elt = new nsEventListenerThisTranslator();
  sXPConnect->SetFunctionThisTranslator(NS_GET_IID(nsIDOMEventListener), elt);

  nsCOMPtr<nsIScriptSecurityManager> sm =
    do_GetService("@mozilla.org/scriptsecuritymanager;1", &rv);
  NS_ENSURE_SUCCESS(rv, rv);

  sSecMan = sm;
  NS_ADDREF(sSecMan);

  AutoSafeJSContext cx;

  DOM_CLASSINFO_MAP_BEGIN(Window, nsIDOMWindow)
    DOM_CLASSINFO_WINDOW_MAP_ENTRIES
#ifdef MOZ_WEBSPEECH
    DOM_CLASSINFO_MAP_ENTRY(nsISpeechSynthesisGetter)
#endif
  DOM_CLASSINFO_MAP_END

  DOM_CLASSINFO_MAP_BEGIN(WindowUtils, nsIDOMWindowUtils)
    DOM_CLASSINFO_MAP_ENTRY(nsIDOMWindowUtils)
  DOM_CLASSINFO_MAP_END

  DOM_CLASSINFO_MAP_BEGIN(Location, nsIDOMLocation)
    DOM_CLASSINFO_MAP_ENTRY(nsIDOMLocation)
  DOM_CLASSINFO_MAP_END

  DOM_CLASSINFO_MAP_BEGIN_NO_CLASS_IF(DOMPrototype, nsIDOMDOMConstructor)
    DOM_CLASSINFO_MAP_ENTRY(nsIDOMDOMConstructor)
  DOM_CLASSINFO_MAP_END

  DOM_CLASSINFO_MAP_BEGIN(DOMConstructor, nsIDOMDOMConstructor)
    DOM_CLASSINFO_MAP_ENTRY(nsIDOMDOMConstructor)
  DOM_CLASSINFO_MAP_END

  DOM_CLASSINFO_MAP_BEGIN(DOMException, nsIDOMDOMException)
    DOM_CLASSINFO_MAP_ENTRY(nsIDOMDOMException)
    DOM_CLASSINFO_MAP_ENTRY(nsIException)
  DOM_CLASSINFO_MAP_END

  DOM_CLASSINFO_MAP_BEGIN(DeviceAcceleration, nsIDOMDeviceAcceleration)
    DOM_CLASSINFO_MAP_ENTRY(nsIDOMDeviceAcceleration)
  DOM_CLASSINFO_MAP_END

  DOM_CLASSINFO_MAP_BEGIN(DeviceRotationRate, nsIDOMDeviceRotationRate)
    DOM_CLASSINFO_MAP_ENTRY(nsIDOMDeviceRotationRate)
  DOM_CLASSINFO_MAP_END

  DOM_CLASSINFO_MAP_BEGIN(CSSStyleRule, nsIDOMCSSStyleRule)
    DOM_CLASSINFO_MAP_ENTRY(nsIDOMCSSStyleRule)
  DOM_CLASSINFO_MAP_END

  DOM_CLASSINFO_MAP_BEGIN(CSSCharsetRule, nsIDOMCSSCharsetRule)
    DOM_CLASSINFO_MAP_ENTRY(nsIDOMCSSCharsetRule)
  DOM_CLASSINFO_MAP_END

  DOM_CLASSINFO_MAP_BEGIN(CSSImportRule, nsIDOMCSSImportRule)
    DOM_CLASSINFO_MAP_ENTRY(nsIDOMCSSImportRule)
  DOM_CLASSINFO_MAP_END

  DOM_CLASSINFO_MAP_BEGIN(CSSMediaRule, nsIDOMCSSMediaRule)
    DOM_CLASSINFO_MAP_ENTRY(nsIDOMCSSMediaRule)
  DOM_CLASSINFO_MAP_END

  DOM_CLASSINFO_MAP_BEGIN_NO_CLASS_IF(CSSNameSpaceRule, nsIDOMCSSRule)
    DOM_CLASSINFO_MAP_ENTRY(nsIDOMCSSRule)
  DOM_CLASSINFO_MAP_END

  DOM_CLASSINFO_MAP_BEGIN(CSSRuleList, nsIDOMCSSRuleList)
    DOM_CLASSINFO_MAP_ENTRY(nsIDOMCSSRuleList)
  DOM_CLASSINFO_MAP_END

  DOM_CLASSINFO_MAP_BEGIN_NO_CLASS_IF(CSSGroupRuleRuleList, nsIDOMCSSRuleList)
    DOM_CLASSINFO_MAP_ENTRY(nsIDOMCSSRuleList)
  DOM_CLASSINFO_MAP_END

  DOM_CLASSINFO_MAP_BEGIN(MediaList, nsIDOMMediaList)
    DOM_CLASSINFO_MAP_ENTRY(nsIDOMMediaList)
  DOM_CLASSINFO_MAP_END

  DOM_CLASSINFO_MAP_BEGIN(StyleSheetList, nsIDOMStyleSheetList)
    DOM_CLASSINFO_MAP_ENTRY(nsIDOMStyleSheetList)
  DOM_CLASSINFO_MAP_END

  DOM_CLASSINFO_MAP_BEGIN(CSSStyleSheet, nsIDOMCSSStyleSheet)
    DOM_CLASSINFO_MAP_ENTRY(nsIDOMCSSStyleSheet)
  DOM_CLASSINFO_MAP_END

  DOM_CLASSINFO_MAP_BEGIN(Selection, nsISelection)
    DOM_CLASSINFO_MAP_ENTRY(nsISelection)
  DOM_CLASSINFO_MAP_END

#ifdef MOZ_XUL
  DOM_CLASSINFO_MAP_BEGIN(XULCommandDispatcher, nsIDOMXULCommandDispatcher)
    DOM_CLASSINFO_MAP_ENTRY(nsIDOMXULCommandDispatcher)
  DOM_CLASSINFO_MAP_END
#endif

  DOM_CLASSINFO_MAP_BEGIN_NO_CLASS_IF(XULControllers, nsIControllers)
    DOM_CLASSINFO_MAP_ENTRY(nsIControllers)
  DOM_CLASSINFO_MAP_END

  DOM_CLASSINFO_MAP_BEGIN(BoxObject, nsIBoxObject)
    DOM_CLASSINFO_MAP_ENTRY(nsIBoxObject)
  DOM_CLASSINFO_MAP_END

#ifdef MOZ_XUL
  DOM_CLASSINFO_MAP_BEGIN(TreeSelection, nsITreeSelection)
    DOM_CLASSINFO_MAP_ENTRY(nsITreeSelection)
  DOM_CLASSINFO_MAP_END

  DOM_CLASSINFO_MAP_BEGIN(TreeContentView, nsITreeContentView)
    DOM_CLASSINFO_MAP_ENTRY(nsITreeContentView)
    DOM_CLASSINFO_MAP_ENTRY(nsITreeView)
  DOM_CLASSINFO_MAP_END
#endif

#ifndef MOZ_DISABLE_CRYPTOLEGACY
   DOM_CLASSINFO_MAP_BEGIN(CRMFObject, nsIDOMCRMFObject)
     DOM_CLASSINFO_MAP_ENTRY(nsIDOMCRMFObject)
   DOM_CLASSINFO_MAP_END
#endif

  DOM_CLASSINFO_MAP_BEGIN_NO_CLASS_IF(ChromeWindow, nsIDOMWindow)
    DOM_CLASSINFO_WINDOW_MAP_ENTRIES
    DOM_CLASSINFO_MAP_ENTRY(nsIDOMChromeWindow)
#ifdef MOZ_WEBSPEECH
    DOM_CLASSINFO_MAP_ENTRY(nsISpeechSynthesisGetter)
#endif
  DOM_CLASSINFO_MAP_END

#ifdef MOZ_XUL
  DOM_CLASSINFO_MAP_BEGIN(XULTemplateBuilder, nsIXULTemplateBuilder)
    DOM_CLASSINFO_MAP_ENTRY(nsIXULTemplateBuilder)
  DOM_CLASSINFO_MAP_END

  DOM_CLASSINFO_MAP_BEGIN(XULTreeBuilder, nsIXULTreeBuilder)
    DOM_CLASSINFO_MAP_ENTRY(nsIXULTreeBuilder)
    DOM_CLASSINFO_MAP_ENTRY(nsIXULTemplateBuilder)
    DOM_CLASSINFO_MAP_ENTRY(nsITreeView)
  DOM_CLASSINFO_MAP_END
#endif

  DOM_CLASSINFO_MAP_BEGIN(DOMStringList, nsIDOMDOMStringList)
    DOM_CLASSINFO_MAP_ENTRY(nsIDOMDOMStringList)
  DOM_CLASSINFO_MAP_END

#ifdef MOZ_XUL
  DOM_CLASSINFO_MAP_BEGIN(TreeColumn, nsITreeColumn)
    DOM_CLASSINFO_MAP_ENTRY(nsITreeColumn)
  DOM_CLASSINFO_MAP_END
#endif

  DOM_CLASSINFO_MAP_BEGIN(CSSMozDocumentRule, nsIDOMCSSMozDocumentRule)
    DOM_CLASSINFO_MAP_ENTRY(nsIDOMCSSMozDocumentRule)
  DOM_CLASSINFO_MAP_END

  DOM_CLASSINFO_MAP_BEGIN(CSSSupportsRule, nsIDOMCSSSupportsRule)
    DOM_CLASSINFO_MAP_ENTRY(nsIDOMCSSSupportsRule)
  DOM_CLASSINFO_MAP_END

  // The SVG document

  // other SVG classes
  DOM_CLASSINFO_MAP_BEGIN(SVGLength, nsIDOMSVGLength)
    DOM_CLASSINFO_MAP_ENTRY(nsIDOMSVGLength)
  DOM_CLASSINFO_MAP_END

  DOM_CLASSINFO_MAP_BEGIN(SVGNumber, nsIDOMSVGNumber)
    DOM_CLASSINFO_MAP_ENTRY(nsIDOMSVGNumber)
  DOM_CLASSINFO_MAP_END

  DOM_CLASSINFO_MAP_BEGIN(MozCanvasPrintState, nsIDOMMozCanvasPrintState)
    DOM_CLASSINFO_MAP_ENTRY(nsIDOMMozCanvasPrintState)
  DOM_CLASSINFO_MAP_END

  DOM_CLASSINFO_MAP_BEGIN(XSLTProcessor, nsIXSLTProcessor)
    DOM_CLASSINFO_MAP_ENTRY(nsIXSLTProcessor)
    DOM_CLASSINFO_MAP_ENTRY(nsIXSLTProcessorPrivate)
  DOM_CLASSINFO_MAP_END

  DOM_CLASSINFO_MAP_BEGIN(XPathExpression, nsIDOMXPathExpression)
    DOM_CLASSINFO_MAP_ENTRY(nsIDOMXPathExpression)
    DOM_CLASSINFO_MAP_ENTRY(nsIDOMNSXPathExpression)
  DOM_CLASSINFO_MAP_END

  DOM_CLASSINFO_MAP_BEGIN(XPathNSResolver, nsIDOMXPathNSResolver)
    DOM_CLASSINFO_MAP_ENTRY(nsIDOMXPathNSResolver)
  DOM_CLASSINFO_MAP_END

  DOM_CLASSINFO_MAP_BEGIN(XPathResult, nsIDOMXPathResult)
    DOM_CLASSINFO_MAP_ENTRY(nsIDOMXPathResult)
  DOM_CLASSINFO_MAP_END

  DOM_CLASSINFO_MAP_BEGIN(Storage, nsIDOMStorage)
    DOM_CLASSINFO_MAP_ENTRY(nsIDOMStorage)
  DOM_CLASSINFO_MAP_END

  DOM_CLASSINFO_MAP_BEGIN(Blob, nsIDOMBlob)
    DOM_CLASSINFO_MAP_ENTRY(nsIDOMBlob)
  DOM_CLASSINFO_MAP_END

  DOM_CLASSINFO_MAP_BEGIN(File, nsIDOMFile)
    DOM_CLASSINFO_MAP_ENTRY(nsIDOMBlob)
    DOM_CLASSINFO_MAP_ENTRY(nsIDOMFile)
  DOM_CLASSINFO_MAP_END

  DOM_CLASSINFO_MAP_BEGIN_NO_CLASS_IF(ModalContentWindow, nsIDOMWindow)
    DOM_CLASSINFO_WINDOW_MAP_ENTRIES
    DOM_CLASSINFO_MAP_ENTRY(nsIDOMModalContentWindow)
#ifdef MOZ_WEBSPEECH
    DOM_CLASSINFO_MAP_ENTRY(nsISpeechSynthesisGetter)
#endif
  DOM_CLASSINFO_MAP_END

  DOM_CLASSINFO_MAP_BEGIN(MozPowerManager, nsIDOMMozPowerManager)
     DOM_CLASSINFO_MAP_ENTRY(nsIDOMMozPowerManager)
  DOM_CLASSINFO_MAP_END

  DOM_CLASSINFO_MAP_BEGIN(MozWakeLock, nsIDOMMozWakeLock)
     DOM_CLASSINFO_MAP_ENTRY(nsIDOMMozWakeLock)
  DOM_CLASSINFO_MAP_END

  DOM_CLASSINFO_MAP_BEGIN(MozMobileMessageManager, nsIDOMMozMobileMessageManager)
     DOM_CLASSINFO_MAP_ENTRY(nsIDOMMozMobileMessageManager)
  DOM_CLASSINFO_MAP_END

  DOM_CLASSINFO_MAP_BEGIN(MozSmsMessage, nsIDOMMozSmsMessage)
     DOM_CLASSINFO_MAP_ENTRY(nsIDOMMozSmsMessage)
  DOM_CLASSINFO_MAP_END

  DOM_CLASSINFO_MAP_BEGIN(MozMmsMessage, nsIDOMMozMmsMessage)
     DOM_CLASSINFO_MAP_ENTRY(nsIDOMMozMmsMessage)
  DOM_CLASSINFO_MAP_END

  DOM_CLASSINFO_MAP_BEGIN(MozSmsFilter, nsIDOMMozSmsFilter)
     DOM_CLASSINFO_MAP_ENTRY(nsIDOMMozSmsFilter)
  DOM_CLASSINFO_MAP_END

  DOM_CLASSINFO_MAP_BEGIN(MozSmsSegmentInfo, nsIDOMMozSmsSegmentInfo)
     DOM_CLASSINFO_MAP_ENTRY(nsIDOMMozSmsSegmentInfo)
  DOM_CLASSINFO_MAP_END

  DOM_CLASSINFO_MAP_BEGIN(MozMobileMessageThread, nsIDOMMozMobileMessageThread)
     DOM_CLASSINFO_MAP_ENTRY(nsIDOMMozMobileMessageThread)
  DOM_CLASSINFO_MAP_END

  DOM_CLASSINFO_MAP_BEGIN(MozConnection, nsIDOMMozConnection)
     DOM_CLASSINFO_MAP_ENTRY(nsIDOMMozConnection)
     DOM_CLASSINFO_MAP_ENTRY(nsIDOMEventTarget)
  DOM_CLASSINFO_MAP_END

#ifdef MOZ_B2G_RIL
  DOM_CLASSINFO_MAP_BEGIN(MozMobileConnection, nsIDOMMozMobileConnection)
     DOM_CLASSINFO_MAP_ENTRY(nsIDOMMozMobileConnection)
     DOM_CLASSINFO_MAP_ENTRY(nsIDOMEventTarget)
  DOM_CLASSINFO_MAP_END
#endif // MOZ_B2G_RIL

  DOM_CLASSINFO_MAP_BEGIN(CSSFontFaceRule, nsIDOMCSSFontFaceRule)
    DOM_CLASSINFO_MAP_ENTRY(nsIDOMCSSFontFaceRule)
  DOM_CLASSINFO_MAP_END

  DOM_CLASSINFO_MAP_BEGIN(DataTransfer, nsIDOMDataTransfer)
    DOM_CLASSINFO_MAP_ENTRY(nsIDOMDataTransfer)
  DOM_CLASSINFO_MAP_END

  DOM_CLASSINFO_MAP_BEGIN(EventListenerInfo, nsIEventListenerInfo)
    DOM_CLASSINFO_MAP_ENTRY(nsIEventListenerInfo)
  DOM_CLASSINFO_MAP_END

  DOM_CLASSINFO_MAP_BEGIN_NO_CLASS_IF(ContentFrameMessageManager, nsISupports)
    DOM_CLASSINFO_MAP_ENTRY(nsIDOMEventTarget)
    DOM_CLASSINFO_MAP_ENTRY(nsIMessageListenerManager)
    DOM_CLASSINFO_MAP_ENTRY(nsIMessageSender)
    DOM_CLASSINFO_MAP_ENTRY(nsISyncMessageSender)
    DOM_CLASSINFO_MAP_ENTRY(nsIContentFrameMessageManager)
  DOM_CLASSINFO_MAP_END

  DOM_CLASSINFO_MAP_BEGIN_NO_CLASS_IF(ChromeMessageBroadcaster, nsISupports)
    DOM_CLASSINFO_MAP_ENTRY(nsIFrameScriptLoader)
    DOM_CLASSINFO_MAP_ENTRY(nsIMessageListenerManager)
    DOM_CLASSINFO_MAP_ENTRY(nsIMessageBroadcaster)
  DOM_CLASSINFO_MAP_END

  DOM_CLASSINFO_MAP_BEGIN_NO_CLASS_IF(ChromeMessageSender, nsISupports)
    DOM_CLASSINFO_MAP_ENTRY(nsIProcessChecker)
    DOM_CLASSINFO_MAP_ENTRY(nsIFrameScriptLoader)
    DOM_CLASSINFO_MAP_ENTRY(nsIMessageListenerManager)
    DOM_CLASSINFO_MAP_ENTRY(nsIMessageSender)
  DOM_CLASSINFO_MAP_END

  DOM_CLASSINFO_MAP_BEGIN(IDBKeyRange, nsIIDBKeyRange)
    DOM_CLASSINFO_MAP_ENTRY(nsIIDBKeyRange)
  DOM_CLASSINFO_MAP_END

  DOM_CLASSINFO_MAP_BEGIN(MozCSSKeyframeRule, nsIDOMMozCSSKeyframeRule)
    DOM_CLASSINFO_MAP_ENTRY(nsIDOMMozCSSKeyframeRule)
  DOM_CLASSINFO_MAP_END

  DOM_CLASSINFO_MAP_BEGIN(MozCSSKeyframesRule, nsIDOMMozCSSKeyframesRule)
    DOM_CLASSINFO_MAP_ENTRY(nsIDOMMozCSSKeyframesRule)
  DOM_CLASSINFO_MAP_END

  DOM_CLASSINFO_MAP_BEGIN(CSSPageRule, nsIDOMCSSPageRule)
    DOM_CLASSINFO_MAP_ENTRY(nsIDOMCSSPageRule)
  DOM_CLASSINFO_MAP_END

  DOM_CLASSINFO_MAP_BEGIN(MediaQueryList, nsIDOMMediaQueryList)
    DOM_CLASSINFO_MAP_ENTRY(nsIDOMMediaQueryList)
  DOM_CLASSINFO_MAP_END

#ifdef MOZ_B2G_RIL
  DOM_CLASSINFO_MAP_BEGIN(MozIccManager, nsIDOMMozIccManager)
    DOM_CLASSINFO_MAP_ENTRY(nsIDOMMozIccManager)
    DOM_CLASSINFO_MAP_ENTRY(nsIDOMEventTarget)
  DOM_CLASSINFO_MAP_END

#endif

#ifdef MOZ_B2G_BT
  DOM_CLASSINFO_MAP_BEGIN(BluetoothDevice, nsIDOMBluetoothDevice)
    DOM_CLASSINFO_MAP_ENTRY(nsIDOMBluetoothDevice)
  DOM_CLASSINFO_MAP_END
#endif

<<<<<<< HEAD
#ifdef MOZ_B2G_NFC
  DOM_CLASSINFO_MAP_BEGIN(MozNfc, nsIDOMMozNfc)
    DOM_CLASSINFO_MAP_ENTRY(nsIDOMMozNfc)
    DOM_CLASSINFO_MAP_ENTRY(nsIDOMEventTarget)
  DOM_CLASSINFO_MAP_END
  DOM_CLASSINFO_MAP_BEGIN(NdefRecord, nsIDOMNdefRecord)
    DOM_CLASSINFO_MAP_ENTRY(nsIDOMNdefRecord)
  DOM_CLASSINFO_MAP_END
#endif

  DOM_CLASSINFO_MAP_BEGIN(CameraControl, nsICameraControl)
    DOM_CLASSINFO_MAP_ENTRY(nsICameraControl)
  DOM_CLASSINFO_MAP_END

=======
>>>>>>> 2a2ff267
  DOM_CLASSINFO_MAP_BEGIN(CameraCapabilities, nsICameraCapabilities)
    DOM_CLASSINFO_MAP_ENTRY(nsICameraCapabilities)
  DOM_CLASSINFO_MAP_END

  DOM_CLASSINFO_MAP_BEGIN(LockedFile, nsIDOMLockedFile)
    DOM_CLASSINFO_MAP_ENTRY(nsIDOMLockedFile)
  DOM_CLASSINFO_MAP_END

  DOM_CLASSINFO_MAP_BEGIN(CSSFontFeatureValuesRule, nsIDOMCSSFontFeatureValuesRule)
    DOM_CLASSINFO_MAP_ENTRY(nsIDOMCSSFontFeatureValuesRule)
  DOM_CLASSINFO_MAP_END

  DOM_CLASSINFO_MAP_BEGIN_NO_CLASS_IF(UserDataHandler, nsIDOMUserDataHandler)
    DOM_CLASSINFO_MAP_ENTRY(nsIDOMUserDataHandler)
  DOM_CLASSINFO_MAP_END

  DOM_CLASSINFO_MAP_BEGIN_NO_CLASS_IF(LoadStatus, nsIDOMLoadStatus)
    DOM_CLASSINFO_MAP_ENTRY(nsIDOMLoadStatus)
  DOM_CLASSINFO_MAP_END

  DOM_CLASSINFO_MAP_BEGIN_NO_CLASS_IF(XPathNamespace, nsIDOMXPathNamespace)
    DOM_CLASSINFO_MAP_ENTRY(nsIDOMXPathNamespace)
  DOM_CLASSINFO_MAP_END

  DOM_CLASSINFO_MAP_BEGIN_NO_CLASS_IF(XULControlElement, nsIDOMXULControlElement)
    DOM_CLASSINFO_MAP_ENTRY(nsIDOMXULControlElement)
  DOM_CLASSINFO_MAP_END

  DOM_CLASSINFO_MAP_BEGIN_NO_CLASS_IF(XULLabeledControlElement, nsIDOMXULLabeledControlElement)
    DOM_CLASSINFO_MAP_ENTRY(nsIDOMXULLabeledControlElement)
  DOM_CLASSINFO_MAP_END

  DOM_CLASSINFO_MAP_BEGIN_NO_CLASS_IF(XULButtonElement, nsIDOMXULButtonElement)
    DOM_CLASSINFO_MAP_ENTRY(nsIDOMXULButtonElement)
  DOM_CLASSINFO_MAP_END

  DOM_CLASSINFO_MAP_BEGIN_NO_CLASS_IF(XULCheckboxElement, nsIDOMXULCheckboxElement)
    DOM_CLASSINFO_MAP_ENTRY(nsIDOMXULCheckboxElement)
  DOM_CLASSINFO_MAP_END

  DOM_CLASSINFO_MAP_BEGIN_NO_CLASS_IF(XULPopupElement, nsIDOMXULPopupElement)
    DOM_CLASSINFO_MAP_ENTRY(nsIDOMXULPopupElement)
  DOM_CLASSINFO_MAP_END

  static_assert(MOZ_ARRAY_LENGTH(sClassInfoData) == eDOMClassInfoIDCount,
                "The number of items in sClassInfoData doesn't match the "
                "number of nsIDOMClassInfo ID's, this is bad! Fix it!");

#ifdef DEBUG
  for (size_t i = 0; i < eDOMClassInfoIDCount; i++) {
    if (!sClassInfoData[i].u.mConstructorFptr ||
        sClassInfoData[i].mDebugID != i) {
      MOZ_CRASH("Class info data out of sync, you forgot to update "
                "nsDOMClassInfo.h and nsDOMClassInfo.cpp! Fix this, "
                "mozilla will not work without this fixed!");
    }
  }

  for (size_t i = 0; i < eDOMClassInfoIDCount; i++) {
    if (!sClassInfoData[i].mInterfaces) {
      MOZ_CRASH("Class info data without an interface list! Fix this, "
                "mozilla will not work without this fixed!");
     }
   }
#endif

  // Initialize static JSString's
  DefineStaticJSVals(cx);

  int32_t i;

  for (i = 0; i < eDOMClassInfoIDCount; ++i) {
    nsDOMClassInfoData& data = sClassInfoData[i];
    nameSpaceManager->RegisterClassName(data.mName, i, data.mChromeOnly,
                                        data.mAllowXBL, data.mDisabled,
                                        &data.mNameUTF16);
  }

  for (i = 0; i < eDOMClassInfoIDCount; ++i) {
    RegisterClassProtos(i);
  }

  RegisterExternalClasses();

  // Register new DOM bindings
  mozilla::dom::Register(nameSpaceManager);

  sIsInitialized = true;

  return NS_OK;
}

// static
int32_t
nsDOMClassInfo::GetArrayIndexFromId(JSContext *cx, JS::Handle<jsid> id, bool *aIsNumber)
{
  if (aIsNumber) {
    *aIsNumber = false;
  }

  int i;
  if (JSID_IS_INT(id)) {
      i = JSID_TO_INT(id);
  } else {
      jsval idval;
      double array_index;
      if (!::JS_IdToValue(cx, id, &idval) ||
          !::JS_ValueToNumber(cx, idval, &array_index) ||
          !::JS_DoubleIsInt32(array_index, &i)) {
        return -1;
      }
  }

  if (aIsNumber) {
    *aIsNumber = true;
  }

  return i;
}

NS_IMETHODIMP
nsDOMClassInfo::GetInterfaces(uint32_t *aCount, nsIID ***aArray)
{
  uint32_t count = 0;

  while (mData->mInterfaces[count]) {
    count++;
  }

  *aCount = count;

  if (!count) {
    *aArray = nullptr;

    return NS_OK;
  }

  *aArray = static_cast<nsIID **>(nsMemory::Alloc(count * sizeof(nsIID *)));
  NS_ENSURE_TRUE(*aArray, NS_ERROR_OUT_OF_MEMORY);

  uint32_t i;
  for (i = 0; i < count; i++) {
    nsIID *iid = static_cast<nsIID *>(nsMemory::Clone(mData->mInterfaces[i],
                                                         sizeof(nsIID)));

    if (!iid) {
      NS_FREE_XPCOM_ALLOCATED_POINTER_ARRAY(i, *aArray);

      return NS_ERROR_OUT_OF_MEMORY;
    }

    *((*aArray) + i) = iid;
  }

  return NS_OK;
}

NS_IMETHODIMP
nsDOMClassInfo::GetHelperForLanguage(uint32_t language, nsISupports **_retval)
{
  if (language == nsIProgrammingLanguage::JAVASCRIPT) {
    *_retval = static_cast<nsIXPCScriptable *>(this);

    NS_ADDREF(*_retval);
  } else {
    *_retval = nullptr;
  }

  return NS_OK;
}

NS_IMETHODIMP
nsDOMClassInfo::GetContractID(char **aContractID)
{
  *aContractID = nullptr;

  return NS_OK;
}

NS_IMETHODIMP
nsDOMClassInfo::GetClassDescription(char **aClassDescription)
{
  return GetClassName(aClassDescription);
}

NS_IMETHODIMP
nsDOMClassInfo::GetClassID(nsCID **aClassID)
{
  *aClassID = nullptr;
  return NS_OK;
}

NS_IMETHODIMP
nsDOMClassInfo::GetClassIDNoAlloc(nsCID *aClassID)
{
  return NS_ERROR_NOT_AVAILABLE;
}

NS_IMETHODIMP
nsDOMClassInfo::GetImplementationLanguage(uint32_t *aImplLanguage)
{
  *aImplLanguage = nsIProgrammingLanguage::CPLUSPLUS;

  return NS_OK;
}

NS_IMETHODIMP
nsDOMClassInfo::GetFlags(uint32_t *aFlags)
{
  *aFlags = DOMCLASSINFO_STANDARD_FLAGS;

  return NS_OK;
}

// nsIXPCScriptable

NS_IMETHODIMP
nsDOMClassInfo::GetClassName(char **aClassName)
{
  *aClassName = NS_strdup(mData->mName);

  return NS_OK;
}

// virtual
uint32_t
nsDOMClassInfo::GetScriptableFlags()
{
  return mData->mScriptableFlags;
}

NS_IMETHODIMP
nsDOMClassInfo::PreCreate(nsISupports *nativeObj, JSContext *cx,
                          JSObject *globalObj, JSObject **parentObj)
{
  *parentObj = globalObj;
  return NS_OK;
}

NS_IMETHODIMP
nsDOMClassInfo::Create(nsIXPConnectWrappedNative *wrapper,
                       JSContext *cx, JSObject *obj)
{
  NS_WARNING("nsDOMClassInfo::Create Don't call me!");

  return NS_ERROR_UNEXPECTED;
}

NS_IMETHODIMP
nsDOMClassInfo::PostCreate(nsIXPConnectWrappedNative *wrapper,
                           JSContext *cx, JSObject *obj)
{
  NS_WARNING("nsDOMClassInfo::PostCreate Don't call me!");

  return NS_ERROR_UNEXPECTED;
}

NS_IMETHODIMP
nsDOMClassInfo::PostTransplant(nsIXPConnectWrappedNative *wrapper,
                               JSContext *cx, JSObject *obj)
{
  MOZ_CRASH("nsDOMClassInfo::PostTransplant Don't call me!");
}

NS_IMETHODIMP
nsDOMClassInfo::AddProperty(nsIXPConnectWrappedNative *wrapper, JSContext *cx,
                            JSObject *obj, jsid id, jsval *vp,
                            bool *_retval)
{
  NS_WARNING("nsDOMClassInfo::AddProperty Don't call me!");

  return NS_ERROR_UNEXPECTED;
}

NS_IMETHODIMP
nsDOMClassInfo::DelProperty(nsIXPConnectWrappedNative *wrapper, JSContext *cx,
                            JSObject *obj, jsid id, bool *_retval)
{
  NS_WARNING("nsDOMClassInfo::DelProperty Don't call me!");

  return NS_ERROR_UNEXPECTED;
}

NS_IMETHODIMP
nsDOMClassInfo::GetProperty(nsIXPConnectWrappedNative *wrapper, JSContext *cx,
                            JSObject *obj, jsid id, jsval *vp,
                            bool *_retval)
{
  NS_WARNING("nsDOMClassInfo::GetProperty Don't call me!");

  return NS_OK;
}

NS_IMETHODIMP
nsDOMClassInfo::SetProperty(nsIXPConnectWrappedNative *wrapper, JSContext *cx,
                            JSObject *obj, jsid id, jsval *vp,
                            bool *_retval)
{
  NS_WARNING("nsDOMClassInfo::SetProperty Don't call me!");

  return NS_ERROR_UNEXPECTED;
}

NS_IMETHODIMP
nsDOMClassInfo::Enumerate(nsIXPConnectWrappedNative *wrapper, JSContext *cx,
                          JSObject *obj, bool *_retval)
{
#ifdef DEBUG
  if (!sSecMan) {
    NS_ERROR("No security manager!!!");
    return NS_OK;
  }

  // Ask the security manager if it's OK to enumerate
  nsresult rv =
    sSecMan->CheckPropertyAccess(cx, obj, mData->mName, sEnumerate_id,
                                 nsIXPCSecurityManager::ACCESS_GET_PROPERTY);

  NS_ASSERTION(NS_SUCCEEDED(rv),
               "XOWs should have stopped us from getting here!!!");
#endif

  return NS_OK;
}

NS_IMETHODIMP
nsDOMClassInfo::NewEnumerate(nsIXPConnectWrappedNative *wrapper,
                             JSContext *cx, JSObject *obj, uint32_t enum_op,
                             jsval *statep, jsid *idp, bool *_retval)
{
  NS_WARNING("nsDOMClassInfo::NewEnumerate Don't call me!");

  return NS_ERROR_UNEXPECTED;
}

nsresult
nsDOMClassInfo::ResolveConstructor(JSContext *cx, JSObject *aObj,
                                   JSObject **objp)
{
  JS::Rooted<JSObject*> obj(cx, aObj);
  JS::Rooted<JSObject*> global(cx, ::JS_GetGlobalForObject(cx, obj));

  JS::Rooted<JS::Value> val(cx);
  if (!::JS_LookupProperty(cx, global, mData->mName, &val)) {
    return NS_ERROR_UNEXPECTED;
  }

  if (!JSVAL_IS_PRIMITIVE(val)) {
    // If val is not an (non-null) object there either is no
    // constructor for this class, or someone messed with
    // window.classname, just fall through and let the JS engine
    // return the Object constructor.

    if (!::JS_DefinePropertyById(cx, obj, sConstructor_id, val, JS_PropertyStub,
                                 JS_StrictPropertyStub, JSPROP_ENUMERATE)) {
      return NS_ERROR_UNEXPECTED;
    }

    *objp = obj;
  }

  return NS_OK;
}

NS_IMETHODIMP
nsDOMClassInfo::NewResolve(nsIXPConnectWrappedNative *wrapper, JSContext *cx,
                           JSObject *obj, jsid id, uint32_t flags,
                           JSObject **objp, bool *_retval)
{
  if (id == sConstructor_id) {
    return ResolveConstructor(cx, obj, objp);
  }

  return NS_OK;
}

NS_IMETHODIMP
nsDOMClassInfo::Convert(nsIXPConnectWrappedNative *wrapper, JSContext *cx,
                        JSObject *obj, uint32_t type, jsval *vp,
                        bool *_retval)
{
  NS_WARNING("nsDOMClassInfo::Convert Don't call me!");

  return NS_ERROR_UNEXPECTED;
}

NS_IMETHODIMP
nsDOMClassInfo::Finalize(nsIXPConnectWrappedNative *wrapper, JSFreeOp *fop,
                         JSObject *obj)
{
  NS_WARNING("nsDOMClassInfo::Finalize Don't call me!");

  return NS_ERROR_UNEXPECTED;
}

NS_IMETHODIMP
nsDOMClassInfo::CheckAccess(nsIXPConnectWrappedNative *wrapper, JSContext *cx,
                            JSObject *obj, jsid aId, uint32_t mode,
                            jsval *vp, bool *_retval)
{
  JS::Rooted<jsid> id(cx, aId);
  uint32_t mode_type = mode & JSACC_TYPEMASK;

  if ((mode_type == JSACC_WATCH || mode_type == JSACC_PROTO) && sSecMan) {
    nsresult rv;
    JS::Rooted<JSObject*> real_obj(cx);
    if (wrapper) {
      real_obj = wrapper->GetJSObject();
      NS_ENSURE_STATE(real_obj);
    }
    else {
      real_obj = obj;
    }

    rv =
      sSecMan->CheckPropertyAccess(cx, real_obj, mData->mName, id,
                                   nsIXPCSecurityManager::ACCESS_GET_PROPERTY);

    if (NS_FAILED(rv)) {
      // Let XPConnect know that the access was not granted.
      *_retval = false;
    }
  }

  return NS_OK;
}

NS_IMETHODIMP
nsDOMClassInfo::Call(nsIXPConnectWrappedNative *wrapper, JSContext *cx,
                     JSObject *obj, const JS::CallArgs &args, bool *_retval)
{
  NS_WARNING("nsDOMClassInfo::Call Don't call me!");

  return NS_ERROR_UNEXPECTED;
}

NS_IMETHODIMP
nsDOMClassInfo::Construct(nsIXPConnectWrappedNative *wrapper, JSContext *cx,
                          JSObject *obj, const JS::CallArgs &args,
                          bool *_retval)
{
  NS_WARNING("nsDOMClassInfo::Construct Don't call me!");

  return NS_ERROR_UNEXPECTED;
}

NS_IMETHODIMP
nsDOMClassInfo::HasInstance(nsIXPConnectWrappedNative *wrapper, JSContext *cx,
                            JSObject *obj, const jsval &val, bool *bp,
                            bool *_retval)
{
  NS_WARNING("nsDOMClassInfo::HasInstance Don't call me!");

  return NS_ERROR_UNEXPECTED;
}

NS_IMETHODIMP
nsDOMClassInfo::OuterObject(nsIXPConnectWrappedNative *wrapper, JSContext * cx,
                            JSObject * obj, JSObject * *_retval)
{
  NS_WARNING("nsDOMClassInfo::OuterObject Don't call me!");

  return NS_ERROR_UNEXPECTED;
}

static nsresult
GetExternalClassInfo(nsScriptNameSpaceManager *aNameSpaceManager,
                     const nsString &aName,
                     const nsGlobalNameStruct *aStruct,
                     const nsGlobalNameStruct **aResult)
{
  NS_ASSERTION(aStruct->mType ==
                 nsGlobalNameStruct::eTypeExternalClassInfoCreator,
               "Wrong type!");

  nsresult rv;
  nsCOMPtr<nsIDOMCIExtension> creator(do_CreateInstance(aStruct->mCID, &rv));
  NS_ENSURE_SUCCESS(rv, rv);

  nsCOMPtr<nsIDOMScriptObjectFactory> sof(do_GetService(kDOMSOF_CID));
  NS_ENSURE_TRUE(sof, NS_ERROR_FAILURE);

  rv = creator->RegisterDOMCI(NS_ConvertUTF16toUTF8(aName).get(), sof);
  NS_ENSURE_SUCCESS(rv, rv);

  const nsGlobalNameStruct *name_struct = aNameSpaceManager->LookupName(aName);
  if (name_struct &&
      name_struct->mType == nsGlobalNameStruct::eTypeExternalClassInfo) {
    *aResult = name_struct;
  }
  else {
    NS_ERROR("Couldn't get the DOM ClassInfo data.");

    *aResult = nullptr;
  }

  return NS_OK;
}


static nsresult
ResolvePrototype(nsIXPConnect *aXPConnect, nsGlobalWindow *aWin, JSContext *cx,
                 JS::Handle<JSObject*> obj, const PRUnichar *name,
                 const nsDOMClassInfoData *ci_data,
                 const nsGlobalNameStruct *name_struct,
                 nsScriptNameSpaceManager *nameSpaceManager,
                 JSObject *dot_prototype, bool install, bool *did_resolve);


NS_IMETHODIMP
nsDOMClassInfo::PostCreatePrototype(JSContext * cx, JSObject * aProto)
{
  uint32_t flags = (mData->mScriptableFlags & DONT_ENUM_STATIC_PROPS)
                   ? 0
                   : JSPROP_ENUMERATE;

  uint32_t count = 0;
  while (mData->mInterfaces[count]) {
    count++;
  }

  JS::Rooted<JSObject*> proto(cx, aProto);
  if (!xpc::DOM_DefineQuickStubs(cx, proto, flags, count, mData->mInterfaces)) {
    JS_ClearPendingException(cx);
  }

  // This is called before any other location that requires
  // sObjectClass, so compute it here. We assume that nobody has had a
  // chance to monkey around with proto's prototype chain before this.
  if (!sObjectClass) {
    FindObjectClass(cx, proto);
    NS_ASSERTION(sObjectClass && !strcmp(sObjectClass->name, "Object"),
                 "Incorrect object class!");
  }

#ifdef DEBUG
    JS::Rooted<JSObject*> proto2(cx);
    JS_GetPrototype(cx, proto, &proto2);
    NS_ASSERTION(proto2 && JS_GetClass(proto2) == sObjectClass,
                 "Hmm, somebody did something evil?");
#endif

#ifdef DEBUG
  if (mData->mHasClassInterface && mData->mProtoChainInterface &&
      mData->mProtoChainInterface != &NS_GET_IID(nsISupports)) {
    nsCOMPtr<nsIInterfaceInfoManager>
      iim(do_GetService(NS_INTERFACEINFOMANAGER_SERVICE_CONTRACTID));

    if (iim) {
      nsCOMPtr<nsIInterfaceInfo> if_info;
      iim->GetInfoForIID(mData->mProtoChainInterface,
                         getter_AddRefs(if_info));

      if (if_info) {
        nsXPIDLCString name;
        if_info->GetName(getter_Copies(name));
        NS_ASSERTION(nsCRT::strcmp(CutPrefix(name), mData->mName) == 0,
                     "Class name and proto chain interface name mismatch!");
      }
    }
  }
#endif

  // Make prototype delegation work correctly. Consider if a site sets
  // HTMLElement.prototype.foopy = function () { ... } Now, calling
  // document.body.foopy() needs to ensure that looking up foopy on
  // document.body's prototype will find the right function.
  JS::Rooted<JSObject*> global(cx, ::JS_GetGlobalForObject(cx, proto));

  // Only do this if the global object is a window.
  // XXX Is there a better way to check this?
  nsISupports *globalNative = XPConnect()->GetNativeOfWrapper(cx, global);
  nsCOMPtr<nsPIDOMWindow> piwin = do_QueryInterface(globalNative);
  if (!piwin) {
    return NS_OK;
  }

  nsGlobalWindow *win = nsGlobalWindow::FromSupports(globalNative);
  if (win->IsClosedOrClosing()) {
    return NS_OK;
  }

  // If the window is in a different compartment than the global object, then
  // it's likely that global is a sandbox object whose prototype is a window.
  // Don't do anything in this case.
  if (win->FastGetGlobalJSObject() &&
      js::GetObjectCompartment(global) != js::GetObjectCompartment(win->FastGetGlobalJSObject())) {
    return NS_OK;
  }

  if (win->IsOuterWindow()) {
    // XXXjst: Do security checks here when we remove the security
    // checks on the inner window.

    win = win->GetCurrentInnerWindowInternal();

    if (!win || !(global = win->GetGlobalJSObject()) ||
        win->IsClosedOrClosing()) {
      return NS_OK;
    }
  }

  // Don't overwrite a property set by content.
  bool found;
  if (!::JS_AlreadyHasOwnUCProperty(cx, global, reinterpret_cast<const jschar*>(mData->mNameUTF16),
                                    NS_strlen(mData->mNameUTF16), &found)) {
    return NS_ERROR_FAILURE;
  }

  nsScriptNameSpaceManager *nameSpaceManager = GetNameSpaceManager();
  NS_ENSURE_TRUE(nameSpaceManager, NS_OK);

  bool unused;
  return ResolvePrototype(sXPConnect, win, cx, global, mData->mNameUTF16,
                          mData, nullptr, nameSpaceManager, proto, !found,
                          &unused);
}

// static
nsIClassInfo *
NS_GetDOMClassInfoInstance(nsDOMClassInfoID aID)
{
  if (aID >= eDOMClassInfoIDCount) {
    NS_ERROR("Bad ID!");

    return nullptr;
  }

  if (!nsDOMClassInfo::sIsInitialized) {
    nsresult rv = nsDOMClassInfo::Init();

    NS_ENSURE_SUCCESS(rv, nullptr);
  }

  if (!sClassInfoData[aID].mCachedClassInfo) {
    nsDOMClassInfoData& data = sClassInfoData[aID];

    data.mCachedClassInfo = data.u.mConstructorFptr(&data);
    NS_ENSURE_TRUE(data.mCachedClassInfo, nullptr);

    NS_ADDREF(data.mCachedClassInfo);
  }

  NS_ASSERTION(!IS_EXTERNAL(sClassInfoData[aID].mCachedClassInfo),
               "This is bad, internal class marked as external!");

  return sClassInfoData[aID].mCachedClassInfo;
}

// static
nsIClassInfo *
nsDOMClassInfo::GetClassInfoInstance(nsDOMClassInfoData* aData)
{
  NS_ASSERTION(IS_EXTERNAL(aData->mCachedClassInfo)
               || !aData->mCachedClassInfo,
               "This is bad, external class marked as internal!");

  if (!aData->mCachedClassInfo) {
    if (aData->u.mExternalConstructorFptr) {
      aData->mCachedClassInfo =
        aData->u.mExternalConstructorFptr(aData->mName);
    } else {
      aData->mCachedClassInfo = nsDOMGenericSH::doCreate(aData);
    }
    NS_ENSURE_TRUE(aData->mCachedClassInfo, nullptr);

    NS_ADDREF(aData->mCachedClassInfo);
    aData->mCachedClassInfo = MARK_EXTERNAL(aData->mCachedClassInfo);
  }

  return GET_CLEAN_CI_PTR(aData->mCachedClassInfo);
}


// static
void
nsDOMClassInfo::ShutDown()
{
  if (sClassInfoData[0].u.mConstructorFptr) {
    uint32_t i;

    for (i = 0; i < eDOMClassInfoIDCount; i++) {
      NS_IF_RELEASE(sClassInfoData[i].mCachedClassInfo);
    }
  }

  sParent_id          = JSID_VOID;
  sScrollbars_id      = JSID_VOID;
  sLocation_id        = JSID_VOID;
  sConstructor_id     = JSID_VOID;
  s_content_id        = JSID_VOID;
  sContent_id         = JSID_VOID;
  sMenubar_id         = JSID_VOID;
  sToolbar_id         = JSID_VOID;
  sLocationbar_id     = JSID_VOID;
  sPersonalbar_id     = JSID_VOID;
  sStatusbar_id       = JSID_VOID;
  sControllers_id     = JSID_VOID;
  sLength_id          = JSID_VOID;
  sScrollX_id         = JSID_VOID;
  sScrollY_id         = JSID_VOID;
  sScrollMaxX_id      = JSID_VOID;
  sScrollMaxY_id      = JSID_VOID;
  sItem_id            = JSID_VOID;
  sEnumerate_id       = JSID_VOID;
  sTop_id             = JSID_VOID;
  sDocument_id        = JSID_VOID;
  sFrames_id          = JSID_VOID;
  sSelf_id            = JSID_VOID;
  sWrappedJSObject_id = JSID_VOID;

  NS_IF_RELEASE(sXPConnect);
  NS_IF_RELEASE(sSecMan);
  sIsInitialized = false;
}

// Window helper

NS_IMETHODIMP
nsWindowSH::PreCreate(nsISupports *nativeObj, JSContext *cx,
                      JSObject *globalObj, JSObject **parentObj)
{
  // Normally ::PreCreate() is used to give XPConnect the parent
  // object for the object that's being wrapped, this parent object is
  // set as the parent of the wrapper and it's also used to find the
  // right scope for the object being wrapped. Now, in the case of the
  // global object the wrapper shouldn't have a parent but we supply
  // one here anyway (the global object itself) and this will be used
  // by XPConnect only to find the right scope, once the scope is
  // found XPConnect will find the existing wrapper (which always
  // exists since it's created on window construction), since an
  // existing wrapper is found the parent we supply here is ignored
  // after the wrapper is found.

  nsCOMPtr<nsIScriptGlobalObject> sgo(do_QueryInterface(nativeObj));
  NS_ASSERTION(sgo, "nativeObj not a global object!");

  nsGlobalWindow *win = nsGlobalWindow::FromSupports(nativeObj);
  NS_ASSERTION(win->IsInnerWindow(), "Should be inner window.");

  // We sometimes get a disconnected window during file api test. :-(
  if (!win->GetOuterWindowInternal())
    return NS_ERROR_FAILURE;

  // If we're bootstrapping, we don't have a JS object yet.
  if (win->GetOuterWindowInternal()->IsCreatingInnerWindow())
    return NS_OK;

  return SetParentToWindow(win, parentObj);
}

NS_IMETHODIMP
nsWindowSH::PostCreatePrototype(JSContext* aCx, JSObject* aProto)
{
  JS::Rooted<JSObject*> proto(aCx, aProto);

  nsresult rv = nsDOMClassInfo::PostCreatePrototype(aCx, proto);
  NS_ENSURE_SUCCESS(rv, rv);

  // We should probably move this into the CreateInterfaceObjects for Window
  // once it is on WebIDL bindings.
  WindowNamedPropertiesHandler::Install(aCx, proto);
  return NS_OK;
}

static nsHTMLDocument*
GetDocument(JSObject *obj)
{
  MOZ_ASSERT(js::GetObjectJSClass(obj) == &sHTMLDocumentAllClass);
  return static_cast<nsHTMLDocument*>(
    static_cast<nsINode*>(JS_GetPrivate(obj)));
}

struct ResolveGlobalNameClosure
{
  JSContext* cx;
  JS::Handle<JSObject*> obj;
  bool* retval;
};

static PLDHashOperator
ResolveGlobalName(const nsAString& aName, void* aClosure)
{
  ResolveGlobalNameClosure* closure =
    static_cast<ResolveGlobalNameClosure*>(aClosure);
  JS::Rooted<JS::Value> dummy(closure->cx);
  bool ok = JS_LookupUCProperty(closure->cx, closure->obj,
                                aName.BeginReading(), aName.Length(),
                                &dummy);
  if (!ok) {
    *closure->retval = false;
    return PL_DHASH_STOP;
  }
  return PL_DHASH_NEXT;
}

NS_IMETHODIMP
nsWindowSH::Enumerate(nsIXPConnectWrappedNative *wrapper, JSContext *cx,
                      JSObject *aObj, bool *_retval)
{
  JS::Rooted<JSObject*> obj(cx, aObj);
  if (!xpc::WrapperFactory::IsXrayWrapper(obj)) {
    *_retval = JS_EnumerateStandardClasses(cx, obj);
    if (!*_retval) {
      return NS_OK;
    }

    // Now resolve everything from the namespace manager
    nsScriptNameSpaceManager *nameSpaceManager = GetNameSpaceManager();
    if (!nameSpaceManager) {
      NS_ERROR("Can't get namespace manager.");
      return NS_ERROR_UNEXPECTED;
    }
    ResolveGlobalNameClosure closure = { cx, obj, _retval };
    nameSpaceManager->EnumerateGlobalNames(ResolveGlobalName, &closure);
  }

  return NS_OK;
}

static nsDOMConstructorFunc
FindConstructorFunc(const nsDOMClassInfoData *aDOMClassInfoData)
{
  for (uint32_t i = 0; i < ArrayLength(kConstructorFuncMap); ++i) {
    if (&sClassInfoData[kConstructorFuncMap[i].mDOMClassInfoID] ==
        aDOMClassInfoData) {
      return kConstructorFuncMap[i].mConstructorFunc;
    }
  }
  return nullptr;
}

static nsresult
BaseStubConstructor(nsIWeakReference* aWeakOwner,
                    const nsGlobalNameStruct *name_struct, JSContext *cx,
                    JS::Handle<JSObject*> obj, const JS::CallArgs &args)
{
  MOZ_ASSERT(obj);

  nsresult rv;
  nsCOMPtr<nsISupports> native;
  if (name_struct->mType == nsGlobalNameStruct::eTypeClassConstructor) {
    const nsDOMClassInfoData* ci_data =
      &sClassInfoData[name_struct->mDOMClassInfoID];
    nsDOMConstructorFunc func = FindConstructorFunc(ci_data);
    if (func) {
      rv = func(getter_AddRefs(native));
    } else {
      rv = NS_ERROR_NOT_AVAILABLE;
    }
  } else if (name_struct->mType == nsGlobalNameStruct::eTypeExternalConstructor) {
    native = do_CreateInstance(name_struct->mCID, &rv);
  } else if (name_struct->mType == nsGlobalNameStruct::eTypeExternalConstructorAlias) {
    native = do_CreateInstance(name_struct->mAlias->mCID, &rv);
  } else {
    native = do_CreateInstance(*name_struct->mData->mConstructorCID, &rv);
  }
  if (NS_FAILED(rv)) {
    NS_ERROR("Failed to create the object");
    return rv;
  }

  nsCOMPtr<nsIJSNativeInitializer> initializer(do_QueryInterface(native));
  nsCOMPtr<nsIDOMGlobalObjectConstructor> constructor(do_QueryInterface(native));
  if (initializer || constructor) {
    // Initialize object using the current inner window, but only if
    // the caller can access it.
    nsCOMPtr<nsPIDOMWindow> owner = do_QueryReferent(aWeakOwner);
    nsPIDOMWindow* outerWindow = owner ? owner->GetOuterWindow() : nullptr;
    nsPIDOMWindow* currentInner =
      outerWindow ? outerWindow->GetCurrentInnerWindow() : nullptr;
    if (!currentInner ||
        (owner != currentInner &&
         !nsContentUtils::CanCallerAccess(currentInner))) {
      return NS_ERROR_DOM_SECURITY_ERR;
    }

    if (initializer) {
      rv = initializer->Initialize(currentInner, cx, obj, args);
      if (NS_FAILED(rv)) {
        return rv;
      }
    } else {
      nsCOMPtr<nsIXPConnectWrappedJS> wrappedJS = do_QueryInterface(native);

      JS::Rooted<JSObject*> thisObject(cx, wrappedJS->GetJSObject());
      if (!thisObject) {
        return NS_ERROR_UNEXPECTED;
      }

      nsCxPusher pusher;
      pusher.Push(cx);

      JSAutoCompartment ac(cx, thisObject);

      JS::Rooted<JS::Value> funval(cx);
      if (!JS_GetProperty(cx, thisObject, "constructor", &funval) ||
          !funval.isObject()) {
        return NS_ERROR_UNEXPECTED;
      }

      // Check if the object is even callable.
      NS_ENSURE_STATE(JS_ObjectIsCallable(cx, &funval.toObject()));
      {
        // wrap parameters in the target compartment
        // we also pass in the calling window as the first argument
        unsigned argc = args.length() + 1;
        nsAutoArrayPtr<JS::Value> argv(new JS::Value[argc]);
        JS::AutoArrayRooter rooter(cx, 0, argv);

        nsCOMPtr<nsIXPConnectJSObjectHolder> holder;
        nsCOMPtr<nsIDOMWindow> currentWin(do_GetInterface(currentInner));
        rv = WrapNative(cx, obj, currentWin, &NS_GET_IID(nsIDOMWindow),
                        true, &argv[0], getter_AddRefs(holder));
        if (!JS_WrapValue(cx, &argv[0]))
          return NS_ERROR_FAILURE;
        rooter.changeLength(1);

        for (size_t i = 1; i < argc; ++i) {
          argv[i] = args[i - 1];
          if (!JS_WrapValue(cx, &argv[i]))
            return NS_ERROR_FAILURE;
          rooter.changeLength(i + 1);
        }

        JS::Rooted<JS::Value> frval(cx);
        bool ret = JS_CallFunctionValue(cx, thisObject, funval, argc, argv,
                                        frval.address());

        if (!ret) {
          return NS_ERROR_FAILURE;
        }
      }
    }
  }

  return WrapNative(cx, obj, native, true, args.rval().address());
}

static nsresult
DefineInterfaceConstants(JSContext *cx, JS::Handle<JSObject*> obj, const nsIID *aIID)
{
  nsCOMPtr<nsIInterfaceInfoManager>
    iim(do_GetService(NS_INTERFACEINFOMANAGER_SERVICE_CONTRACTID));
  NS_ENSURE_TRUE(iim, NS_ERROR_UNEXPECTED);

  nsCOMPtr<nsIInterfaceInfo> if_info;

  nsresult rv = iim->GetInfoForIID(aIID, getter_AddRefs(if_info));
  NS_ENSURE_TRUE(NS_SUCCEEDED(rv) && if_info, rv);

  uint16_t constant_count;

  if_info->GetConstantCount(&constant_count);

  if (!constant_count) {
    return NS_OK;
  }

  nsCOMPtr<nsIInterfaceInfo> parent_if_info;

  rv = if_info->GetParent(getter_AddRefs(parent_if_info));
  NS_ENSURE_TRUE(NS_SUCCEEDED(rv) && parent_if_info, rv);

  uint16_t parent_constant_count, i;
  parent_if_info->GetConstantCount(&parent_constant_count);

  for (i = parent_constant_count; i < constant_count; i++) {
    const nsXPTConstant *c = nullptr;

    rv = if_info->GetConstant(i, &c);
    NS_ENSURE_TRUE(NS_SUCCEEDED(rv) && c, rv);

    uint16_t type = c->GetType().TagPart();

    jsval v;
    switch (type) {
      case nsXPTType::T_I8:
      case nsXPTType::T_U8:
      {
        v = INT_TO_JSVAL(c->GetValue()->val.u8);
        break;
      }
      case nsXPTType::T_I16:
      case nsXPTType::T_U16:
      {
        v = INT_TO_JSVAL(c->GetValue()->val.u16);
        break;
      }
      case nsXPTType::T_I32:
      {
        v = JS_NumberValue(c->GetValue()->val.i32);
        break;
      }
      case nsXPTType::T_U32:
      {
        v = JS_NumberValue(c->GetValue()->val.u32);
        break;
      }
      default:
      {
#ifdef DEBUG
        NS_ERROR("Non-numeric constant found in interface.");
#endif
        continue;
      }
    }

    if (!::JS_DefineProperty(cx, obj, c->GetName(), v,
                             JS_PropertyStub, JS_StrictPropertyStub,
                             JSPROP_ENUMERATE | JSPROP_READONLY |
                             JSPROP_PERMANENT)) {
      return NS_ERROR_UNEXPECTED;
    }
  }

  return NS_OK;
}

class nsDOMConstructor MOZ_FINAL : public nsIDOMDOMConstructor
{
protected:
  nsDOMConstructor(const PRUnichar* aName,
                   bool aIsConstructable,
                   nsPIDOMWindow* aOwner)
    : mClassName(aName),
      mConstructable(aIsConstructable),
      mWeakOwner(do_GetWeakReference(aOwner))
  {
  }

public:

  static nsresult Create(const PRUnichar* aName,
                         const nsDOMClassInfoData* aData,
                         const nsGlobalNameStruct* aNameStruct,
                         nsPIDOMWindow* aOwner,
                         nsDOMConstructor** aResult);

  NS_DECL_ISUPPORTS
  NS_DECL_NSIDOMDOMCONSTRUCTOR

  nsresult PreCreate(JSContext *cx, JSObject *globalObj, JSObject **parentObj);

  nsresult Construct(nsIXPConnectWrappedNative *wrapper, JSContext *cx,
                     JS::Handle<JSObject*> obj, const JS::CallArgs &args,
                     bool *_retval);

  nsresult HasInstance(nsIXPConnectWrappedNative *wrapper, JSContext *cx,
                       JS::Handle<JSObject*> obj, const jsval &val, bool *bp,
                       bool *_retval);

  nsresult Install(JSContext *cx, JS::Handle<JSObject*> target,
                   JS::Handle<JS::Value> aThisAsVal)
  {
    JS::Rooted<JS::Value> thisAsVal(cx, aThisAsVal);
    // The 'attrs' argument used to be JSPROP_PERMANENT. See bug 628612.
    bool ok = JS_WrapValue(cx, thisAsVal.address()) &&
      ::JS_DefineUCProperty(cx, target,
                            reinterpret_cast<const jschar *>(mClassName),
                            NS_strlen(mClassName), thisAsVal, JS_PropertyStub,
                            JS_StrictPropertyStub, 0);

    return ok ? NS_OK : NS_ERROR_UNEXPECTED;
  }

  nsresult ResolveInterfaceConstants(JSContext *cx, JS::Handle<JSObject*> obj);

private:
  const nsGlobalNameStruct *GetNameStruct()
  {
    if (!mClassName) {
      NS_ERROR("Can't get name");
      return nullptr;
    }

    const nsGlobalNameStruct *nameStruct;
#ifdef DEBUG
    nsresult rv =
#endif
      GetNameStruct(nsDependentString(mClassName), &nameStruct);

    NS_ASSERTION(NS_FAILED(rv) || nameStruct, "Name isn't in hash.");

    return nameStruct;
  }

  static nsresult GetNameStruct(const nsAString& aName,
                                const nsGlobalNameStruct **aNameStruct)
  {
    *aNameStruct = nullptr;

    nsScriptNameSpaceManager *nameSpaceManager = GetNameSpaceManager();
    if (!nameSpaceManager) {
      NS_ERROR("Can't get namespace manager.");
      return NS_ERROR_UNEXPECTED;
    }

    *aNameStruct = nameSpaceManager->LookupName(aName);

    // Return NS_OK here, aName just isn't a DOM class but nothing failed.
    return NS_OK;
  }

  static bool IsConstructable(const nsDOMClassInfoData *aData)
  {
    if (IS_EXTERNAL(aData->mCachedClassInfo)) {
      const nsExternalDOMClassInfoData* data =
        static_cast<const nsExternalDOMClassInfoData*>(aData);
      return data->mConstructorCID != nullptr;
    }

    return FindConstructorFunc(aData);
  }
  static bool IsConstructable(const nsGlobalNameStruct *aNameStruct)
  {
    return
      (aNameStruct->mType == nsGlobalNameStruct::eTypeClassConstructor &&
       IsConstructable(&sClassInfoData[aNameStruct->mDOMClassInfoID])) ||
      (aNameStruct->mType == nsGlobalNameStruct::eTypeExternalClassInfo &&
       IsConstructable(aNameStruct->mData)) ||
      aNameStruct->mType == nsGlobalNameStruct::eTypeExternalConstructor ||
      aNameStruct->mType == nsGlobalNameStruct::eTypeExternalConstructorAlias;
  }

  const PRUnichar*   mClassName;
  const bool mConstructable;
  nsWeakPtr          mWeakOwner;
};

//static
nsresult
nsDOMConstructor::Create(const PRUnichar* aName,
                         const nsDOMClassInfoData* aData,
                         const nsGlobalNameStruct* aNameStruct,
                         nsPIDOMWindow* aOwner,
                         nsDOMConstructor** aResult)
{
  *aResult = nullptr;
  // Prevent creating a constructor if aOwner is inner window which doesn't have
  // an outer window. If the outer window doesn't have an inner window or the
  // caller can't access the outer window's current inner window then try to use
  // the owner (so long as it is, in fact, an inner window). If that doesn't
  // work then prevent creation also.
  nsPIDOMWindow* outerWindow = aOwner->GetOuterWindow();
  nsPIDOMWindow* currentInner =
    outerWindow ? outerWindow->GetCurrentInnerWindow() : aOwner;
  if (!currentInner ||
      (aOwner != currentInner &&
       !nsContentUtils::CanCallerAccess(currentInner) &&
       !(currentInner = aOwner)->IsInnerWindow())) {
    return NS_ERROR_DOM_SECURITY_ERR;
  }

  bool constructable = aNameStruct ?
                         IsConstructable(aNameStruct) :
                         IsConstructable(aData);

  *aResult = new nsDOMConstructor(aName, constructable, currentInner);
  NS_ENSURE_TRUE(*aResult, NS_ERROR_OUT_OF_MEMORY);
  NS_ADDREF(*aResult);
  return NS_OK;
}

NS_IMPL_ADDREF(nsDOMConstructor)
NS_IMPL_RELEASE(nsDOMConstructor)
NS_INTERFACE_MAP_BEGIN(nsDOMConstructor)
  NS_INTERFACE_MAP_ENTRY(nsIDOMDOMConstructor)
  NS_INTERFACE_MAP_ENTRY(nsISupports)
  if (aIID.Equals(NS_GET_IID(nsIClassInfo))) {
#ifdef DEBUG
    {
      const nsGlobalNameStruct *name_struct = GetNameStruct();
      NS_ASSERTION(!name_struct ||
                   mConstructable == IsConstructable(name_struct),
                   "Can't change constructability dynamically!");
    }
#endif
    foundInterface =
      NS_GetDOMClassInfoInstance(mConstructable ?
                                 eDOMClassInfo_DOMConstructor_id :
                                 eDOMClassInfo_DOMPrototype_id);
    if (!foundInterface) {
      *aInstancePtr = nullptr;
      return NS_ERROR_OUT_OF_MEMORY;
    }
  } else
NS_INTERFACE_MAP_END

nsresult
nsDOMConstructor::PreCreate(JSContext *cx, JSObject *globalObj, JSObject **parentObj)
{
  nsCOMPtr<nsPIDOMWindow> owner(do_QueryReferent(mWeakOwner));
  if (!owner) {
    // Can't do anything.
    return NS_OK;
  }

  nsGlobalWindow *win = static_cast<nsGlobalWindow *>(owner.get());
  return SetParentToWindow(win, parentObj);
}

nsresult
nsDOMConstructor::Construct(nsIXPConnectWrappedNative *wrapper, JSContext * cx,
                            JS::Handle<JSObject*> obj, const JS::CallArgs &args,
                            bool *_retval)
{
  MOZ_ASSERT(obj);

  const nsGlobalNameStruct *name_struct = GetNameStruct();
  NS_ENSURE_TRUE(name_struct, NS_ERROR_FAILURE);

  if (!IsConstructable(name_struct)) {
    // ignore return value, we return false anyway
    return NS_ERROR_DOM_NOT_SUPPORTED_ERR;
  }

  return BaseStubConstructor(mWeakOwner, name_struct, cx, obj, args);
}

nsresult
nsDOMConstructor::HasInstance(nsIXPConnectWrappedNative *wrapper,
                              JSContext * cx, JS::Handle<JSObject*> obj,
                              const jsval &v, bool *bp, bool *_retval)

{
  // No need to look these up in the hash.
  *bp = false;
  if (JSVAL_IS_PRIMITIVE(v)) {
    return NS_OK;
  }

  JS::Rooted<JSObject*> dom_obj(cx, v.toObjectOrNull());
  NS_ASSERTION(dom_obj, "nsDOMConstructor::HasInstance couldn't get object");

  // This might not be the right object, if there are wrappers. Unwrap if we can.
  JSObject *wrapped_obj = js::CheckedUnwrap(dom_obj, /* stopAtOuter = */ false);
  if (wrapped_obj)
      dom_obj = wrapped_obj;

  JSClass *dom_class = JS_GetClass(dom_obj);
  if (!dom_class) {
    NS_ERROR("nsDOMConstructor::HasInstance can't get class.");
    return NS_ERROR_UNEXPECTED;
  }

  const nsGlobalNameStruct *name_struct;
  nsresult rv = GetNameStruct(NS_ConvertASCIItoUTF16(dom_class->name), &name_struct);
  if (NS_FAILED(rv)) {
    return rv;
  }

  if (!name_struct) {
    // This isn't a normal DOM object, see if this constructor lives on its
    // prototype chain.
    JS::Rooted<JS::Value> val(cx);
    if (!JS_GetProperty(cx, obj, "prototype", &val)) {
      return NS_ERROR_UNEXPECTED;
    }

    if (JSVAL_IS_PRIMITIVE(val)) {
      return NS_OK;
    }

    JS::Rooted<JSObject*> dot_prototype(cx, val.toObjectOrNull());

    JS::Rooted<JSObject*> proto(cx, dom_obj);
    for (;;) {
      if (!JS_GetPrototype(cx, proto, &proto)) {
        return NS_ERROR_UNEXPECTED;
      }
      if (!proto) {
        break;
      }
      if (proto == dot_prototype) {
        *bp = true;
        break;
      }
    }

    return NS_OK;
  }

  if (name_struct->mType != nsGlobalNameStruct::eTypeClassConstructor &&
      name_struct->mType != nsGlobalNameStruct::eTypeExternalClassInfo &&
      name_struct->mType != nsGlobalNameStruct::eTypeExternalConstructorAlias) {
    // Doesn't have DOM interfaces.
    return NS_OK;
  }

  const nsGlobalNameStruct *class_name_struct = GetNameStruct();
  NS_ENSURE_TRUE(class_name_struct, NS_ERROR_FAILURE);

  if (name_struct == class_name_struct) {
    *bp = true;

    return NS_OK;
  }

  nsScriptNameSpaceManager *nameSpaceManager = GetNameSpaceManager();
  NS_ASSERTION(nameSpaceManager, "Can't get namespace manager?");

  const nsIID *class_iid;
  if (class_name_struct->mType == nsGlobalNameStruct::eTypeInterface ||
      class_name_struct->mType == nsGlobalNameStruct::eTypeClassProto) {
    class_iid = &class_name_struct->mIID;
  } else if (class_name_struct->mType == nsGlobalNameStruct::eTypeClassConstructor) {
    class_iid =
      sClassInfoData[class_name_struct->mDOMClassInfoID].mProtoChainInterface;
  } else if (class_name_struct->mType == nsGlobalNameStruct::eTypeExternalClassInfo) {
    class_iid = class_name_struct->mData->mProtoChainInterface;
  } else if (class_name_struct->mType == nsGlobalNameStruct::eTypeExternalConstructorAlias) {
    const nsGlobalNameStruct* alias_struct =
      nameSpaceManager->GetConstructorProto(class_name_struct);
    if (!alias_struct) {
      NS_ERROR("Couldn't get constructor prototype.");
      return NS_ERROR_UNEXPECTED;
    }

    if (alias_struct->mType == nsGlobalNameStruct::eTypeClassConstructor) {
      class_iid =
        sClassInfoData[alias_struct->mDOMClassInfoID].mProtoChainInterface;
    } else if (alias_struct->mType == nsGlobalNameStruct::eTypeExternalClassInfo) {
      class_iid = alias_struct->mData->mProtoChainInterface;
    } else {
      NS_ERROR("Expected eTypeClassConstructor or eTypeExternalClassInfo.");
      return NS_ERROR_UNEXPECTED;
    }
  } else {
    *bp = false;

    return NS_OK;
  }

  if (name_struct->mType == nsGlobalNameStruct::eTypeExternalConstructorAlias) {
    name_struct = nameSpaceManager->GetConstructorProto(name_struct);
    if (!name_struct) {
      NS_ERROR("Couldn't get constructor prototype.");
      return NS_ERROR_UNEXPECTED;
    }
  }

  NS_ASSERTION(name_struct->mType == nsGlobalNameStruct::eTypeClassConstructor ||
               name_struct->mType == nsGlobalNameStruct::eTypeExternalClassInfo,
               "The constructor was set up with a struct of the wrong type.");

  const nsDOMClassInfoData *ci_data = nullptr;
  if (name_struct->mType == nsGlobalNameStruct::eTypeClassConstructor &&
      name_struct->mDOMClassInfoID >= 0) {
    ci_data = &sClassInfoData[name_struct->mDOMClassInfoID];
  } else if (name_struct->mType == nsGlobalNameStruct::eTypeExternalClassInfo) {
    ci_data = name_struct->mData;
  }

  nsCOMPtr<nsIInterfaceInfoManager>
    iim(do_GetService(NS_INTERFACEINFOMANAGER_SERVICE_CONTRACTID));
  if (!iim) {
    NS_ERROR("nsDOMConstructor::HasInstance can't get interface info mgr.");
    return NS_ERROR_UNEXPECTED;
  }

  nsCOMPtr<nsIInterfaceInfo> if_info;
  uint32_t count = 0;
  const nsIID* class_interface;
  while ((class_interface = ci_data->mInterfaces[count++])) {
    if (class_iid->Equals(*class_interface)) {
      *bp = true;

      return NS_OK;
    }

    iim->GetInfoForIID(class_interface, getter_AddRefs(if_info));
    if (!if_info) {
      NS_ERROR("nsDOMConstructor::HasInstance can't get interface info.");
      return NS_ERROR_UNEXPECTED;
    }

    if_info->HasAncestor(class_iid, bp);

    if (*bp) {
      return NS_OK;
    }
  }

  return NS_OK;
}

nsresult
nsDOMConstructor::ResolveInterfaceConstants(JSContext *cx, JS::Handle<JSObject*> obj)
{
  const nsGlobalNameStruct *class_name_struct = GetNameStruct();
  if (!class_name_struct)
    return NS_ERROR_UNEXPECTED;

  const nsIID *class_iid;
  if (class_name_struct->mType == nsGlobalNameStruct::eTypeInterface ||
      class_name_struct->mType == nsGlobalNameStruct::eTypeClassProto) {
    class_iid = &class_name_struct->mIID;
  } else if (class_name_struct->mType == nsGlobalNameStruct::eTypeClassConstructor) {
    class_iid =
      sClassInfoData[class_name_struct->mDOMClassInfoID].mProtoChainInterface;
  } else if (class_name_struct->mType == nsGlobalNameStruct::eTypeExternalClassInfo) {
    class_iid = class_name_struct->mData->mProtoChainInterface;
  } else {
    return NS_OK;
  }

  nsresult rv = DefineInterfaceConstants(cx, obj, class_iid);
  NS_ENSURE_SUCCESS(rv, rv);

  // Special case for |IDBKeyRange| which gets funny "static" functions.
  if (class_iid->Equals(NS_GET_IID(nsIIDBKeyRange)) &&
      !indexedDB::IDBKeyRange::DefineConstructors(cx, obj)) {
    return NS_ERROR_FAILURE;
  }

  return NS_OK;
}

NS_IMETHODIMP
nsDOMConstructor::ToString(nsAString &aResult)
{
  aResult.AssignLiteral("[object ");
  aResult.Append(mClassName);
  aResult.Append(PRUnichar(']'));

  return NS_OK;
}


static nsresult
GetXPCProto(nsIXPConnect *aXPConnect, JSContext *cx, nsGlobalWindow *aWin,
            const nsGlobalNameStruct *aNameStruct,
            nsIXPConnectJSObjectHolder **aProto)
{
  NS_ASSERTION(aNameStruct->mType ==
                 nsGlobalNameStruct::eTypeClassConstructor ||
               aNameStruct->mType == nsGlobalNameStruct::eTypeExternalClassInfo,
               "Wrong type!");

  nsCOMPtr<nsIClassInfo> ci;
  if (aNameStruct->mType == nsGlobalNameStruct::eTypeClassConstructor) {
    int32_t id = aNameStruct->mDOMClassInfoID;
    NS_ABORT_IF_FALSE(id >= 0, "Negative DOM classinfo?!?");

    nsDOMClassInfoID ci_id = (nsDOMClassInfoID)id;

    ci = NS_GetDOMClassInfoInstance(ci_id);

    // In most cases we want to find the wrapped native prototype in
    // aWin's scope and use that prototype for
    // ClassName.prototype. But in the case where we're setting up
    // "Window.prototype" or "ChromeWindow.prototype" we want to do
    // the look up in aWin's outer window's scope since the inner
    // window's wrapped native prototype comes from the outer
    // window's scope.
    if (ci_id == eDOMClassInfo_Window_id ||
        ci_id == eDOMClassInfo_ModalContentWindow_id ||
        ci_id == eDOMClassInfo_ChromeWindow_id) {
      nsGlobalWindow *scopeWindow = aWin->GetOuterWindowInternal();

      if (scopeWindow) {
        aWin = scopeWindow;
      }
    }
  }
  else {
    ci = nsDOMClassInfo::GetClassInfoInstance(aNameStruct->mData);
  }
  NS_ENSURE_TRUE(ci, NS_ERROR_UNEXPECTED);

  nsresult rv =
    aXPConnect->GetWrappedNativePrototype(cx, aWin->GetGlobalJSObject(), ci,
                                          aProto);
  NS_ENSURE_SUCCESS(rv, rv);

  JS::Rooted<JSObject*> proto_obj(cx, (*aProto)->GetJSObject());
  if (!JS_WrapObject(cx, proto_obj.address())) {
    return NS_ERROR_FAILURE;
  }

  NS_IF_RELEASE(*aProto);
  return aXPConnect->HoldObject(cx, proto_obj, aProto);
}

// Either ci_data must be non-null or name_struct must be non-null and of type
// eTypeClassProto.
static nsresult
ResolvePrototype(nsIXPConnect *aXPConnect, nsGlobalWindow *aWin, JSContext *cx,
                 JS::Handle<JSObject*> obj, const PRUnichar *name,
                 const nsDOMClassInfoData *ci_data,
                 const nsGlobalNameStruct *name_struct,
                 nsScriptNameSpaceManager *nameSpaceManager,
                 JSObject* aDot_prototype, bool install, bool *did_resolve)
{
  JS::Rooted<JSObject*> dot_prototype(cx, aDot_prototype);
  NS_ASSERTION(ci_data ||
               (name_struct &&
                name_struct->mType == nsGlobalNameStruct::eTypeClassProto),
               "Wrong type or missing ci_data!");

  nsRefPtr<nsDOMConstructor> constructor;
  nsresult rv = nsDOMConstructor::Create(name, ci_data, name_struct, aWin,
                                         getter_AddRefs(constructor));
  NS_ENSURE_SUCCESS(rv, rv);

  nsCOMPtr<nsIXPConnectJSObjectHolder> holder;
  JS::Rooted<JS::Value> v(cx);

  rv = WrapNative(cx, obj, constructor, &NS_GET_IID(nsIDOMDOMConstructor),
                  false, v.address(), getter_AddRefs(holder));
  NS_ENSURE_SUCCESS(rv, rv);

  if (install) {
    rv = constructor->Install(cx, obj, v);
    NS_ENSURE_SUCCESS(rv, rv);
  }

  JS::Rooted<JSObject*> class_obj(cx, holder->GetJSObject());
  NS_ASSERTION(class_obj, "The return value lied");

  const nsIID *primary_iid = &NS_GET_IID(nsISupports);

  if (!ci_data) {
    primary_iid = &name_struct->mIID;
  }
  else if (ci_data->mProtoChainInterface) {
    primary_iid = ci_data->mProtoChainInterface;
  }

  nsCOMPtr<nsIInterfaceInfo> if_info;
  nsCOMPtr<nsIInterfaceInfo> parent;
  const char *class_parent_name = nullptr;

  if (!primary_iid->Equals(NS_GET_IID(nsISupports))) {
    JSAutoCompartment ac(cx, class_obj);

    rv = DefineInterfaceConstants(cx, class_obj, primary_iid);
    NS_ENSURE_SUCCESS(rv, rv);

    // Special case for |IDBKeyRange| which gets funny "static" functions.
    if (primary_iid->Equals(NS_GET_IID(nsIIDBKeyRange)) &&
        !indexedDB::IDBKeyRange::DefineConstructors(cx, class_obj)) {
      return NS_ERROR_FAILURE;
    }

    nsCOMPtr<nsIInterfaceInfoManager>
      iim(do_GetService(NS_INTERFACEINFOMANAGER_SERVICE_CONTRACTID));
    NS_ENSURE_TRUE(iim, NS_ERROR_NOT_AVAILABLE);

    iim->GetInfoForIID(primary_iid, getter_AddRefs(if_info));
    NS_ENSURE_TRUE(if_info, NS_ERROR_UNEXPECTED);

    const nsIID *iid = nullptr;

    if (ci_data && !ci_data->mHasClassInterface) {
      if_info->GetIIDShared(&iid);
    } else {
      if_info->GetParent(getter_AddRefs(parent));
      NS_ENSURE_TRUE(parent, NS_ERROR_UNEXPECTED);

      parent->GetIIDShared(&iid);
    }

    if (iid) {
      if (!iid->Equals(NS_GET_IID(nsISupports))) {
        if (ci_data && !ci_data->mHasClassInterface) {
          // If the class doesn't have a class interface the primary
          // interface is the interface that should be
          // constructor.prototype.__proto__.

          if_info->GetNameShared(&class_parent_name);
        } else {
          // If the class does have a class interface (or there's no
          // real class for this name) then the parent of the
          // primary interface is what we want on
          // constructor.prototype.__proto__.

          NS_ASSERTION(parent, "Whoa, this is bad, null parent here!");

          parent->GetNameShared(&class_parent_name);
        }
      }
    }
  }

  {
    JS::Rooted<JSObject*> winobj(cx, aWin->FastGetGlobalJSObject());

    JS::Rooted<JSObject*> proto(cx);

    if (class_parent_name) {
      JSAutoCompartment ac(cx, winobj);

      JS::Rooted<JS::Value> val(cx);
      if (!JS_LookupProperty(cx, winobj, CutPrefix(class_parent_name), &val)) {
        return NS_ERROR_UNEXPECTED;
      }

      if (val.isObject()) {
        if (!JS_LookupProperty(cx, &val.toObject(), "prototype", &val)) {
          return NS_ERROR_UNEXPECTED;
        }

        if (val.isObject()) {
          proto = &val.toObject();
        }
      }
    }

    if (dot_prototype) {
      JSAutoCompartment ac(cx, dot_prototype);
      JS::Rooted<JSObject*> xpc_proto_proto(cx);
      if (!::JS_GetPrototype(cx, dot_prototype, &xpc_proto_proto)) {
        return NS_ERROR_UNEXPECTED;
      }

      if (proto &&
          (!xpc_proto_proto ||
           JS_GetClass(xpc_proto_proto) == sObjectClass)) {
        if (!JS_WrapObject(cx, proto.address()) ||
            !JS_SetPrototype(cx, dot_prototype, proto)) {
          return NS_ERROR_UNEXPECTED;
        }
      }
    } else {
      JSAutoCompartment ac(cx, winobj);
      if (!proto) {
        proto = JS_GetObjectPrototype(cx, winobj);
      }
      dot_prototype = ::JS_NewObjectWithUniqueType(cx,
                                                   &sDOMConstructorProtoClass,
                                                   proto,
                                                   winobj);
      NS_ENSURE_TRUE(dot_prototype, NS_ERROR_OUT_OF_MEMORY);
    }
  }

  v = OBJECT_TO_JSVAL(dot_prototype);

  JSAutoCompartment ac(cx, class_obj);

  // Per ECMA, the prototype property is {DontEnum, DontDelete, ReadOnly}
  if (!JS_WrapValue(cx, v.address()) ||
      !JS_DefineProperty(cx, class_obj, "prototype", v,
                         JS_PropertyStub, JS_StrictPropertyStub,
                         JSPROP_PERMANENT | JSPROP_READONLY)) {
    return NS_ERROR_UNEXPECTED;
  }

  *did_resolve = true;

  return NS_OK;
}

static bool
OldBindingConstructorEnabled(const nsGlobalNameStruct *aStruct,
                             nsGlobalWindow *aWin, JSContext *cx)
{
  MOZ_ASSERT(aStruct->mType == nsGlobalNameStruct::eTypeClassConstructor ||
             aStruct->mType == nsGlobalNameStruct::eTypeExternalClassInfo);

  // Don't expose chrome only constructors to content windows.
  if (aStruct->mChromeOnly &&
      (aStruct->mAllowXBL ? !IsChromeOrXBL(cx, nullptr) :
       !nsContentUtils::IsSystemPrincipal(aWin->GetPrincipal()))) {
    return false;
  }

  // Don't expose CSSSupportsRule unless @supports processing is enabled.
  if (aStruct->mDOMClassInfoID == eDOMClassInfo_CSSSupportsRule_id) {
    if (!CSSSupportsRule::PrefEnabled()) {
      return false;
    }
  }

  // Don't expose CSSFontFeatureValuesRule unless the pref is enabled
  if (aStruct->mDOMClassInfoID == eDOMClassInfo_CSSFontFeatureValuesRule_id) {
    return nsCSSFontFeatureValuesRule::PrefEnabled();
  }

  return true;
}

// static
nsresult
nsWindowSH::GlobalResolve(nsGlobalWindow *aWin, JSContext *cx,
                          JS::Handle<JSObject*> obj, JS::Handle<jsid> id,
                          bool *did_resolve)
{
  *did_resolve = false;

  nsScriptNameSpaceManager *nameSpaceManager = GetNameSpaceManager();
  NS_ENSURE_TRUE(nameSpaceManager, NS_ERROR_NOT_INITIALIZED);

  nsDependentJSString name(id);

  const PRUnichar *class_name = nullptr;
  const nsGlobalNameStruct *name_struct =
    nameSpaceManager->LookupName(name, &class_name);

  if (!name_struct) {
    return NS_OK;
  }

  NS_ENSURE_TRUE(class_name, NS_ERROR_UNEXPECTED);

  nsresult rv = NS_OK;

  if (name_struct->mType == nsGlobalNameStruct::eTypeExternalClassInfoCreator) {
    rv = GetExternalClassInfo(nameSpaceManager, name, name_struct,
                              &name_struct);
    if (NS_FAILED(rv) || !name_struct) {
      return rv;
    }
  }

  if (name_struct->mType == nsGlobalNameStruct::eTypeNewDOMBinding ||
      name_struct->mType == nsGlobalNameStruct::eTypeInterface ||
      name_struct->mType == nsGlobalNameStruct::eTypeClassProto ||
      name_struct->mType == nsGlobalNameStruct::eTypeClassConstructor) {
    // Lookup new DOM bindings.
    mozilla::dom::DefineInterface define =
      name_struct->mDefineDOMInterface;
    if (define) {
      if (name_struct->mType == nsGlobalNameStruct::eTypeClassConstructor &&
          !OldBindingConstructorEnabled(name_struct, aWin, cx)) {
        return NS_OK;
      }

      Maybe<JSAutoCompartment> ac;
      JS::Rooted<JSObject*> global(cx);
      bool defineOnXray = xpc::WrapperFactory::IsXrayWrapper(obj);
      if (defineOnXray) {
        // Check whether to define this property on the Xray first.  This allows
        // consumers to opt in to defining on the xray even if they don't want
        // to define on the underlying global.
        if (name_struct->mConstructorEnabled &&
            !(*name_struct->mConstructorEnabled)(cx, obj)) {
          return NS_OK;
        }

        global = js::CheckedUnwrap(obj, /* stopAtOuter = */ false);
        if (!global) {
          return NS_ERROR_DOM_SECURITY_ERR;
        }
        ac.construct(cx, global);
      } else {
        global = obj;
      }

      // Check whether to define on the global too.  Note that at this point cx
      // is in the compartment of global even if we were coming in via an Xray.
      bool defineOnGlobal = !name_struct->mConstructorEnabled ||
        (*name_struct->mConstructorEnabled)(cx, global);

      if (!defineOnGlobal && !defineOnXray) {
        return NS_OK;
      }

      JS::Rooted<JSObject*> interfaceObject(cx, define(cx, global, id,
                                                       defineOnGlobal));
      if (!interfaceObject) {
        return NS_ERROR_FAILURE;
      }

      if (defineOnXray) {
        // This really should be handled by the Xray for the window.
        ac.destroy();
        if (!JS_WrapObject(cx, interfaceObject.address()) ||
            !JS_DefinePropertyById(cx, obj, id,
                                   JS::ObjectValue(*interfaceObject), JS_PropertyStub,
                                   JS_StrictPropertyStub, 0)) {
          return NS_ERROR_FAILURE;
        }

      }

      *did_resolve = true;

      return NS_OK;
    }
  }

  if (name_struct->mType == nsGlobalNameStruct::eTypeInterface) {
    // We're resolving a name of a DOM interface for which there is no
    // direct DOM class, create a constructor object...
    nsRefPtr<nsDOMConstructor> constructor;
    rv = nsDOMConstructor::Create(class_name,
                                  nullptr,
                                  name_struct,
                                  static_cast<nsPIDOMWindow*>(aWin),
                                  getter_AddRefs(constructor));
    NS_ENSURE_SUCCESS(rv, rv);

    nsCOMPtr<nsIXPConnectJSObjectHolder> holder;
    JS::Rooted<JS::Value> v(cx);
    rv = WrapNative(cx, obj, constructor, &NS_GET_IID(nsIDOMDOMConstructor),
                    false, v.address(), getter_AddRefs(holder));
    NS_ENSURE_SUCCESS(rv, rv);

    rv = constructor->Install(cx, obj, v);
    NS_ENSURE_SUCCESS(rv, rv);

    JS::Rooted<JSObject*> class_obj(cx, holder->GetJSObject());
    NS_ASSERTION(class_obj, "The return value lied");

    // ... and define the constants from the DOM interface on that
    // constructor object.

    JSAutoCompartment ac(cx, class_obj);
    rv = DefineInterfaceConstants(cx, class_obj, &name_struct->mIID);
    NS_ENSURE_SUCCESS(rv, rv);

    *did_resolve = true;

    return NS_OK;
  }

  if (name_struct->mType == nsGlobalNameStruct::eTypeClassConstructor ||
      name_struct->mType == nsGlobalNameStruct::eTypeExternalClassInfo) {
    if (!OldBindingConstructorEnabled(name_struct, aWin, cx)) {
      return NS_OK;
    }

    // Create the XPConnect prototype for our classinfo, PostCreateProto will
    // set up the prototype chain.
    nsCOMPtr<nsIXPConnectJSObjectHolder> proto_holder;
    rv = GetXPCProto(sXPConnect, cx, aWin, name_struct,
                     getter_AddRefs(proto_holder));

    if (NS_SUCCEEDED(rv) && obj != aWin->GetGlobalJSObject()) {
      JS::Rooted<JSObject*> dot_prototype(cx, proto_holder->GetJSObject());
      NS_ENSURE_STATE(dot_prototype);

      const nsDOMClassInfoData *ci_data;
      if (name_struct->mType == nsGlobalNameStruct::eTypeClassConstructor) {
        ci_data = &sClassInfoData[name_struct->mDOMClassInfoID];
      } else {
        ci_data = name_struct->mData;
      }

      return ResolvePrototype(sXPConnect, aWin, cx, obj, class_name, ci_data,
                              name_struct, nameSpaceManager, dot_prototype,
                              true, did_resolve);
    }

    *did_resolve = NS_SUCCEEDED(rv);

    return rv;
  }

  if (name_struct->mType == nsGlobalNameStruct::eTypeClassProto) {
    // We don't have a XPConnect prototype object, let ResolvePrototype create
    // one.
    return ResolvePrototype(sXPConnect, aWin, cx, obj, class_name, nullptr,
                            name_struct, nameSpaceManager, nullptr, true,
                            did_resolve);
  }

  if (name_struct->mType == nsGlobalNameStruct::eTypeExternalConstructorAlias) {
    const nsGlobalNameStruct *alias_struct =
      nameSpaceManager->GetConstructorProto(name_struct);
    NS_ENSURE_TRUE(alias_struct, NS_ERROR_UNEXPECTED);

    // We need to use the XPConnect prototype for the DOM class that this
    // constructor is an alias for (for example for Image we need the prototype
    // for HTMLImageElement).
    nsCOMPtr<nsIXPConnectJSObjectHolder> proto_holder;
    rv = GetXPCProto(sXPConnect, cx, aWin, alias_struct,
                     getter_AddRefs(proto_holder));
    NS_ENSURE_SUCCESS(rv, rv);

    JSObject* dot_prototype = proto_holder->GetJSObject();
    NS_ENSURE_STATE(dot_prototype);

    const nsDOMClassInfoData *ci_data;
    if (alias_struct->mType == nsGlobalNameStruct::eTypeClassConstructor) {
      ci_data = &sClassInfoData[alias_struct->mDOMClassInfoID];
    } else if (alias_struct->mType == nsGlobalNameStruct::eTypeExternalClassInfo) {
      ci_data = alias_struct->mData;
    } else {
      return NS_ERROR_UNEXPECTED;
    }

    return ResolvePrototype(sXPConnect, aWin, cx, obj, class_name, ci_data,
                            name_struct, nameSpaceManager, nullptr, true,
                            did_resolve);
  }

  if (name_struct->mType == nsGlobalNameStruct::eTypeExternalConstructor) {
    nsRefPtr<nsDOMConstructor> constructor;
    rv = nsDOMConstructor::Create(class_name, nullptr, name_struct,
                                  static_cast<nsPIDOMWindow*>(aWin),
                                  getter_AddRefs(constructor));
    NS_ENSURE_SUCCESS(rv, rv);

    JS::Rooted<JS::Value> val(cx);
    nsCOMPtr<nsIXPConnectJSObjectHolder> holder;
    rv = WrapNative(cx, obj, constructor, &NS_GET_IID(nsIDOMDOMConstructor),
                    false, val.address(), getter_AddRefs(holder));
    NS_ENSURE_SUCCESS(rv, rv);

    rv = constructor->Install(cx, obj, val);
    NS_ENSURE_SUCCESS(rv, rv);

    NS_ASSERTION(holder->GetJSObject(), "Why didn't we get a JSObject?");

    *did_resolve = true;

    return NS_OK;
  }

  if (name_struct->mType == nsGlobalNameStruct::eTypeProperty) {
    if (name_struct->mChromeOnly &&
        (name_struct->mAllowXBL ? !IsChromeOrXBL(cx, nullptr) :
         !nsContentUtils::IsCallerChrome()))
      return NS_OK;

    // Before defining a global property, check for a named subframe of the
    // same name. If it exists, we don't want to shadow it.
    nsCOMPtr<nsIDOMWindow> childWin = aWin->GetChildWindow(name);
    if (childWin)
      return NS_OK;

    nsCOMPtr<nsISupports> native(do_CreateInstance(name_struct->mCID, &rv));
    NS_ENSURE_SUCCESS(rv, rv);

    JS::Rooted<JS::Value> prop_val(cx, JS::UndefinedValue()); // Property value.

    nsCOMPtr<nsIXPConnectJSObjectHolder> holder;
    nsCOMPtr<nsIDOMGlobalPropertyInitializer> gpi(do_QueryInterface(native));
    if (gpi) {
      rv = gpi->Init(aWin, prop_val.address());
      NS_ENSURE_SUCCESS(rv, rv);
    }

    if (JSVAL_IS_PRIMITIVE(prop_val) && !JSVAL_IS_NULL(prop_val)) {
      JSObject *scope;

      if (aWin->IsOuterWindow()) {
        nsGlobalWindow *inner = aWin->GetCurrentInnerWindowInternal();
        NS_ENSURE_TRUE(inner, NS_ERROR_UNEXPECTED);

        scope = inner->GetGlobalJSObject();
      } else {
        scope = aWin->GetGlobalJSObject();
      }

      rv = WrapNative(cx, scope, native, true, prop_val.address(),
                      getter_AddRefs(holder));
    }

    NS_ENSURE_SUCCESS(rv, rv);

    if (!JS_WrapValue(cx, prop_val.address())) {
      return NS_ERROR_UNEXPECTED;
    }

    bool ok = ::JS_DefinePropertyById(cx, obj, id, prop_val,
                                      JS_PropertyStub, JS_StrictPropertyStub,
                                      JSPROP_ENUMERATE);

    *did_resolve = true;

    return ok ? NS_OK : NS_ERROR_FAILURE;
  }

  if (name_struct->mType == nsGlobalNameStruct::eTypeDynamicNameSet) {
    nsCOMPtr<nsIScriptExternalNameSet> nameset =
      do_CreateInstance(name_struct->mCID, &rv);
    NS_ENSURE_SUCCESS(rv, rv);

    nsIScriptContext *context = aWin->GetContext();
    NS_ENSURE_TRUE(context, NS_ERROR_UNEXPECTED);

    rv = nameset->InitializeNameSet(context);

    *did_resolve = true;
  }

  return rv;
}

// Native code for window._content getter, this simply maps
// window._content to window.content for backwards compatibility only.
static bool
ContentWindowGetter(JSContext *cx, unsigned argc, jsval *vp)
{
  JSObject *obj = JS_THIS_OBJECT(cx, vp);
  if (!obj)
    return false;

  JS::Rooted<JS::Value> value(cx);
  bool result = ::JS_GetProperty(cx, obj, "content", &value);
  *vp = value;
  return result;
}

template<class Interface>
static nsresult
LocationSetterGuts(JSContext *cx, JSObject *obj, jsval *vp)
{
  // This function duplicates some of the logic in XPC_WN_HelperSetProperty
  obj = js::CheckedUnwrap(obj, /* stopAtOuter = */ false);
  if (!IS_WN_REFLECTOR(obj))
      return NS_ERROR_XPC_BAD_CONVERT_JS;
  XPCWrappedNative *wrapper = XPCWrappedNative::Get(obj);

  // The error checks duplicate code in THROW_AND_RETURN_IF_BAD_WRAPPER
  NS_ENSURE_TRUE(!wrapper || wrapper->IsValid(), NS_ERROR_XPC_HAS_BEEN_SHUTDOWN);

  nsCOMPtr<Interface> xpcomObj = do_QueryWrappedNative(wrapper, obj);
  NS_ENSURE_TRUE(xpcomObj, NS_ERROR_UNEXPECTED);

  nsCOMPtr<nsIDOMLocation> location;
  nsresult rv = xpcomObj->GetLocation(getter_AddRefs(location));
  NS_ENSURE_SUCCESS(rv, rv);

  // Grab the value we're being set to before we stomp on |vp|
  JS::Rooted<JSString*> val(cx, ::JS_ValueToString(cx, *vp));
  NS_ENSURE_TRUE(val, NS_ERROR_UNEXPECTED);

  // Make sure |val| stays alive below
  JS::Anchor<JSString *> anchor(val);

  // We have to wrap location into vp before null-checking location, to
  // avoid assigning the wrong thing into the slot.
  nsCOMPtr<nsIXPConnectJSObjectHolder> holder;
  rv = WrapNative(cx, JS::CurrentGlobalOrNull(cx), location,
                  &NS_GET_IID(nsIDOMLocation), true, vp,
                  getter_AddRefs(holder));
  NS_ENSURE_SUCCESS(rv, rv);

  if (!location) {
    // Make this a no-op
    return NS_OK;
  }

  nsDependentJSString depStr;
  NS_ENSURE_TRUE(depStr.init(cx, val), NS_ERROR_UNEXPECTED);

  return location->SetHref(depStr);
}

template<class Interface>
static bool
LocationSetter(JSContext *cx, JS::Handle<JSObject*> obj, JS::Handle<jsid> id, bool strict,
               JS::MutableHandle<JS::Value> vp)
{
  nsresult rv = LocationSetterGuts<Interface>(cx, obj, vp.address());
  if (NS_FAILED(rv)) {
    xpc::Throw(cx, rv);
    return false;
  }

  return true;
}

static bool
LocationSetterUnwrapper(JSContext *cx, JS::Handle<JSObject*> obj_, JS::Handle<jsid> id,
                        bool strict, JS::MutableHandle<JS::Value> vp)
{
  JS::RootedObject obj(cx, obj_);

  JSObject *wrapped = XPCWrapper::UnsafeUnwrapSecurityWrapper(obj);
  if (wrapped) {
    obj = wrapped;
  }

  return LocationSetter<nsIDOMWindow>(cx, obj, id, strict, vp);
}

struct InterfaceShimEntry {
  const char *geckoName;
  const char *domName;
};

// We add shims from Components.interfaces.nsIDOMFoo to window.Foo for each
// interface that has interface constants that sites might be getting off
// of Ci.
const InterfaceShimEntry kInterfaceShimMap[] =
{ { "nsIDOMFileReader", "FileReader" },
  { "nsIXMLHttpRequest", "XMLHttpRequest" },
  { "nsIDOMDOMException", "DOMException" },
  { "nsIDOMNode", "Node" },
  { "nsIDOMCSSPrimitiveValue", "CSSPrimitiveValue" },
  { "nsIDOMCSSRule", "CSSRule" },
  { "nsIDOMCSSValue", "CSSValue" },
  { "nsIDOMEvent", "Event" },
  { "nsIDOMNSEvent", "Event" },
  { "nsIDOMKeyEvent", "KeyEvent" },
  { "nsIDOMMouseEvent", "MouseEvent" },
  { "nsIDOMMouseScrollEvent", "MouseScrollEvent" },
  { "nsIDOMMutationEvent", "MutationEvent" },
  { "nsIDOMSimpleGestureEvent", "SimpleGestureEvent" },
  { "nsIDOMUIEvent", "UIEvent" },
  { "nsIDOMHTMLMediaElement", "HTMLMediaElement" },
  { "nsIDOMMediaError", "MediaError" },
  { "nsIDOMLoadStatus", "LoadStatus" },
  { "nsIDOMOfflineResourceList", "OfflineResourceList" },
  { "nsIDOMRange", "Range" },
  { "nsIDOMSVGLength", "SVGLength" },
  { "nsIDOMNodeFilter", "NodeFilter" },
  { "nsIDOMXPathNamespace", "XPathNamespace" },
  { "nsIDOMXPathResult", "XPathResult" } };

static nsresult
DefineComponentsShim(JSContext *cx, JS::HandleObject global, nsPIDOMWindow *win)
{
  // Keep track of how often this happens.
  Telemetry::Accumulate(Telemetry::COMPONENTS_SHIM_ACCESSED_BY_CONTENT, true);

  // Warn once.
  nsCOMPtr<nsIDocument> doc = win->GetExtantDoc();
  if (doc) {
    doc->WarnOnceAbout(nsIDocument::eComponents, /* asError = */ true);
  }

  // Create a fake Components object.
  JS::Rooted<JSObject*> components(cx, JS_NewObject(cx, nullptr, nullptr, global));
  NS_ENSURE_TRUE(components, NS_ERROR_OUT_OF_MEMORY);
  bool ok = JS_DefineProperty(cx, global, "Components", JS::ObjectValue(*components),
                              JS_PropertyStub, JS_StrictPropertyStub, JSPROP_ENUMERATE);
  NS_ENSURE_TRUE(ok, NS_ERROR_OUT_OF_MEMORY);

  // Create a fake interfaces object.
  JS::Rooted<JSObject*> interfaces(cx, JS_NewObject(cx, nullptr, nullptr, global));
  NS_ENSURE_TRUE(interfaces, NS_ERROR_OUT_OF_MEMORY);
  ok = JS_DefineProperty(cx, components, "interfaces", JS::ObjectValue(*interfaces),
                         JS_PropertyStub, JS_StrictPropertyStub,
                         JSPROP_ENUMERATE | JSPROP_PERMANENT | JSPROP_READONLY);
  NS_ENSURE_TRUE(ok, NS_ERROR_OUT_OF_MEMORY);

  // Define a bunch of shims from the Ci.nsIDOMFoo to window.Foo for DOM
  // interfaces with constants.
  for (uint32_t i = 0; i < ArrayLength(kInterfaceShimMap); ++i) {

    // Grab the names from the table.
    const char *geckoName = kInterfaceShimMap[i].geckoName;
    const char *domName = kInterfaceShimMap[i].domName;

    // Look up the appopriate interface object on the global.
    JS::Rooted<JS::Value> v(cx, JS::UndefinedValue());
    ok = JS_GetProperty(cx, global, domName, &v);
    NS_ENSURE_TRUE(ok, NS_ERROR_OUT_OF_MEMORY);
    if (!v.isObject()) {
      NS_WARNING("Unable to find interface object on global");
      continue;
    }

    // Define the shim on the interfaces object.
    ok = JS_DefineProperty(cx, interfaces, geckoName, v,
                           JS_PropertyStub, JS_StrictPropertyStub,
                           JSPROP_ENUMERATE | JSPROP_PERMANENT | JSPROP_READONLY);
    NS_ENSURE_TRUE(ok, NS_ERROR_OUT_OF_MEMORY);
  }

  return NS_OK;
}

NS_IMETHODIMP
nsWindowSH::NewResolve(nsIXPConnectWrappedNative *wrapper, JSContext *cx,
                       JSObject *obj_, jsid id_, uint32_t flags,
                       JSObject **objp, bool *_retval)
{
  JS::RootedObject obj(cx, obj_);
  JS::RootedId id(cx, id_);

  if (!JSID_IS_STRING(id)) {
    return NS_OK;
  }

  MOZ_ASSERT(*_retval == true); // guaranteed by XPC_WN_Helper_NewResolve

  nsGlobalWindow *win = nsGlobalWindow::FromWrapper(wrapper);
  MOZ_ASSERT(win->IsInnerWindow());

  if (id == XPCJSRuntime::Get()->GetStringID(XPCJSRuntime::IDX_COMPONENTS)) {
    *objp = obj;
    return DefineComponentsShim(cx, obj, win);
  }

  nsIScriptContext *my_context = win->GetContextInternal();

  // Don't resolve standard classes on XrayWrappers, only resolve them if we're
  // resolving on the real global object.
  if (!xpc::WrapperFactory::IsXrayWrapper(obj)) {
    bool did_resolve = false;
    bool ok = true;
    JS::Rooted<JS::Value> exn(cx, JSVAL_VOID);

    {
      // Resolve standard classes on my_context's JSContext (or on cx,
      // if we don't have a my_context yet), in case the two contexts
      // have different origins.  We want lazy standard class
      // initialization to behave as if it were done eagerly, on each
      // window's own context (not on some other window-caller's
      // context).
      AutoPushJSContext my_cx(my_context ? my_context->GetNativeContext() : cx);
      JSAutoCompartment ac(my_cx, obj);

      ok = JS_ResolveStandardClass(my_cx, obj, id, &did_resolve);

      if (!ok) {
        // Trust the JS engine (or the script security manager) to set
        // the exception in the JS engine.

        if (!JS_GetPendingException(my_cx, exn.address())) {
          return NS_ERROR_UNEXPECTED;
        }

        // Return NS_OK to avoid stomping over the exception that was passed
        // down from the ResolveStandardClass call.
        // Note that the order of the JS_ClearPendingException and
        // JS_SetPendingException is important in the case that my_cx == cx.

        JS_ClearPendingException(my_cx);
      }
    }

    if (!ok) {
      JS_SetPendingException(cx, exn);
      *_retval = false;
      return NS_OK;
    }

    if (did_resolve) {
      *objp = obj;
      return NS_OK;
    }
  }

  // We want this code to be before the child frame lookup code
  // below so that a child frame named 'constructor' doesn't
  // shadow the window's constructor property.
  if (sConstructor_id == id) {
    return ResolveConstructor(cx, obj, objp);
  }

  if (!my_context || !my_context->IsContextInitialized()) {
    // The context is not yet initialized so there's nothing we can do
    // here yet.

    return NS_OK;
  }

  if (sLocation_id == id) {
    // This must be done even if we're just getting the value of
    // window.location (i.e. no checking flags & JSRESOLVE_ASSIGNING
    // here) since we must define window.location to prevent the
    // getter from being overriden (for security reasons).

    nsCOMPtr<nsIDOMLocation> location;
    nsresult rv = win->GetLocation(getter_AddRefs(location));
    NS_ENSURE_SUCCESS(rv, rv);

    // Make sure we wrap the location object in the window's scope.
    JS::Rooted<JSObject*> scope(cx, wrapper->GetJSObject());

    nsCOMPtr<nsIXPConnectJSObjectHolder> holder;
    JS::Rooted<JS::Value> v(cx);
    rv = WrapNative(cx, scope, location, &NS_GET_IID(nsIDOMLocation), true,
                    v.address(), getter_AddRefs(holder));
    NS_ENSURE_SUCCESS(rv, rv);

    bool ok = JS_WrapValue(cx, v.address()) &&
                JS_DefinePropertyById(cx, obj, id, v, JS_PropertyStub,
                                      LocationSetterUnwrapper,
                                      JSPROP_PERMANENT | JSPROP_ENUMERATE);

    if (!ok) {
      return NS_ERROR_FAILURE;
    }

    *objp = obj;

    return NS_OK;
  }

  if (sTop_id == id) {
    nsCOMPtr<nsIDOMWindow> top;
    nsresult rv = win->GetScriptableTop(getter_AddRefs(top));
    NS_ENSURE_SUCCESS(rv, rv);

    JS::Rooted<JS::Value> v(cx);
    nsCOMPtr<nsIXPConnectJSObjectHolder> holder;
    rv = WrapNative(cx, obj, top, &NS_GET_IID(nsIDOMWindow), true,
                    v.address(), getter_AddRefs(holder));
    NS_ENSURE_SUCCESS(rv, rv);

    // Hold on to the top window object as a global property so we
    // don't need to worry about losing expando properties etc.
    if (!JS_DefinePropertyById(cx, obj, id, v, JS_PropertyStub, JS_StrictPropertyStub,
                               JSPROP_READONLY | JSPROP_PERMANENT |
                               JSPROP_ENUMERATE)) {
      return NS_ERROR_FAILURE;
    }
    *objp = obj;

    return NS_OK;
  }

  // Handle resolving if id refers to a name resolved by DOM worker code.
  JS::RootedObject tmp(cx, NULL);
  if (!ResolveWorkerClasses(cx, obj, id, flags, &tmp)) {
    return NS_ERROR_FAILURE;
  }
  if (tmp) {
    *objp = tmp;
    return NS_OK;
  }

  // Check for names managed by the script namespace manager.  Call
  // GlobalResolve() after we call FindChildWithName() so that named child
  // frames will override external properties which have been registered with
  // the script namespace manager -- pages must be able to depend on frame
  // names working no matter how Gecko's been configured.
  bool did_resolve = false;
  nsresult rv = GlobalResolve(win, cx, obj, id, &did_resolve);
  NS_ENSURE_SUCCESS(rv, rv);

  if (did_resolve) {
    *objp = obj;
    return NS_OK;
  }

  // NB: By accident, we previously didn't support this over Xrays. This is a
  // deprecated non-standard feature, so there's no reason to start doing so
  // now.
  if ((s_content_id == id) && !xpc::WrapperFactory::IsXrayWrapper(obj)) {
    // Map window._content to window.content for backwards
    // compatibility, this should spit out an message on the JS
    // console.
    JS::Rooted<JSObject*> funObj(cx);
    JSFunction *fun = ::JS_NewFunction(cx, ContentWindowGetter, 0, 0,
                                       obj, "_content");
    if (!fun) {
      return NS_ERROR_OUT_OF_MEMORY;
    }
    funObj = ::JS_GetFunctionObject(fun);

    if (!JS_WrapObject(cx, funObj.address()) ||
        !JS_DefinePropertyById(cx, obj, id, JSVAL_VOID,
                               JS_DATA_TO_FUNC_PTR(JSPropertyOp, funObj.get()),
                               JS_StrictPropertyStub,
                               JSPROP_ENUMERATE | JSPROP_GETTER |
                               JSPROP_SHARED)) {
      return NS_ERROR_FAILURE;
    }

    *objp = obj;

    return NS_OK;
  }

  if (flags & JSRESOLVE_ASSIGNING) {
    if (IsReadonlyReplaceable(id)) {
      // A readonly "replaceable" property is being set.  Define the property
      // on obj with the value undefined to override the predefined property.
      // This isn't quite what WebIDL requires for [Replaceable] properties,
      // but it'll do until we move Window over to the new DOM bindings.

      if (!::JS_DefinePropertyById(cx, obj, id, JSVAL_VOID, JS_PropertyStub,
                                   JS_StrictPropertyStub, JSPROP_ENUMERATE)) {
        return NS_ERROR_FAILURE;
      }
      *objp = obj;

      return NS_OK;
    }
  } else {
    if (sDocument_id == id) {
      nsCOMPtr<nsIDocument> document = win->GetDoc();
      JS::Rooted<JS::Value> v(cx);
      nsCOMPtr<nsIXPConnectJSObjectHolder> holder;
      rv = WrapNative(cx, JS::CurrentGlobalOrNull(cx), document, document,
                      &NS_GET_IID(nsIDOMDocument), v.address(), getter_AddRefs(holder),
                      false);
      NS_ENSURE_SUCCESS(rv, rv);

      // The PostCreate hook for the document will handle defining the
      // property
      *objp = obj;

      // NB: We need to do this for any Xray wrapper.
      if (xpc::WrapperFactory::IsXrayWrapper(obj)) {
        // Unless our object is a native wrapper, in which case we have to
        // define it ourselves.

        *_retval = JS_WrapValue(cx, v.address()) &&
                   JS_DefineProperty(cx, obj, "document", v,
                                     JS_PropertyStub, JS_StrictPropertyStub,
                                     JSPROP_READONLY | JSPROP_ENUMERATE);
        if (!*_retval) {
          return NS_ERROR_UNEXPECTED;
        }
      }

      return NS_OK;
    }
  }

  rv = nsDOMGenericSH::NewResolve(wrapper, cx, obj, id, flags, objp,
                                  _retval);

  if (NS_FAILED(rv) || *objp) {
    // Something went wrong, or the property got resolved. Return.
    return rv;
  }

  // Make a fast expando if we're assigning to (not declaring or
  // binding a name) a new undefined property that's not already
  // defined on our prototype chain. This way we can access this
  // expando w/o ever getting back into XPConnect.
  if (flags & JSRESOLVE_ASSIGNING) {
    JS::Rooted<JSObject*> realObj(cx, wrapper->GetJSObject());

    if (obj == realObj) {
      JS::Rooted<JSObject*> proto(cx);
      if (!js::GetObjectProto(cx, obj, &proto)) {
          *_retval = false;
          return NS_OK;
      }
      if (proto) {
        JS::Rooted<JSObject*> pobj(cx);
        JS::Rooted<JS::Value> val(cx);

        if (!::JS_LookupPropertyWithFlagsById(cx, proto, id, flags,
                                              pobj.address(), &val)) {
          *_retval = false;

          return NS_OK;
        }

        if (pobj) {
          // A property was found on the prototype chain.
          *objp = pobj;
          return NS_OK;
        }
      }

      // Define a fast expando.  The key here is to use JS_PropertyStub as the
      // getter/setter, which makes us stay out of XPConnect when using this
      // property.
      //
      // We're adding a new property here, so we don't need to worry about
      // conflicting with any existing ones.
      //
      // Since we always create the undeclared property here, shortcutting the
      // normal process, we go out of our way to tell the JS engine to report
      // strict warnings/errors using js::ReportIfUndeclaredVarAssignment.
      JS::Rooted<JSString*> str(cx, JSID_TO_STRING(id));
      if (!js::ReportIfUndeclaredVarAssignment(cx, str) ||
          !::JS_DefinePropertyById(cx, obj, id, JSVAL_VOID, JS_PropertyStub,
                                   JS_StrictPropertyStub, JSPROP_ENUMERATE)) {
        *_retval = false;

        return NS_OK;
      }

      *objp = obj;
    }
  }

  return NS_OK;
}

NS_IMETHODIMP
nsWindowSH::Finalize(nsIXPConnectWrappedNative *wrapper, JSFreeOp *fop,
                     JSObject *obj)
{
  nsCOMPtr<nsIScriptGlobalObject> sgo(do_QueryWrappedNative(wrapper));
  NS_ENSURE_TRUE(sgo, NS_ERROR_UNEXPECTED);

  sgo->OnFinalize(obj);

  return NS_OK;
}

NS_IMETHODIMP
nsWindowSH::OuterObject(nsIXPConnectWrappedNative *wrapper, JSContext * cx,
                        JSObject * obj, JSObject * *_retval)
{
  nsGlobalWindow *origWin = nsGlobalWindow::FromWrapper(wrapper);
  nsGlobalWindow *win = origWin->GetOuterWindowInternal();

  if (!win) {
    // If we no longer have an outer window. No code should ever be
    // running on a window w/o an outer, which means this hook should
    // never be called when we have no outer. But just in case, return
    // null to prevent leaking an inner window to code in a different
    // window.
    *_retval = nullptr;
    return NS_ERROR_UNEXPECTED;
  }

  JS::Rooted<JSObject*> winObj(cx, win->FastGetGlobalJSObject());
  MOZ_ASSERT(winObj);

  // Note that while |wrapper| is same-compartment with cx, the outer window
  // might not be. If we're running script in an inactive scope and evalute
  // |this|, the outer window is actually a cross-compartment wrapper. So we
  // need to wrap here.
  if (!JS_WrapObject(cx, winObj.address())) {
    *_retval = nullptr;
    return NS_ERROR_UNEXPECTED;
  }

  *_retval = winObj;
  return NS_OK;
}

// DOM Location helper

NS_IMETHODIMP
nsLocationSH::CheckAccess(nsIXPConnectWrappedNative *wrapper, JSContext *cx,
                          JSObject *obj, jsid id, uint32_t mode,
                          jsval *vp, bool *_retval)
{
  if ((mode & JSACC_TYPEMASK) == JSACC_PROTO && (mode & JSACC_WRITE)) {
    // No setting location.__proto__, ever!

    // Let XPConnect know that the access was not granted.
    *_retval = false;

    return NS_ERROR_DOM_SECURITY_ERR;
  }

  return nsDOMGenericSH::CheckAccess(wrapper, cx, obj, id, mode, vp, _retval);
}

NS_IMETHODIMP
nsLocationSH::PreCreate(nsISupports *nativeObj, JSContext *cx,
                        JSObject *globalObj, JSObject **parentObj)
{
  // window.location can be held onto by both evil pages that want to track the
  // user's progress on the web and bookmarklets that want to use the location
  // object. Parent it to the outer window so that access checks do the Right
  // Thing.
  *parentObj = globalObj;

  nsCOMPtr<nsIDOMLocation> safeLoc(do_QueryInterface(nativeObj));
  if (!safeLoc) {
    // Oops, this wasn't really a location object. This can happen if someone
    // tries to use our scriptable helper as a real object and tries to wrap
    // it, see bug 319296
    return NS_OK;
  }

  nsLocation *loc = (nsLocation *)safeLoc.get();
  nsIDocShell *ds = loc->GetDocShell();
  if (!ds) {
    NS_WARNING("Refusing to create a location in the wrong scope");
    return NS_ERROR_UNEXPECTED;
  }

  nsCOMPtr<nsIScriptGlobalObject> sgo = do_GetInterface(ds);
  if (!sgo) {
    NS_WARNING("Refusing to create a location in the wrong scope because the "
               "docshell is being destroyed");
    return NS_ERROR_UNEXPECTED;
  }

  *parentObj = sgo->GetGlobalJSObject();
  return *parentObj ? NS_OK : NS_ERROR_FAILURE;
}

NS_IMETHODIMP
nsLocationSH::AddProperty(nsIXPConnectWrappedNative *wrapper, JSContext *cx,
                          JSObject *obj, jsid aId, jsval *vp, bool *_retval)
{
  // Shadowing protection. This will go away when nsLocation moves to the new
  // bindings.
  JS::Rooted<jsid> id(cx, aId);
  if (wrapper->HasNativeMember(id)) {
    JS_ReportError(cx, "Permission denied to shadow native property");
    return NS_ERROR_FAILURE;
  }

  return NS_OK;
}

// EventTarget helper

NS_IMETHODIMP
nsEventTargetSH::PreCreate(nsISupports *nativeObj, JSContext *cx,
                           JSObject *aGlobalObj, JSObject **parentObj)
{
  JS::Rooted<JSObject*> globalObj(cx, aGlobalObj);
  nsDOMEventTargetHelper *target =
    nsDOMEventTargetHelper::FromSupports(nativeObj);

  nsCOMPtr<nsIScriptGlobalObject> native_parent;
  target->GetParentObject(getter_AddRefs(native_parent));

  *parentObj = native_parent ? native_parent->GetGlobalJSObject() : globalObj;

  return *parentObj ? NS_OK : NS_ERROR_FAILURE;
}

NS_IMETHODIMP
nsEventTargetSH::AddProperty(nsIXPConnectWrappedNative *wrapper, JSContext *cx,
                             JSObject *obj, jsid id, jsval *vp, bool *_retval)
{
  nsEventTargetSH::PreserveWrapper(GetNative(wrapper, obj));

  return NS_OK;
}

void
nsEventTargetSH::PreserveWrapper(nsISupports *aNative)
{
  nsDOMEventTargetHelper *target =
    nsDOMEventTargetHelper::FromSupports(aNative);
  target->PreserveWrapper(aNative);
}

// Generic array scriptable helper.

NS_IMETHODIMP
nsGenericArraySH::NewResolve(nsIXPConnectWrappedNative *wrapper, JSContext *cx,
                             JSObject *aObj, jsid aId, uint32_t flags,
                             JSObject **objp, bool *_retval)
{
  JS::Rooted<JSObject*> obj(cx, aObj);
  JS::Rooted<jsid> id(cx, aId);
  if (id == sLength_id) {
    // Bail early; this isn't something we're interested in
    return NS_OK;
  }

  bool is_number = false;
  int32_t n = GetArrayIndexFromId(cx, id, &is_number);

  if (is_number && n >= 0) {
    // XXX The following is a cheap optimization to avoid hitting xpconnect to
    // get the length. We may want to consider asking our concrete
    // implementation for the length, and falling back onto the GetProperty if
    // it doesn't provide one.

    uint32_t length;
    nsresult rv = GetLength(wrapper, cx, obj, &length);
    NS_ENSURE_SUCCESS(rv, rv);

    uint32_t index = uint32_t(n);
    if (index < length) {
      *_retval = ::JS_DefineElement(cx, obj, index, JSVAL_VOID, nullptr, nullptr,
                                    JSPROP_ENUMERATE | JSPROP_SHARED);
      *objp = obj;
    }
  }

  return NS_OK;
}

nsresult
nsGenericArraySH::GetLength(nsIXPConnectWrappedNative *wrapper, JSContext *cx,
                             JSObject *obj, uint32_t *length)
{
  *length = 0;

  JS::Rooted<JS::Value> lenval(cx);
  if (!JS_GetProperty(cx, obj, "length", &lenval)) {
    return NS_ERROR_UNEXPECTED;
  }

  if (!JSVAL_IS_INT(lenval)) {
    // This can apparently happen with some sparse array impls falling back
    // onto this code.
    return NS_OK;
  }

  int32_t slen = JSVAL_TO_INT(lenval);
  if (slen < 0) {
    return NS_OK;
  }

  *length = (uint32_t)slen;

  return NS_OK;
}

NS_IMETHODIMP
nsGenericArraySH::Enumerate(nsIXPConnectWrappedNative *wrapper, JSContext *cx,
                            JSObject *aObj, bool *_retval)
{
  // Recursion protection in case someone tries to be smart and call
  // the enumerate hook from a user defined .length getter, or
  // somesuch.

  JS::Rooted<JSObject*> obj(cx, aObj);
  static bool sCurrentlyEnumerating;

  if (sCurrentlyEnumerating) {
    // Don't recurse to death.
    return NS_OK;
  }

  sCurrentlyEnumerating = true;

  JS::Rooted<JS::Value> len_val(cx);
  bool ok = ::JS_GetProperty(cx, obj, "length", &len_val);

  if (ok && JSVAL_IS_INT(len_val)) {
    int32_t length = JSVAL_TO_INT(len_val);

    for (int32_t i = 0; ok && i < length; ++i) {
      ok = ::JS_DefineElement(cx, obj, i, JSVAL_VOID, nullptr, nullptr,
                              JSPROP_ENUMERATE | JSPROP_SHARED);
    }
  }

  sCurrentlyEnumerating = false;

  return ok ? NS_OK : NS_ERROR_UNEXPECTED;
}

// Array scriptable helper

NS_IMETHODIMP
nsArraySH::GetProperty(nsIXPConnectWrappedNative *wrapper, JSContext *cx,
                       JSObject *aObj, jsid aId, jsval *vp, bool *_retval)
{
  JS::Rooted<JSObject*> obj(cx, aObj);
  JS::Rooted<jsid> id(cx, aId);
  bool is_number = false;
  int32_t n = GetArrayIndexFromId(cx, id, &is_number);

  nsresult rv = NS_OK;

  if (is_number) {
    if (n < 0) {
      return NS_ERROR_DOM_INDEX_SIZE_ERR;
    }

    // Make sure rv == NS_OK here, so GetItemAt implementations that never fail
    // don't have to set rv.
    rv = NS_OK;
    nsWrapperCache *cache = nullptr;
    nsISupports* array_item =
      GetItemAt(GetNative(wrapper, obj), n, &cache, &rv);
    NS_ENSURE_SUCCESS(rv, rv);

    if (array_item) {
      rv = WrapNative(cx, JS::CurrentGlobalOrNull(cx), array_item, cache,
                      true, vp);
      NS_ENSURE_SUCCESS(rv, rv);

      rv = NS_SUCCESS_I_DID_SOMETHING;
    }
  }

  return rv;
}


// StringList scriptable helper

nsresult
nsStringListSH::GetStringAt(nsISupports *aNative, int32_t aIndex,
                            nsAString& aResult)
{
  nsCOMPtr<nsIDOMDOMStringList> list(do_QueryInterface(aNative));
  NS_ENSURE_TRUE(list, NS_ERROR_UNEXPECTED);

  nsresult rv = list->Item(aIndex, aResult);
#ifdef DEBUG
  if (DOMStringIsNull(aResult)) {
    uint32_t length = 0;
    list->GetLength(&length);
    NS_ASSERTION(uint32_t(aIndex) >= length, "Item should only return null for out-of-bounds access");
  }
#endif
  return rv;
}


// HTMLAllCollection

JSClass sHTMLDocumentAllClass = {
  "HTML document.all class",
  JSCLASS_HAS_PRIVATE | JSCLASS_PRIVATE_IS_NSISUPPORTS | JSCLASS_NEW_RESOLVE |
  JSCLASS_EMULATES_UNDEFINED | JSCLASS_HAS_RESERVED_SLOTS(1),
  JS_PropertyStub,                                         /* addProperty */
  JS_DeletePropertyStub,                                   /* delProperty */
  nsHTMLDocumentSH::DocumentAllGetProperty,                /* getProperty */
  JS_StrictPropertyStub,                                   /* setProperty */
  JS_EnumerateStub,
  (JSResolveOp)nsHTMLDocumentSH::DocumentAllNewResolve,
  JS_ConvertStub,
  nsHTMLDocumentSH::ReleaseDocument,
  nullptr,                                                  /* checkAccess */
  nsHTMLDocumentSH::CallToGetPropMapper
};


// static
bool
nsHTMLDocumentSH::GetDocumentAllNodeList(JSContext *cx,
                                         JS::Handle<JSObject*> obj,
                                         nsDocument *domdoc,
                                         nsContentList **nodeList)
{
  // The document.all object is a mix of the node list returned by
  // document.getElementsByTagName("*") and a map of elements in the
  // document exposed by their id and/or name. To make access to the
  // node list part (i.e. access to elements by index) not walk the
  // document each time, we create a nsContentList and hold on to it
  // in a reserved slot (0) on the document.all JSObject.
  nsresult rv = NS_OK;

  JS::Rooted<JS::Value> collection(cx, JS_GetReservedSlot(obj, 0));

  if (!JSVAL_IS_PRIMITIVE(collection)) {
    // We already have a node list in our reserved slot, use it.
    JS::Rooted<JSObject*> obj(cx, JSVAL_TO_OBJECT(collection));
    nsIHTMLCollection* htmlCollection;
    rv = UNWRAP_OBJECT(HTMLCollection, cx, obj, htmlCollection);
    if (NS_SUCCEEDED(rv)) {
      NS_ADDREF(*nodeList = static_cast<nsContentList*>(htmlCollection));
    }
    else {
      nsISupports *native = nsDOMClassInfo::XPConnect()->GetNativeOfWrapper(cx, obj);
      if (native) {
        NS_ADDREF(*nodeList = nsContentList::FromSupports(native));
        rv = NS_OK;
      }
      else {
        rv = NS_ERROR_FAILURE;
      }
    }
  } else {
    // No node list for this document.all yet, create one...

    nsRefPtr<nsContentList> list =
      domdoc->GetElementsByTagName(NS_LITERAL_STRING("*"));
    if (!list) {
      rv = NS_ERROR_OUT_OF_MEMORY;
    }

    nsCOMPtr<nsIXPConnectJSObjectHolder> holder;
    nsresult tmp = WrapNative(cx, JS::CurrentGlobalOrNull(cx),
                              static_cast<nsINodeList*>(list), list, false,
                              collection.address(), getter_AddRefs(holder));
    if (NS_FAILED(tmp)) {
      rv = tmp;
    }

    list.forget(nodeList);

    // ... and store it in our reserved slot.
    JS_SetReservedSlot(obj, 0, collection);
  }

  if (NS_FAILED(rv)) {
    xpc::Throw(cx, NS_ERROR_FAILURE);

    return false;
  }

  return *nodeList != nullptr;
}

bool
nsHTMLDocumentSH::DocumentAllGetProperty(JSContext *cx, JS::Handle<JSObject*> obj_,
                                         JS::Handle<jsid> id, JS::MutableHandle<JS::Value> vp)
{
  JS::Rooted<JSObject*> obj(cx, obj_);

  // document.all.item and .namedItem get their value in the
  // newResolve hook, so nothing to do for those properties here. And
  // we need to return early to prevent <div id="item"> from shadowing
  // document.all.item(), etc.
  if (nsDOMClassInfo::sItem_id == id || nsDOMClassInfo::sNamedItem_id == id) {
    return true;
  }

  JS::Rooted<JSObject*> proto(cx);
  while (js::GetObjectJSClass(obj) != &sHTMLDocumentAllClass) {
    if (!js::GetObjectProto(cx, obj, &proto)) {
      return false;
    }

    if (!proto) {
      NS_ERROR("The JS engine lies!");
      return true;
    }

    obj = proto;
  }

  nsHTMLDocument *doc = GetDocument(obj);
  nsISupports *result;
  nsWrapperCache *cache;
  nsresult rv = NS_OK;

  if (JSID_IS_STRING(id)) {
    if (nsDOMClassInfo::sLength_id == id) {
      // Map document.all.length to the length of the collection
      // document.getElementsByTagName("*"), and make sure <div
      // id="length"> doesn't shadow document.all.length.

      nsRefPtr<nsContentList> nodeList;
      if (!GetDocumentAllNodeList(cx, obj, doc, getter_AddRefs(nodeList))) {
        return false;
      }

      uint32_t length;
      rv = nodeList->GetLength(&length);

      if (NS_FAILED(rv)) {
        xpc::Throw(cx, rv);

        return false;
      }

      vp.set(INT_TO_JSVAL(length));

      return true;
    }

    // For all other strings, look for an element by id or name.
    nsDependentJSString str(id);
    result = doc->GetDocumentAllResult(str, &cache, &rv);

    if (NS_FAILED(rv)) {
      xpc::Throw(cx, rv);
      return false;
    }
  } else if (JSID_IS_INT(id) && JSID_TO_INT(id) >= 0) {
    // Map document.all[n] (where n is a number) to the n:th item in
    // the document.all node list.

    nsRefPtr<nsContentList> nodeList;
    if (!GetDocumentAllNodeList(cx, obj, doc, getter_AddRefs(nodeList))) {
      return false;
    }

    nsIContent *node = nodeList->Item(JSID_TO_INT(id));

    result = node;
    cache = node;
  } else {
    result = nullptr;
  }

  if (result) {
    rv = WrapNative(cx, JS::CurrentGlobalOrNull(cx), result, cache, true, vp.address());
    if (NS_FAILED(rv)) {
      xpc::Throw(cx, rv);

      return false;
    }
  } else {
    vp.setUndefined();
  }

  return true;
}

bool
nsHTMLDocumentSH::DocumentAllNewResolve(JSContext *cx, JS::Handle<JSObject*> obj,
                                        JS::Handle<jsid> id, unsigned flags,
                                        JS::MutableHandle<JSObject*> objp)
{
  JS::RootedValue v(cx);

  if (nsDOMClassInfo::sItem_id == id || nsDOMClassInfo::sNamedItem_id == id) {
    // Define the item() or namedItem() method.

    JSFunction *fnc = ::JS_DefineFunctionById(cx, obj, id, CallToGetPropMapper,
                                              0, JSPROP_ENUMERATE);
    objp.set(obj);

    return fnc != nullptr;
  }

  if (nsDOMClassInfo::sLength_id == id) {
    // document.all.length. Any jsval other than undefined would do
    // here, all we need is to get into the code below that defines
    // this propery on obj, the rest happens in
    // DocumentAllGetProperty().

    v = JSVAL_ONE;
  } else {
    if (!DocumentAllGetProperty(cx, obj, id, &v)) {
      return false;
    }
  }

  bool ok = true;

  if (v.get() != JSVAL_VOID) {
    ok = ::JS_DefinePropertyById(cx, obj, id, v, nullptr, nullptr, 0);
    objp.set(obj);
  }

  return ok;
}

void
nsHTMLDocumentSH::ReleaseDocument(JSFreeOp *fop, JSObject *obj)
{
  nsIHTMLDocument* doc = GetDocument(obj);
  if (doc) {
    nsContentUtils::DeferredFinalize(doc);
  }
}

bool
nsHTMLDocumentSH::CallToGetPropMapper(JSContext *cx, unsigned argc, jsval *vp)
{
  // Handle document.all("foo") style access to document.all.

  if (argc != 1) {
    // XXX: Should throw NS_ERROR_XPC_NOT_ENOUGH_ARGS for argc < 1,
    // and create a new NS_ERROR_XPC_TOO_MANY_ARGS for argc > 1? IE
    // accepts nothing other than one arg.
    xpc::Throw(cx, NS_ERROR_INVALID_ARG);

    return false;
  }

  // Convert all types to string.
  JS::Rooted<JSString*> str(cx, ::JS_ValueToString(cx, JS_ARGV(cx, vp)[0]));
  if (!str) {
    return false;
  }

  // If we are called via document.all(id) instead of document.all.item(i) or
  // another method, use the document.all callee object as self.
  JSObject *self;
  JS::Value callee = JS_CALLEE(cx, vp);
  if (callee.isObject() &&
      JS_GetClass(&callee.toObject()) == &sHTMLDocumentAllClass) {
    self = JSVAL_TO_OBJECT(JS_CALLEE(cx, vp));
  } else {
    self = JS_THIS_OBJECT(cx, vp);
    if (!self)
      return false;
  }

  size_t length;
  JS::Anchor<JSString *> anchor(str);
  const jschar *chars = ::JS_GetStringCharsAndLength(cx, str, &length);
  if (!chars) {
    return false;
  }

  JS::Rooted<JS::Value> value(cx);
  if (!::JS_GetUCProperty(cx, self, chars, length, &value)) {
    return false;
  }

  *vp = value;
  return true;
}

// StringArray helper

NS_IMETHODIMP
nsStringArraySH::GetProperty(nsIXPConnectWrappedNative *wrapper, JSContext *cx,
                             JSObject *aObj, jsid aId, jsval *vp,
                             bool *_retval)
{
  JS::Rooted<JSObject*> obj(cx, aObj);
  JS::Rooted<jsid> id(cx, aId);
  bool is_number = false;
  int32_t n = GetArrayIndexFromId(cx, id, &is_number);

  if (!is_number) {
    return NS_OK;
  }

  nsAutoString val;

  nsresult rv = GetStringAt(GetNative(wrapper, obj), n, val);
  NS_ENSURE_SUCCESS(rv, rv);

  if (DOMStringIsNull(val)) {
    *vp = JSVAL_VOID;
    return NS_SUCCESS_I_DID_SOMETHING;
  }

  NS_ENSURE_TRUE(xpc::NonVoidStringToJsval(cx, val, vp),
                 NS_ERROR_OUT_OF_MEMORY);
  return NS_SUCCESS_I_DID_SOMETHING;
}


// MediaList helper

nsresult
nsMediaListSH::GetStringAt(nsISupports *aNative, int32_t aIndex,
                           nsAString& aResult)
{
  if (aIndex < 0) {
    return NS_ERROR_DOM_INDEX_SIZE_ERR;
  }

  nsCOMPtr<nsIDOMMediaList> media_list(do_QueryInterface(aNative));

  nsresult rv = media_list->Item(uint32_t(aIndex), aResult);
#ifdef DEBUG
  if (DOMStringIsNull(aResult)) {
    uint32_t length = 0;
    media_list->GetLength(&length);
    NS_ASSERTION(uint32_t(aIndex) >= length, "Item should only return null for out-of-bounds access");
  }
#endif
  return rv;
}


// StyleSheetList helper

nsISupports*
nsStyleSheetListSH::GetItemAt(nsISupports *aNative, uint32_t aIndex,
                              nsWrapperCache **aCache, nsresult *rv)
{
  nsDOMStyleSheetList* list = nsDOMStyleSheetList::FromSupports(aNative);

  return list->GetItemAt(aIndex);
}


// CSSRuleList scriptable helper

nsISupports*
nsCSSRuleListSH::GetItemAt(nsISupports *aNative, uint32_t aIndex,
                           nsWrapperCache **aCache, nsresult *aResult)
{
  nsICSSRuleList* list = static_cast<nsICSSRuleList*>(aNative);
#ifdef DEBUG
  {
    nsCOMPtr<nsICSSRuleList> list_qi = do_QueryInterface(aNative);

    // If this assertion fires the QI implementation for the object in
    // question doesn't use the nsICSSRuleList pointer as the nsISupports
    // pointer. That must be fixed, or we'll crash...
    NS_ABORT_IF_FALSE(list_qi == list, "Uh, fix QI!");
  }
#endif

  return list->Item(aIndex);
}


// Storage2SH

// One reason we need a newResolve hook is that in order for
// enumeration of storage object keys to work the keys we're
// enumerating need to exist on the storage object for the JS engine
// to find them.

NS_IMETHODIMP
nsStorage2SH::NewResolve(nsIXPConnectWrappedNative *wrapper, JSContext *cx,
                         JSObject *obj, jsid aId, uint32_t flags,
                         JSObject **objp, bool *_retval)
{
  JS::Rooted<jsid> id(cx, aId);
  if (ObjectIsNativeWrapper(cx, obj)) {
    return NS_OK;
  }

  JS::Rooted<JSObject*> realObj(cx, wrapper->GetJSObject());

  JSAutoCompartment ac(cx, realObj);

  // First check to see if the property is defined on our prototype,
  // after converting id to a string if it's an integer.

  JS::Rooted<JSString*> jsstr(cx, IdToString(cx, id));
  if (!jsstr) {
    return NS_OK;
  }

  JS::Rooted<JSObject*> proto(cx);
  if (!::JS_GetPrototype(cx, realObj, &proto)) {
    return NS_ERROR_FAILURE;
  }
  bool hasProp;

  if (proto &&
      (::JS_HasPropertyById(cx, proto, id, &hasProp) &&
       hasProp)) {
    // We found the property we're resolving on the prototype,
    // nothing left to do here then.

    return NS_OK;
  }

  // We're resolving property that doesn't exist on the prototype,
  // check if the key exists in the storage object.

  nsCOMPtr<nsIDOMStorage> storage(do_QueryWrappedNative(wrapper));

  nsDependentJSString depStr;
  NS_ENSURE_TRUE(depStr.init(cx, jsstr), NS_ERROR_UNEXPECTED);

  // GetItem() will return null if the caller can't access the session
  // storage item.
  nsAutoString data;
  nsresult rv = storage->GetItem(depStr, data);
  NS_ENSURE_SUCCESS(rv, rv);

  if (!DOMStringIsNull(data)) {
    if (!::JS_DefinePropertyById(cx, realObj, id, JSVAL_VOID, nullptr,
                                 nullptr, JSPROP_ENUMERATE)) {
      return NS_ERROR_FAILURE;
    }

    *objp = realObj;
  }

  return NS_OK;
}

NS_IMETHODIMP
nsStorage2SH::GetProperty(nsIXPConnectWrappedNative *wrapper, JSContext *cx,
                          JSObject *aObj, jsid aId, jsval *vp, bool *_retval)
{
  JS::Rooted<JSObject*> obj(cx, aObj);
  JS::Rooted<jsid> id(cx, aId);
  nsCOMPtr<nsIDOMStorage> storage(do_QueryWrappedNative(wrapper));
  NS_ENSURE_TRUE(storage, NS_ERROR_UNEXPECTED);

  JSString* key = IdToString(cx, id);
  NS_ENSURE_TRUE(key, NS_ERROR_UNEXPECTED);

  nsDependentJSString keyStr;
  NS_ENSURE_TRUE(keyStr.init(cx, key), NS_ERROR_UNEXPECTED);

  // For native wrappers, do not get random names on storage objects.
  if (ObjectIsNativeWrapper(cx, obj)) {
    return NS_ERROR_NOT_AVAILABLE;
  }

  nsAutoString val;
  nsresult rv = storage->GetItem(keyStr, val);
  NS_ENSURE_SUCCESS(rv, rv);

  if (DOMStringIsNull(val)) {
    // No such key.
    *vp = JSVAL_VOID;
  } else {
    JSString* str =
      JS_NewUCStringCopyN(cx, static_cast<const jschar *>(val.get()),
                          val.Length());
    NS_ENSURE_TRUE(str, NS_ERROR_OUT_OF_MEMORY);

    *vp = STRING_TO_JSVAL(str);
  }

  return NS_SUCCESS_I_DID_SOMETHING;
}

NS_IMETHODIMP
nsStorage2SH::SetProperty(nsIXPConnectWrappedNative *wrapper,
                          JSContext *cx, JSObject *obj, jsid aId,
                          jsval *vp, bool *_retval)
{
  JS::Rooted<jsid> id(cx, aId);
  nsCOMPtr<nsIDOMStorage> storage(do_QueryWrappedNative(wrapper));
  NS_ENSURE_TRUE(storage, NS_ERROR_UNEXPECTED);

  JSString *key = IdToString(cx, id);
  NS_ENSURE_TRUE(key, NS_ERROR_UNEXPECTED);

  nsDependentJSString keyStr;
  NS_ENSURE_TRUE(keyStr.init(cx, key), NS_ERROR_UNEXPECTED);

  JSString *value = ::JS_ValueToString(cx, *vp);
  NS_ENSURE_TRUE(value, NS_ERROR_UNEXPECTED);

  nsDependentJSString valueStr;
  NS_ENSURE_TRUE(valueStr.init(cx, value), NS_ERROR_UNEXPECTED);

  nsresult rv = storage->SetItem(keyStr, valueStr);
  if (NS_SUCCEEDED(rv)) {
    rv = NS_SUCCESS_I_DID_SOMETHING;
  }

  return rv;
}

NS_IMETHODIMP
nsStorage2SH::DelProperty(nsIXPConnectWrappedNative *wrapper,
                          JSContext *cx, JSObject *obj, jsid aId,
                          bool *_retval)
{
  JS::Rooted<jsid> id(cx, aId);
  nsCOMPtr<nsIDOMStorage> storage(do_QueryWrappedNative(wrapper));
  NS_ENSURE_TRUE(storage, NS_ERROR_UNEXPECTED);

  JSString *key = IdToString(cx, id);
  NS_ENSURE_TRUE(key, NS_ERROR_UNEXPECTED);

  nsDependentJSString keyStr;
  NS_ENSURE_TRUE(keyStr.init(cx, key), NS_ERROR_UNEXPECTED);

  nsresult rv = storage->RemoveItem(keyStr);
  if (NS_FAILED(rv)) {
    return rv;
  }

  *_retval = true;
  return NS_SUCCESS_I_DID_SOMETHING;
}


NS_IMETHODIMP
nsStorage2SH::NewEnumerate(nsIXPConnectWrappedNative *wrapper, JSContext *cx,
                           JSObject *obj, uint32_t enum_op, jsval *statep,
                           jsid *idp, bool *_retval)
{
  if (enum_op == JSENUMERATE_INIT || enum_op == JSENUMERATE_INIT_ALL) {
    nsCOMPtr<nsPIDOMStorage> storage(do_QueryWrappedNative(wrapper));

    // XXXndeakin need to free the keys afterwards
    nsTArray<nsString> *keys = storage->GetKeys();
    NS_ENSURE_TRUE(keys, NS_ERROR_OUT_OF_MEMORY);

    *statep = PRIVATE_TO_JSVAL(keys);

    if (idp) {
      *idp = INT_TO_JSID(keys->Length());
    }
    return NS_OK;
  }

  nsTArray<nsString> *keys =
    (nsTArray<nsString> *)JSVAL_TO_PRIVATE(*statep);

  if (enum_op == JSENUMERATE_NEXT && keys->Length() != 0) {
    nsString& key = keys->ElementAt(0);
    JSString *str =
      JS_NewUCStringCopyN(cx, reinterpret_cast<const jschar *>
                                              (key.get()),
                          key.Length());
    NS_ENSURE_TRUE(str, NS_ERROR_OUT_OF_MEMORY);

    JS_ValueToId(cx, STRING_TO_JSVAL(str), idp);

    keys->RemoveElementAt(0);

    return NS_OK;
  }

  // destroy the keys array if we have no keys or if we're done
  NS_ABORT_IF_FALSE(enum_op == JSENUMERATE_DESTROY ||
                    (enum_op == JSENUMERATE_NEXT && keys->Length() == 0),
                    "Bad call from the JS engine");
  delete keys;

  *statep = JSVAL_NULL;

  return NS_OK;
}

// nsIDOMEventListener::HandleEvent() 'this' converter helper

NS_INTERFACE_MAP_BEGIN(nsEventListenerThisTranslator)
  NS_INTERFACE_MAP_ENTRY(nsIXPCFunctionThisTranslator)
  NS_INTERFACE_MAP_ENTRY(nsISupports)
NS_INTERFACE_MAP_END


NS_IMPL_ADDREF(nsEventListenerThisTranslator)
NS_IMPL_RELEASE(nsEventListenerThisTranslator)


NS_IMETHODIMP
nsEventListenerThisTranslator::TranslateThis(nsISupports *aInitialThis,
                                             nsISupports **_retval)
{
  nsCOMPtr<nsIDOMEvent> event(do_QueryInterface(aInitialThis));
  NS_ENSURE_TRUE(event, NS_ERROR_UNEXPECTED);

  nsCOMPtr<EventTarget> target = event->InternalDOMEvent()->GetCurrentTarget();
  *_retval = target.forget().get();
  return NS_OK;
}

NS_IMETHODIMP
nsDOMConstructorSH::PreCreate(nsISupports *nativeObj, JSContext *cx,
                              JSObject *aGlobalObj, JSObject **parentObj)
{
  JS::Rooted<JSObject*> globalObj(cx, aGlobalObj);
  nsDOMConstructor *wrapped = static_cast<nsDOMConstructor *>(nativeObj);

#ifdef DEBUG
  {
    nsCOMPtr<nsIDOMDOMConstructor> is_constructor =
      do_QueryInterface(nativeObj);
    NS_ASSERTION(is_constructor, "How did we not get a constructor?");
  }
#endif

  return wrapped->PreCreate(cx, globalObj, parentObj);
}

NS_IMETHODIMP
nsDOMConstructorSH::NewResolve(nsIXPConnectWrappedNative *wrapper, JSContext *cx,
                               JSObject *aObj, jsid aId, uint32_t flags,
                               JSObject **objp, bool *_retval)
{
  JS::Rooted<JSObject*> obj(cx, aObj);
  JS::Rooted<jsid> id(cx, aId);
  // For regular DOM constructors, we have our interface constants defined on
  // us by nsWindowSH::GlobalResolve. However, XrayWrappers can't see these
  // interface constants (as they look like expando properties) so we have to
  // specially resolve those constants here, but only for Xray wrappers.
  if (!ObjectIsNativeWrapper(cx, obj)) {
    return NS_OK;
  }

  JS::Rooted<JSObject*> nativePropsObj(cx, xpc::XrayUtils::GetNativePropertiesObject(cx, obj));
  nsDOMConstructor *wrapped =
    static_cast<nsDOMConstructor *>(wrapper->Native());
  nsresult rv = wrapped->ResolveInterfaceConstants(cx, nativePropsObj);
  NS_ENSURE_SUCCESS(rv, rv);

  // Now re-lookup the ID to see if we should report back that we resolved the
  // looked-for constant. Note that we don't have to worry about infinitely
  // recurring back here because the Xray wrapper's holder object doesn't call
  // NewResolve hooks.
  bool found;
  if (!JS_HasPropertyById(cx, nativePropsObj, id, &found)) {
    *_retval = false;
    return NS_OK;
  }

  if (found) {
    *objp = obj;
  }
  return NS_OK;
}

NS_IMETHODIMP
nsDOMConstructorSH::Call(nsIXPConnectWrappedNative *wrapper, JSContext *cx,
                         JSObject *aObj, const JS::CallArgs &args, bool *_retval)
{
  JS::Rooted<JSObject*> obj(cx, aObj);
  MOZ_ASSERT(obj);

  nsDOMConstructor *wrapped =
    static_cast<nsDOMConstructor *>(wrapper->Native());

#ifdef DEBUG
  {
    nsCOMPtr<nsIDOMDOMConstructor> is_constructor =
      do_QueryWrappedNative(wrapper);
    NS_ASSERTION(is_constructor, "How did we not get a constructor?");
  }
#endif

  return wrapped->Construct(wrapper, cx, obj, args, _retval);
}

NS_IMETHODIMP
nsDOMConstructorSH::Construct(nsIXPConnectWrappedNative *wrapper, JSContext *cx,
                              JSObject *aObj, const JS::CallArgs &args, bool *_retval)
{
  JS::Rooted<JSObject*> obj(cx, aObj);
  MOZ_ASSERT(obj);

  nsDOMConstructor *wrapped =
    static_cast<nsDOMConstructor *>(wrapper->Native());

#ifdef DEBUG
  {
    nsCOMPtr<nsIDOMDOMConstructor> is_constructor =
      do_QueryWrappedNative(wrapper);
    NS_ASSERTION(is_constructor, "How did we not get a constructor?");
  }
#endif

  return wrapped->Construct(wrapper, cx, obj, args, _retval);
}

NS_IMETHODIMP
nsDOMConstructorSH::HasInstance(nsIXPConnectWrappedNative *wrapper,
                                JSContext *cx, JSObject *aObj, const jsval &val,
                                bool *bp, bool *_retval)
{
  JS::Rooted<JSObject*> obj(cx, aObj);
  nsDOMConstructor *wrapped =
    static_cast<nsDOMConstructor *>(wrapper->Native());

#ifdef DEBUG
  {
    nsCOMPtr<nsIDOMDOMConstructor> is_constructor =
      do_QueryWrappedNative(wrapper);
    NS_ASSERTION(is_constructor, "How did we not get a constructor?");
  }
#endif

  return wrapped->HasInstance(wrapper, cx, obj, val, bp, _retval);
}

NS_IMETHODIMP
nsNonDOMObjectSH::GetFlags(uint32_t *aFlags)
{
  // This is NOT a DOM Object.  Use this helper class for cases when you need
  // to do something like implement nsISecurityCheckedComponent in a meaningful
  // way.
  *aFlags = nsIClassInfo::MAIN_THREAD_ONLY | nsIClassInfo::SINGLETON_CLASSINFO;
  return NS_OK;
}<|MERGE_RESOLUTION|>--- conflicted
+++ resolved
@@ -548,7 +548,6 @@
                            EVENTTARGET_SCRIPTABLE_FLAGS)
 #endif
 
-<<<<<<< HEAD
 #ifdef MOZ_B2G_NFC
   NS_DEFINE_CLASSINFO_DATA(MozNfc, nsEventTargetSH,
                            EVENTTARGET_SCRIPTABLE_FLAGS)
@@ -556,10 +555,6 @@
                            DOM_DEFAULT_SCRIPTABLE_FLAGS)
 #endif
 
-  NS_DEFINE_CLASSINFO_DATA(CameraControl, nsDOMGenericSH,
-                           DOM_DEFAULT_SCRIPTABLE_FLAGS)
-=======
->>>>>>> 2a2ff267
   NS_DEFINE_CLASSINFO_DATA(CameraCapabilities, nsDOMGenericSH,
                            DOM_DEFAULT_SCRIPTABLE_FLAGS)
 
@@ -1421,7 +1416,6 @@
   DOM_CLASSINFO_MAP_END
 #endif
 
-<<<<<<< HEAD
 #ifdef MOZ_B2G_NFC
   DOM_CLASSINFO_MAP_BEGIN(MozNfc, nsIDOMMozNfc)
     DOM_CLASSINFO_MAP_ENTRY(nsIDOMMozNfc)
@@ -1432,12 +1426,6 @@
   DOM_CLASSINFO_MAP_END
 #endif
 
-  DOM_CLASSINFO_MAP_BEGIN(CameraControl, nsICameraControl)
-    DOM_CLASSINFO_MAP_ENTRY(nsICameraControl)
-  DOM_CLASSINFO_MAP_END
-
-=======
->>>>>>> 2a2ff267
   DOM_CLASSINFO_MAP_BEGIN(CameraCapabilities, nsICameraCapabilities)
     DOM_CLASSINFO_MAP_ENTRY(nsICameraCapabilities)
   DOM_CLASSINFO_MAP_END
