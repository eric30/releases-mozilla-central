/* -*- Mode: C++; tab-width: 2; indent-tabs-mode: nil; c-basic-offset: 2 -*- */
/* vim: set ts=2 sw=2 et tw=78: */
/* This Source Code Form is subject to the terms of the Mozilla Public
 * License, v. 2.0. If a copy of the MPL was not distributed with this
 * file, You can obtain one at http://mozilla.org/MPL/2.0/. */

#include "mozilla/Util.h"
// On top because they include basictypes.h:
#include "mozilla/dom/SmsFilter.h"

#ifdef XP_WIN
#undef GetClassName
#endif

// JavaScript includes
#include "jsapi.h"
#include "jsfriendapi.h"
#include "jsprvtd.h"    // we are using private JS typedefs...
#include "jsdbgapi.h"
#include "WrapperFactory.h"
#include "AccessCheck.h"
#include "XrayWrapper.h"

#include "xpcpublic.h"
#include "xpcprivate.h"
#include "XPCWrapper.h"
#include "XPCQuickStubs.h"
#include "nsDOMQS.h"

#include "mozilla/dom/RegisterBindings.h"

#include "nscore.h"
#include "nsDOMClassInfo.h"
#include "nsCRT.h"
#include "nsCRTGlue.h"
#include "nsIServiceManager.h"
#include "nsICategoryManager.h"
#include "nsIComponentRegistrar.h"
#include "nsXPCOM.h"
#include "nsISupportsPrimitives.h"
#include "nsIXPConnect.h"
#include "nsIXPCSecurityManager.h"
#include "nsIStringBundle.h"
#include "nsIConsoleService.h"
#include "nsIScriptError.h"
#include "nsXPIDLString.h"
#include "nsReadableUtils.h"
#include "nsUnicharUtils.h"
#include "xptcall.h"
#include "prprf.h"
#include "nsTArray.h"
#include "nsCSSValue.h"
#include "nsThreadUtils.h"
#include "nsDOMEventTargetHelper.h"

// General helper includes
#include "nsGlobalWindow.h"
#include "nsHistory.h"
#include "nsIContent.h"
#include "nsIDocument.h"
#include "nsIDOMDocument.h"
#include "nsIDOMEvent.h"
#include "nsIDOMEventListener.h"
#include "nsContentUtils.h"
#include "nsCxPusher.h"
#include "nsDOMWindowUtils.h"
#include "nsIDOMGlobalPropertyInitializer.h"
#include "mozilla/Preferences.h"
#include "nsLocation.h"
#include "mozilla/Attributes.h"
#include "mozilla/Telemetry.h"

// Window scriptable helper includes
#include "nsIDocShell.h"
#include "nsIDocShellTreeItem.h"
#include "nsIDocShellTreeNode.h"
#include "nsIScriptExternalNameSet.h"
#include "nsJSUtils.h"
#include "nsIInterfaceRequestor.h"
#include "nsIInterfaceRequestorUtils.h"
#include "nsScriptNameSpaceManager.h"
#include "nsIJSNativeInitializer.h"
#include "nsJSEnvironment.h"

// DOM base includes
#include "nsIDOMLocation.h"
#include "nsIDOMWindow.h"
#include "nsPIDOMWindow.h"
#include "nsIDOMJSWindow.h"
#include "nsIDOMWindowCollection.h"
#include "nsIDOMHistory.h"
#include "nsIDOMMediaList.h"
#include "nsIDOMChromeWindow.h"
#include "nsIDOMConstructor.h"

// DOM core includes
#include "nsError.h"
#include "nsIDOMDOMException.h"
#include "nsIDOMNode.h"
#include "nsIDOMDOMStringList.h"

// Event related includes
#include "nsEventListenerManager.h"
#include "nsIDOMEventTarget.h"

// CSS related includes
#include "nsCSSRules.h"
#include "nsIDOMStyleSheet.h"
#include "nsIDOMStyleSheetList.h"
#include "nsIDOMCSSRule.h"
#include "nsICSSRuleList.h"
#include "nsIDOMRect.h"
#include "nsDOMCSSAttrDeclaration.h"

// XBL related includes.
#include "nsXBLService.h"
#include "nsXBLBinding.h"
#include "nsBindingManager.h"
#include "nsIFrame.h"
#include "nsIPresShell.h"
#include "nsIDOMElement.h"
#include "nsStyleContext.h"
#include "nsAutoPtr.h"
#include "nsMemory.h"

// Tranformiix
#include "nsIDOMXPathEvaluator.h"
#include "nsIXSLTProcessor.h"
#include "nsIXSLTProcessorPrivate.h"

#include "nsXMLHttpRequest.h"
#include "nsIDOMContactManager.h"
#include "nsIDOMPermissionSettings.h"
#include "nsIDOMApplicationRegistry.h"

// includes needed for the prototype chain interfaces
#include "nsIDOMDocumentXBL.h"
#include "nsIDOMElementCSSInlineStyle.h"
#include "nsIDOMLinkStyle.h"
#include "nsIDOMHTMLDocument.h"
#include "nsIDOMCSSCharsetRule.h"
#include "nsIDOMCSSImportRule.h"
#include "nsIDOMCSSMediaRule.h"
#include "nsIDOMCSSFontFaceRule.h"
#include "nsIDOMCSSMozDocumentRule.h"
#include "nsIDOMCSSSupportsRule.h"
#include "nsIDOMMozCSSKeyframeRule.h"
#include "nsIDOMMozCSSKeyframesRule.h"
#include "nsIDOMCSSPageRule.h"
#include "nsIDOMCSSStyleRule.h"
#include "nsIDOMCSSStyleSheet.h"
#include "nsIDOMDeviceMotionEvent.h" //nsIDOMDeviceAcceleration
#include "nsIDOMXULCommandDispatcher.h"
#ifndef MOZ_DISABLE_CRYPTOLEGACY
#include "nsIDOMCRMFObject.h"
#include "nsIDOMCryptoLegacy.h"
#else
#include "nsIDOMCrypto.h"
#endif
#include "nsIControllers.h"
#include "nsISelection.h"
#include "nsIBoxObject.h"
#ifdef MOZ_XUL
#include "nsITreeSelection.h"
#include "nsITreeContentView.h"
#include "nsITreeView.h"
#include "nsIXULTemplateBuilder.h"
#include "nsTreeColumns.h"
#endif
#include "nsIDOMXPathExpression.h"
#include "nsIDOMNSXPathExpression.h"
#include "nsIDOMXPathNSResolver.h"
#include "nsIDOMXPathResult.h"
#include "nsIDOMMozBrowserFrame.h"

#include "nsIDOMSVGLength.h"
#include "nsIDOMSVGNumber.h"

// Storage includes
#include "DOMStorage.h"

// Drag and drop
#include "nsIDOMDataTransfer.h"

// Geolocation
#include "nsIDOMGeoPositionCoords.h"

// Workers
#include "mozilla/dom/workers/Workers.h"

#include "nsDOMFile.h"

#include "nsIEventListenerService.h"
#include "nsIMessageManager.h"
#include "mozilla/dom/Element.h"

#include "mozilla/dom/indexedDB/IDBWrapperCache.h"
#include "mozilla/dom/indexedDB/IDBRequest.h"
#include "mozilla/dom/indexedDB/IDBDatabase.h"
#include "mozilla/dom/indexedDB/IDBObjectStore.h"
#include "mozilla/dom/indexedDB/IDBTransaction.h"
#include "mozilla/dom/indexedDB/IDBCursor.h"
#include "mozilla/dom/indexedDB/IDBKeyRange.h"
#include "mozilla/dom/indexedDB/IDBIndex.h"

using mozilla::dom::indexedDB::IDBWrapperCache;
using mozilla::dom::workers::ResolveWorkerClasses;

#include "nsIDOMMediaQueryList.h"

#include "mozilla/dom/Activity.h"

#include "nsDOMTouchEvent.h"

#include "nsWrapperCacheInlines.h"
#include "mozilla/dom/HTMLCollectionBinding.h"

#include "BatteryManager.h"
#include "nsIDOMPowerManager.h"
#include "nsIDOMWakeLock.h"
#include "nsIDOMSmsManager.h"
#include "nsIDOMMobileMessageManager.h"
#include "nsIDOMMozSmsMessage.h"
#include "nsIDOMMozMmsMessage.h"
#include "nsIDOMSmsFilter.h"
#include "nsIDOMSmsSegmentInfo.h"
#include "nsIDOMMozMobileMessageThread.h"
#include "nsIDOMConnection.h"

#ifdef MOZ_B2G_RIL
#include "Telephony.h"
#include "TelephonyCall.h"
#include "nsIDOMMozVoicemail.h"
#include "nsIDOMIccManager.h"
#include "nsIDOMMozCellBroadcast.h"
#include "nsIDOMMobileConnection.h"
#endif // MOZ_B2G_RIL

#ifdef MOZ_B2G_FM
#include "FMRadio.h"
#endif

#ifdef MOZ_B2G_BT
#include "BluetoothManager.h"
#include "BluetoothAdapter.h"
#include "BluetoothDevice.h"
#endif

<<<<<<< HEAD
#ifdef MOZ_B2G_NFC
#include "nsNfc.h"
#include "nsIDOMNfc.h"
#include "NdefRecord.h"
#endif

#include "nsIDOMNavigatorSystemMessages.h"
=======
>>>>>>> 8dde80d3
#include "DOMCameraManager.h"
#include "DOMCameraControl.h"
#include "DOMCameraCapabilities.h"
#include "nsIOpenWindowEventDetail.h"
#include "nsIAsyncScrollEventDetail.h"
#include "nsIDOMGlobalObjectConstructor.h"
#include "nsIDOMCanvasRenderingContext2D.h"
#include "LockedFile.h"
#include "nsDebug.h"

#include "mozilla/dom/BindingUtils.h"
#include "mozilla/Likely.h"

#ifdef MOZ_TIME_MANAGER
#include "TimeManager.h"
#endif

using namespace mozilla;
using namespace mozilla::dom;

static NS_DEFINE_CID(kDOMSOF_CID, NS_DOM_SCRIPT_OBJECT_FACTORY_CID);

static const char kDOMStringBundleURL[] =
  "chrome://global/locale/dom/dom.properties";

// NOTE: DEFAULT_SCRIPTABLE_FLAGS and DOM_DEFAULT_SCRIPTABLE_FLAGS
//       are defined in nsIDOMClassInfo.h.

#define WINDOW_SCRIPTABLE_FLAGS                                               \
 (nsIXPCScriptable::WANT_PRECREATE |                                          \
  nsIXPCScriptable::WANT_FINALIZE |                                           \
  nsIXPCScriptable::WANT_ENUMERATE |                                          \
  nsIXPCScriptable::DONT_ENUM_QUERY_INTERFACE |                               \
  nsIXPCScriptable::IS_GLOBAL_OBJECT |                                        \
  nsIXPCScriptable::WANT_OUTER_OBJECT)

#define ARRAY_SCRIPTABLE_FLAGS                                                \
  (DOM_DEFAULT_SCRIPTABLE_FLAGS       |                                       \
   nsIXPCScriptable::WANT_GETPROPERTY |                                       \
   nsIXPCScriptable::WANT_ENUMERATE)

#define EVENTTARGET_SCRIPTABLE_FLAGS                                          \
  (DOM_DEFAULT_SCRIPTABLE_FLAGS       |                                       \
   nsIXPCScriptable::WANT_ADDPROPERTY)

#define IDBEVENTTARGET_SCRIPTABLE_FLAGS                                       \
  (EVENTTARGET_SCRIPTABLE_FLAGS)

#define DOMCLASSINFO_STANDARD_FLAGS                                           \
  (nsIClassInfo::MAIN_THREAD_ONLY |                                           \
   nsIClassInfo::DOM_OBJECT       |                                           \
   nsIClassInfo::SINGLETON_CLASSINFO)


#ifdef DEBUG
#define NS_DEFINE_CLASSINFO_DATA_DEBUG(_class)                                \
    eDOMClassInfo_##_class##_id,
#else
#define NS_DEFINE_CLASSINFO_DATA_DEBUG(_class)                                \
  // nothing
#endif

/**
 * To generate the bitmap for a class that we're sure doesn't implement any of
 * the interfaces in DOMCI_CASTABLE_INTERFACES.
 */
#define DOMCI_DATA_NO_CLASS(_dom_class)                                       \
const uint32_t kDOMClassInfo_##_dom_class##_interfaces =                      \
  0;

#ifndef MOZ_DISABLE_CRYPTOLEGACY
DOMCI_DATA_NO_CLASS(CRMFObject)
#endif
DOMCI_DATA_NO_CLASS(Crypto)

DOMCI_DATA_NO_CLASS(ContentFrameMessageManager)
DOMCI_DATA_NO_CLASS(ChromeMessageBroadcaster)
DOMCI_DATA_NO_CLASS(ChromeMessageSender)

DOMCI_DATA_NO_CLASS(DOMPrototype)
DOMCI_DATA_NO_CLASS(DOMConstructor)

#define NS_DEFINE_CLASSINFO_DATA_WITH_NAME(_class, _name, _helper,            \
                                           _flags)                            \
  { #_name,                                                                   \
    nullptr,                                                                   \
    { _helper::doCreate },                                                    \
    nullptr,                                                                   \
    nullptr,                                                                   \
    nullptr,                                                                   \
    _flags,                                                                   \
    true,                                                                  \
    0,                                                                        \
    false,                                                                 \
    false,                                                                 \
    NS_DEFINE_CLASSINFO_DATA_DEBUG(_class)                                    \
  },

#define NS_DEFINE_CHROME_ONLY_CLASSINFO_DATA_WITH_NAME(_class, _name,         \
                                                       _helper, _flags)       \
  { #_name,                                                                   \
    nullptr,                                                                   \
    { _helper::doCreate },                                                    \
    nullptr,                                                                   \
    nullptr,                                                                   \
    nullptr,                                                                   \
    _flags,                                                                   \
    true,                                                                  \
    0,                                                                        \
    true,                                                                  \
    false,                                                                 \
    NS_DEFINE_CLASSINFO_DATA_DEBUG(_class)                                    \
  },

#define NS_DEFINE_CLASSINFO_DATA(_class, _helper, _flags)                     \
  NS_DEFINE_CLASSINFO_DATA_WITH_NAME(_class, _class, _helper, _flags)

#define NS_DEFINE_CHROME_ONLY_CLASSINFO_DATA(_class, _helper, _flags)          \
  NS_DEFINE_CHROME_ONLY_CLASSINFO_DATA_WITH_NAME(_class, _class, _helper, \
                                                 _flags)

namespace {

class IDBEventTargetSH : public nsEventTargetSH
{
protected:
  IDBEventTargetSH(nsDOMClassInfoData* aData) : nsEventTargetSH(aData)
  { }

  virtual ~IDBEventTargetSH()
  { }

public:
  NS_IMETHOD PreCreate(nsISupports *aNativeObj, JSContext *aCx,
                       JSObject *aGlobalObj, JSObject **aParentObj);

  static nsIClassInfo *doCreate(nsDOMClassInfoData *aData)
  {
    return new IDBEventTargetSH(aData);
  }
};

} // anonymous namespace


// This list of NS_DEFINE_CLASSINFO_DATA macros is what gives the DOM
// classes their correct behavior when used through XPConnect. The
// arguments that are passed to NS_DEFINE_CLASSINFO_DATA are
//
// 1. Class name as it should appear in JavaScript, this name is also
//    used to find the id of the class in nsDOMClassInfo
//    (i.e. e<classname>_id)
// 2. Scriptable helper class
// 3. nsIClassInfo/nsIXPCScriptable flags (i.e. for GetScriptableFlags)

static nsDOMClassInfoData sClassInfoData[] = {
  // Base classes

  // The Window class lets you QI into interfaces that are not in the
  // flattened set (i.e. nsIXPCScriptable::CLASSINFO_INTERFACES_ONLY
  // is not set), because of this make sure all scriptable interfaces
  // that are implemented by nsGlobalWindow can securely be exposed
  // to JS.


  NS_DEFINE_CLASSINFO_DATA(Window, nsWindowSH,
                           DEFAULT_SCRIPTABLE_FLAGS |
                           WINDOW_SCRIPTABLE_FLAGS)

  NS_DEFINE_CLASSINFO_DATA(Location, nsLocationSH,
                           ((DOM_DEFAULT_SCRIPTABLE_FLAGS |
                             nsIXPCScriptable::WANT_ADDPROPERTY) &
                            ~nsIXPCScriptable::ALLOW_PROP_MODS_TO_PROTOTYPE))

  NS_DEFINE_CLASSINFO_DATA(History, nsHistorySH,
                           ARRAY_SCRIPTABLE_FLAGS |
                           nsIXPCScriptable::WANT_PRECREATE)
  NS_DEFINE_CLASSINFO_DATA(DOMPrototype, nsDOMConstructorSH,
                           DOM_BASE_SCRIPTABLE_FLAGS |
                           nsIXPCScriptable::WANT_PRECREATE |
                           nsIXPCScriptable::WANT_NEWRESOLVE |
                           nsIXPCScriptable::WANT_HASINSTANCE |
                           nsIXPCScriptable::DONT_ENUM_QUERY_INTERFACE)
  NS_DEFINE_CLASSINFO_DATA(DOMConstructor, nsDOMConstructorSH,
                           DOM_BASE_SCRIPTABLE_FLAGS |
                           nsIXPCScriptable::WANT_PRECREATE |
                           nsIXPCScriptable::WANT_NEWRESOLVE |
                           nsIXPCScriptable::WANT_HASINSTANCE |
                           nsIXPCScriptable::WANT_CALL |
                           nsIXPCScriptable::WANT_CONSTRUCT |
                           nsIXPCScriptable::DONT_ENUM_QUERY_INTERFACE)

  // Core classes
  NS_DEFINE_CLASSINFO_DATA(DOMException, nsDOMGenericSH,
                           DOM_DEFAULT_SCRIPTABLE_FLAGS)

  // Misc Core related classes

  NS_DEFINE_CLASSINFO_DATA(DeviceAcceleration, nsDOMGenericSH,
                           DOM_DEFAULT_SCRIPTABLE_FLAGS)
  NS_DEFINE_CLASSINFO_DATA(DeviceRotationRate, nsDOMGenericSH,
                           DOM_DEFAULT_SCRIPTABLE_FLAGS)

  // CSS classes
  NS_DEFINE_CLASSINFO_DATA(CSSStyleRule, nsDOMGenericSH,
                           DOM_DEFAULT_SCRIPTABLE_FLAGS)
  NS_DEFINE_CLASSINFO_DATA(CSSCharsetRule, nsDOMGenericSH,
                           DOM_DEFAULT_SCRIPTABLE_FLAGS)
  NS_DEFINE_CLASSINFO_DATA(CSSImportRule, nsDOMGenericSH,
                           DOM_DEFAULT_SCRIPTABLE_FLAGS)
  NS_DEFINE_CLASSINFO_DATA(CSSMediaRule, nsDOMGenericSH,
                           DOM_DEFAULT_SCRIPTABLE_FLAGS)
  NS_DEFINE_CLASSINFO_DATA(CSSNameSpaceRule, nsDOMGenericSH,
                           DOM_DEFAULT_SCRIPTABLE_FLAGS)
  NS_DEFINE_CLASSINFO_DATA(CSSRuleList, nsCSSRuleListSH,
                           ARRAY_SCRIPTABLE_FLAGS)
  NS_DEFINE_CLASSINFO_DATA(CSSGroupRuleRuleList, nsCSSRuleListSH,
                           ARRAY_SCRIPTABLE_FLAGS)
  NS_DEFINE_CLASSINFO_DATA(MediaList, nsMediaListSH,
                           ARRAY_SCRIPTABLE_FLAGS)
  NS_DEFINE_CLASSINFO_DATA(StyleSheetList, nsStyleSheetListSH,
                           ARRAY_SCRIPTABLE_FLAGS)
  NS_DEFINE_CLASSINFO_DATA(CSSStyleSheet, nsDOMGenericSH,
                           DOM_DEFAULT_SCRIPTABLE_FLAGS)

  NS_DEFINE_CLASSINFO_DATA(Selection, nsDOMGenericSH,
                           DEFAULT_SCRIPTABLE_FLAGS)

  // XUL classes
#ifdef MOZ_XUL
  NS_DEFINE_CLASSINFO_DATA(XULCommandDispatcher, nsDOMGenericSH,
                           DOM_DEFAULT_SCRIPTABLE_FLAGS)
#endif
  NS_DEFINE_CLASSINFO_DATA(XULControllers, nsNonDOMObjectSH,
                           DEFAULT_SCRIPTABLE_FLAGS)
  NS_DEFINE_CLASSINFO_DATA(BoxObject, nsDOMGenericSH,
                           DEFAULT_SCRIPTABLE_FLAGS)
#ifdef MOZ_XUL
  NS_DEFINE_CLASSINFO_DATA(TreeSelection, nsDOMGenericSH,
                           DEFAULT_SCRIPTABLE_FLAGS)
  NS_DEFINE_CLASSINFO_DATA(TreeContentView, nsDOMGenericSH,
                           DEFAULT_SCRIPTABLE_FLAGS)
#endif

  // Crypto classes
#ifndef MOZ_DISABLE_CRYPTOLEGACY
  NS_DEFINE_CLASSINFO_DATA(CRMFObject, nsDOMGenericSH,
                           DOM_DEFAULT_SCRIPTABLE_FLAGS)
#endif
  NS_DEFINE_CLASSINFO_DATA(Crypto, nsDOMGenericSH,
                           DOM_DEFAULT_SCRIPTABLE_FLAGS)

  // DOM Chrome Window class.
  NS_DEFINE_CLASSINFO_DATA(ChromeWindow, nsWindowSH,
                           DEFAULT_SCRIPTABLE_FLAGS |
                           WINDOW_SCRIPTABLE_FLAGS)

#ifdef MOZ_XUL
  NS_DEFINE_CLASSINFO_DATA(XULTemplateBuilder, nsDOMGenericSH,
                           DEFAULT_SCRIPTABLE_FLAGS)

  NS_DEFINE_CLASSINFO_DATA(XULTreeBuilder, nsDOMGenericSH,
                           DEFAULT_SCRIPTABLE_FLAGS)
#endif

  NS_DEFINE_CLASSINFO_DATA(DOMStringList, nsStringListSH,
                           ARRAY_SCRIPTABLE_FLAGS)

#ifdef MOZ_XUL
  NS_DEFINE_CLASSINFO_DATA(TreeColumn, nsDOMGenericSH,
                           DEFAULT_SCRIPTABLE_FLAGS)
#endif

  NS_DEFINE_CLASSINFO_DATA(CSSMozDocumentRule, nsDOMGenericSH,
                           DOM_DEFAULT_SCRIPTABLE_FLAGS)

  NS_DEFINE_CLASSINFO_DATA(CSSSupportsRule, nsDOMGenericSH,
                           DOM_DEFAULT_SCRIPTABLE_FLAGS)

  // other SVG classes
  NS_DEFINE_CLASSINFO_DATA(SVGLength, nsDOMGenericSH,
                           DOM_DEFAULT_SCRIPTABLE_FLAGS)
  NS_DEFINE_CLASSINFO_DATA(SVGNumber, nsDOMGenericSH,
                           DOM_DEFAULT_SCRIPTABLE_FLAGS)

  NS_DEFINE_CLASSINFO_DATA(MozCanvasPrintState, nsDOMGenericSH,
                           DOM_DEFAULT_SCRIPTABLE_FLAGS)

  NS_DEFINE_CLASSINFO_DATA(WindowUtils, nsDOMGenericSH,
                           DOM_DEFAULT_SCRIPTABLE_FLAGS)

  NS_DEFINE_CLASSINFO_DATA(XSLTProcessor, nsDOMGenericSH,
                           DOM_DEFAULT_SCRIPTABLE_FLAGS)

  NS_DEFINE_CLASSINFO_DATA(XPathExpression, nsDOMGenericSH,
                           DOM_DEFAULT_SCRIPTABLE_FLAGS)
  NS_DEFINE_CLASSINFO_DATA(XPathNSResolver, nsDOMGenericSH,
                           DOM_DEFAULT_SCRIPTABLE_FLAGS)
  NS_DEFINE_CLASSINFO_DATA(XPathResult, nsDOMGenericSH,
                           DOM_DEFAULT_SCRIPTABLE_FLAGS)

  // WhatWG Storage

  // mrbkap says we don't need WANT_ADDPROPERTY on Storage objects
  // since a call to addProperty() is always followed by a call to
  // setProperty(), except in the case when a getter or setter is set
  // for a property. But we don't care about getters or setters here.
  NS_DEFINE_CLASSINFO_DATA(Storage, nsStorage2SH,
                           DOM_DEFAULT_SCRIPTABLE_FLAGS |
                           nsIXPCScriptable::WANT_NEWRESOLVE |
                           nsIXPCScriptable::WANT_GETPROPERTY |
                           nsIXPCScriptable::WANT_SETPROPERTY |
                           nsIXPCScriptable::WANT_DELPROPERTY |
                           nsIXPCScriptable::DONT_ENUM_STATIC_PROPS |
                           nsIXPCScriptable::WANT_NEWENUMERATE)

  NS_DEFINE_CLASSINFO_DATA(Blob, nsDOMGenericSH,
                           DOM_DEFAULT_SCRIPTABLE_FLAGS)
  NS_DEFINE_CLASSINFO_DATA(File, nsDOMGenericSH,
                           DOM_DEFAULT_SCRIPTABLE_FLAGS)

  NS_DEFINE_CLASSINFO_DATA(ModalContentWindow, nsWindowSH,
                           DEFAULT_SCRIPTABLE_FLAGS |
                           WINDOW_SCRIPTABLE_FLAGS)

  NS_DEFINE_CLASSINFO_DATA(MozPowerManager, nsDOMGenericSH,
                           DOM_DEFAULT_SCRIPTABLE_FLAGS)

  NS_DEFINE_CLASSINFO_DATA(MozWakeLock, nsDOMGenericSH,
                           DOM_DEFAULT_SCRIPTABLE_FLAGS)

  NS_DEFINE_CLASSINFO_DATA(MozSmsManager, nsDOMGenericSH,
                           DOM_DEFAULT_SCRIPTABLE_FLAGS)

  NS_DEFINE_CLASSINFO_DATA(MozMobileMessageManager, nsDOMGenericSH,
                           DOM_DEFAULT_SCRIPTABLE_FLAGS)

  NS_DEFINE_CLASSINFO_DATA(MozSmsMessage, nsDOMGenericSH,
                           DOM_DEFAULT_SCRIPTABLE_FLAGS)

  NS_DEFINE_CLASSINFO_DATA(MozMmsMessage, nsDOMGenericSH,
                           DOM_DEFAULT_SCRIPTABLE_FLAGS)

  NS_DEFINE_CLASSINFO_DATA(MozSmsFilter, nsDOMGenericSH,
                           DOM_DEFAULT_SCRIPTABLE_FLAGS)

  NS_DEFINE_CLASSINFO_DATA(MozSmsSegmentInfo, nsDOMGenericSH,
                           DOM_DEFAULT_SCRIPTABLE_FLAGS)

  NS_DEFINE_CLASSINFO_DATA(MozMobileMessageThread, nsDOMGenericSH,
                           DOM_DEFAULT_SCRIPTABLE_FLAGS)

  NS_DEFINE_CLASSINFO_DATA(MozConnection, nsDOMGenericSH,
                           DOM_DEFAULT_SCRIPTABLE_FLAGS)

#ifdef MOZ_B2G_RIL
  NS_DEFINE_CLASSINFO_DATA(MozMobileConnection, nsDOMGenericSH,
                           DOM_DEFAULT_SCRIPTABLE_FLAGS)

  NS_DEFINE_CLASSINFO_DATA(MozCellBroadcast, nsDOMGenericSH,
                           DOM_DEFAULT_SCRIPTABLE_FLAGS)
#endif

  NS_DEFINE_CLASSINFO_DATA(CSSFontFaceRule, nsDOMGenericSH,
                           DOM_DEFAULT_SCRIPTABLE_FLAGS)

  // data transfer for drag and drop
  NS_DEFINE_CLASSINFO_DATA(DataTransfer, nsDOMGenericSH,
                           DOM_DEFAULT_SCRIPTABLE_FLAGS)

  NS_DEFINE_CLASSINFO_DATA(EventListenerInfo, nsDOMGenericSH,
                           DOM_DEFAULT_SCRIPTABLE_FLAGS)
  NS_DEFINE_CHROME_ONLY_CLASSINFO_DATA(ContentFrameMessageManager, nsEventTargetSH,
                                       DOM_DEFAULT_SCRIPTABLE_FLAGS |
                                       nsIXPCScriptable::IS_GLOBAL_OBJECT)
  NS_DEFINE_CHROME_ONLY_CLASSINFO_DATA(ChromeMessageBroadcaster, nsDOMGenericSH,
                                       DOM_DEFAULT_SCRIPTABLE_FLAGS)
  NS_DEFINE_CHROME_ONLY_CLASSINFO_DATA(ChromeMessageSender, nsDOMGenericSH,
                                       DOM_DEFAULT_SCRIPTABLE_FLAGS)

  NS_DEFINE_CLASSINFO_DATA(IDBRequest, IDBEventTargetSH,
                           IDBEVENTTARGET_SCRIPTABLE_FLAGS)
  NS_DEFINE_CLASSINFO_DATA(IDBDatabase, IDBEventTargetSH,
                           IDBEVENTTARGET_SCRIPTABLE_FLAGS)
  NS_DEFINE_CLASSINFO_DATA(IDBObjectStore, nsDOMGenericSH,
                           DOM_DEFAULT_SCRIPTABLE_FLAGS)
  NS_DEFINE_CLASSINFO_DATA(IDBTransaction, IDBEventTargetSH,
                           IDBEVENTTARGET_SCRIPTABLE_FLAGS)
  NS_DEFINE_CLASSINFO_DATA(IDBCursor, nsDOMGenericSH,
                           DOM_DEFAULT_SCRIPTABLE_FLAGS)
  NS_DEFINE_CLASSINFO_DATA(IDBCursorWithValue, nsDOMGenericSH,
                           DOM_DEFAULT_SCRIPTABLE_FLAGS)
  NS_DEFINE_CLASSINFO_DATA(IDBKeyRange, nsDOMGenericSH,
                           DOM_DEFAULT_SCRIPTABLE_FLAGS)
  NS_DEFINE_CLASSINFO_DATA(IDBIndex, nsDOMGenericSH,
                           DOM_DEFAULT_SCRIPTABLE_FLAGS)
  NS_DEFINE_CLASSINFO_DATA(IDBOpenDBRequest, IDBEventTargetSH,
                           IDBEVENTTARGET_SCRIPTABLE_FLAGS)


  NS_DEFINE_CLASSINFO_DATA(MozCSSKeyframeRule, nsDOMGenericSH,
                           DOM_DEFAULT_SCRIPTABLE_FLAGS)
  NS_DEFINE_CLASSINFO_DATA(MozCSSKeyframesRule, nsDOMGenericSH,
                           DOM_DEFAULT_SCRIPTABLE_FLAGS)

  NS_DEFINE_CLASSINFO_DATA(CSSPageRule, nsDOMGenericSH,
                           DOM_DEFAULT_SCRIPTABLE_FLAGS)

  NS_DEFINE_CLASSINFO_DATA(MediaQueryList, nsDOMGenericSH,
                           DOM_DEFAULT_SCRIPTABLE_FLAGS)

#ifdef MOZ_B2G_RIL
  NS_DEFINE_CLASSINFO_DATA(Telephony, nsEventTargetSH,
                           EVENTTARGET_SCRIPTABLE_FLAGS)
  NS_DEFINE_CLASSINFO_DATA(TelephonyCall, nsEventTargetSH,
                           EVENTTARGET_SCRIPTABLE_FLAGS)
  NS_DEFINE_CLASSINFO_DATA(MozVoicemail, nsEventTargetSH,
                           EVENTTARGET_SCRIPTABLE_FLAGS)
  NS_DEFINE_CLASSINFO_DATA(MozIccManager, nsDOMGenericSH,
                           DOM_DEFAULT_SCRIPTABLE_FLAGS)
#endif

#ifdef MOZ_B2G_FM
  NS_DEFINE_CLASSINFO_DATA(FMRadio, nsEventTargetSH,
                           EVENTTARGET_SCRIPTABLE_FLAGS)
#endif

#ifdef MOZ_B2G_BT
  NS_DEFINE_CLASSINFO_DATA(BluetoothManager, nsEventTargetSH,
                           EVENTTARGET_SCRIPTABLE_FLAGS)
  NS_DEFINE_CLASSINFO_DATA(BluetoothAdapter, nsEventTargetSH,
                           EVENTTARGET_SCRIPTABLE_FLAGS)
  NS_DEFINE_CLASSINFO_DATA(BluetoothDevice, nsEventTargetSH,
                           EVENTTARGET_SCRIPTABLE_FLAGS)
#endif

#ifdef MOZ_B2G_NFC
  NS_DEFINE_CLASSINFO_DATA(Nfc, nsEventTargetSH,
                           EVENTTARGET_SCRIPTABLE_FLAGS)
  NS_DEFINE_CLASSINFO_DATA(NfcNdefEvent, nsDOMGenericSH,
                           DOM_DEFAULT_SCRIPTABLE_FLAGS)
  NS_DEFINE_CLASSINFO_DATA(NdefRecord, nsDOMGenericSH,
                           DOM_DEFAULT_SCRIPTABLE_FLAGS)
#endif

  NS_DEFINE_CLASSINFO_DATA(CameraControl, nsDOMGenericSH,
                           DOM_DEFAULT_SCRIPTABLE_FLAGS)
  NS_DEFINE_CLASSINFO_DATA(CameraCapabilities, nsDOMGenericSH,
                           DOM_DEFAULT_SCRIPTABLE_FLAGS)

  NS_DEFINE_CLASSINFO_DATA(OpenWindowEventDetail, nsDOMGenericSH,
                           DOM_DEFAULT_SCRIPTABLE_FLAGS)
  NS_DEFINE_CLASSINFO_DATA(AsyncScrollEventDetail, nsDOMGenericSH,
                           DOM_DEFAULT_SCRIPTABLE_FLAGS)

  NS_DEFINE_CLASSINFO_DATA(LockedFile, nsEventTargetSH,
                           EVENTTARGET_SCRIPTABLE_FLAGS)
  NS_DEFINE_CLASSINFO_DATA(CSSFontFeatureValuesRule, nsDOMGenericSH,
                           DOM_DEFAULT_SCRIPTABLE_FLAGS)
};

#define NS_DEFINE_CONTRACT_CTOR(_class, _contract_id)                           \
  static nsresult                                                               \
  _class##Ctor(nsISupports** aInstancePtrResult)                                \
  {                                                                             \
    nsresult rv = NS_OK;                                                        \
    nsCOMPtr<nsISupports> native = do_CreateInstance(_contract_id, &rv);        \
    native.forget(aInstancePtrResult);                                          \
    return rv;                                                                  \
  }

NS_DEFINE_CONTRACT_CTOR(XSLTProcessor,
                        "@mozilla.org/document-transformer;1?type=xslt")

#undef NS_DEFINE_CONTRACT_CTOR

struct nsConstructorFuncMapData
{
  int32_t mDOMClassInfoID;
  nsDOMConstructorFunc mConstructorFunc;
};

#define NS_DEFINE_CONSTRUCTOR_FUNC_DATA(_class, _func)                        \
  { eDOMClassInfo_##_class##_id, _func },

static const nsConstructorFuncMapData kConstructorFuncMap[] =
{
  NS_DEFINE_CONSTRUCTOR_FUNC_DATA(Blob, nsDOMMultipartFile::NewBlob)
  NS_DEFINE_CONSTRUCTOR_FUNC_DATA(File, nsDOMMultipartFile::NewFile)
  NS_DEFINE_CONSTRUCTOR_FUNC_DATA(MozSmsFilter, SmsFilter::NewSmsFilter)
  NS_DEFINE_CONSTRUCTOR_FUNC_DATA(XSLTProcessor, XSLTProcessorCtor)
#ifdef MOZ_B2G_NFC
  NS_DEFINE_CONSTRUCTOR_FUNC_DATA(NdefRecord, nfc::NdefRecord::NewNdefRecord)
#endif
};
#undef NS_DEFINE_CONSTRUCTOR_FUNC_DATA

nsIXPConnect *nsDOMClassInfo::sXPConnect = nullptr;
nsIScriptSecurityManager *nsDOMClassInfo::sSecMan = nullptr;
bool nsDOMClassInfo::sIsInitialized = false;


jsid nsDOMClassInfo::sParent_id          = JSID_VOID;
jsid nsDOMClassInfo::sScrollbars_id      = JSID_VOID;
jsid nsDOMClassInfo::sLocation_id        = JSID_VOID;
jsid nsDOMClassInfo::sConstructor_id     = JSID_VOID;
jsid nsDOMClassInfo::s_content_id        = JSID_VOID;
jsid nsDOMClassInfo::sContent_id         = JSID_VOID;
jsid nsDOMClassInfo::sMenubar_id         = JSID_VOID;
jsid nsDOMClassInfo::sToolbar_id         = JSID_VOID;
jsid nsDOMClassInfo::sLocationbar_id     = JSID_VOID;
jsid nsDOMClassInfo::sPersonalbar_id     = JSID_VOID;
jsid nsDOMClassInfo::sStatusbar_id       = JSID_VOID;
jsid nsDOMClassInfo::sControllers_id     = JSID_VOID;
jsid nsDOMClassInfo::sLength_id          = JSID_VOID;
jsid nsDOMClassInfo::sScrollX_id         = JSID_VOID;
jsid nsDOMClassInfo::sScrollY_id         = JSID_VOID;
jsid nsDOMClassInfo::sScrollMaxX_id      = JSID_VOID;
jsid nsDOMClassInfo::sScrollMaxY_id      = JSID_VOID;
jsid nsDOMClassInfo::sItem_id            = JSID_VOID;
jsid nsDOMClassInfo::sNamedItem_id       = JSID_VOID;
jsid nsDOMClassInfo::sEnumerate_id       = JSID_VOID;
jsid nsDOMClassInfo::sTop_id             = JSID_VOID;
jsid nsDOMClassInfo::sDocument_id        = JSID_VOID;
jsid nsDOMClassInfo::sFrames_id          = JSID_VOID;
jsid nsDOMClassInfo::sSelf_id            = JSID_VOID;
jsid nsDOMClassInfo::sWrappedJSObject_id = JSID_VOID;

static const JSClass *sObjectClass = nullptr;

/**
 * Set our JSClass pointer for the Object class
 */
static void
FindObjectClass(JSContext* cx, JSObject* aGlobalObject)
{
  NS_ASSERTION(!sObjectClass,
               "Double set of sObjectClass");
  JS::Rooted<JSObject*> obj(cx), proto(cx, aGlobalObject);
  do {
    obj = proto;
    js::GetObjectProto(cx, obj, &proto);
  } while (proto);

  sObjectClass = js::GetObjectJSClass(obj);
}

static inline JSString *
IdToString(JSContext *cx, jsid id)
{
  if (JSID_IS_STRING(id))
    return JSID_TO_STRING(id);
  jsval idval;
  if (!::JS_IdToValue(cx, id, &idval))
    return nullptr;
  return JS_ValueToString(cx, idval);
}

static inline nsresult
WrapNative(JSContext *cx, JSObject *scope, nsISupports *native,
           nsWrapperCache *cache, const nsIID* aIID, jsval *vp,
           nsIXPConnectJSObjectHolder** aHolder, bool aAllowWrapping)
{
  if (!native) {
    NS_ASSERTION(!aHolder || !*aHolder, "*aHolder should be null!");

    *vp = JSVAL_NULL;

    return NS_OK;
  }

  JSObject *wrapper = xpc_FastGetCachedWrapper(cache, scope, vp);
  if (wrapper) {
    return NS_OK;
  }

  return nsDOMClassInfo::XPConnect()->WrapNativeToJSVal(cx, scope, native,
                                                        cache, aIID,
                                                        aAllowWrapping, vp,
                                                        aHolder);
}

static inline nsresult
WrapNative(JSContext *cx, JSObject *scope, nsISupports *native,
           const nsIID* aIID, bool aAllowWrapping, jsval *vp,
           // If non-null aHolder will keep the jsval alive
           // while there's a ref to it
           nsIXPConnectJSObjectHolder** aHolder = nullptr)
{
  return WrapNative(cx, scope, native, nullptr, aIID, vp, aHolder,
                    aAllowWrapping);
}

// Same as the WrapNative above, but use these if aIID is nsISupports' IID.
static inline nsresult
WrapNative(JSContext *cx, JSObject *scope, nsISupports *native,
           bool aAllowWrapping, jsval *vp,
           // If non-null aHolder will keep the jsval alive
           // while there's a ref to it
           nsIXPConnectJSObjectHolder** aHolder = nullptr)
{
  return WrapNative(cx, scope, native, nullptr, nullptr, vp, aHolder,
                    aAllowWrapping);
}

static inline nsresult
WrapNative(JSContext *cx, JSObject *scope, nsISupports *native,
           nsWrapperCache *cache, bool aAllowWrapping, jsval *vp,
           // If non-null aHolder will keep the jsval alive
           // while there's a ref to it
           nsIXPConnectJSObjectHolder** aHolder = nullptr)
{
  return WrapNative(cx, scope, native, cache, nullptr, vp, aHolder,
                    aAllowWrapping);
}

// Used for cases where PreCreate needs to wrap the native parent, and the
// native parent is likely to have been wrapped already.  |native| must
// implement nsWrapperCache, and nativeWrapperCache must be |native|'s
// nsWrapperCache.
static inline nsresult
WrapNativeParent(JSContext *cx, JS::Handle<JSObject*> scope, nsISupports *native,
                 nsWrapperCache *nativeWrapperCache, JSObject **parentObj)
{
  // In the common case, |native| is a wrapper cache with an existing wrapper
#ifdef DEBUG
  nsWrapperCache* cache = nullptr;
  CallQueryInterface(native, &cache);
  NS_PRECONDITION(nativeWrapperCache &&
                  cache == nativeWrapperCache, "What happened here?");
#endif

  JS::Rooted<JSObject*> obj(cx, nativeWrapperCache->GetWrapper());
  if (obj) {
#ifdef DEBUG
    JS::Rooted<JS::Value> debugVal(cx);
    nsresult rv = WrapNative(cx, scope, native, nativeWrapperCache, false,
                             debugVal.address());
    NS_ASSERTION(NS_SUCCEEDED(rv) && JSVAL_TO_OBJECT(debugVal) == obj,
                 "Unexpected object in nsWrapperCache");
#endif
    *parentObj = obj;
    return NS_OK;
  }

  JS::Rooted<JS::Value> v(cx);
  nsresult rv = WrapNative(cx, scope, native, nativeWrapperCache, false, v.address());
  NS_ENSURE_SUCCESS(rv, rv);
  *parentObj = v.toObjectOrNull();
  return NS_OK;
}

template<class P>
static inline nsresult
WrapNativeParent(JSContext *cx, JS::Handle<JSObject*> scope, P *parent,
                 JSObject **parentObj)
{
  return WrapNativeParent(cx, scope, ToSupports(parent), parent, parentObj);
}

// Helper to handle torn-down inner windows.
static inline nsresult
SetParentToWindow(nsGlobalWindow *win, JSObject **parent)
{
  MOZ_ASSERT(win);
  MOZ_ASSERT(win->IsInnerWindow());
  *parent = win->FastGetGlobalJSObject();

  if (MOZ_UNLIKELY(!*parent)) {
    // The inner window has been torn down. The scope is dying, so don't create
    // any new wrappers.
    return NS_ERROR_FAILURE;
  }
  return NS_OK;
}

// static

nsISupports *
nsDOMClassInfo::GetNative(nsIXPConnectWrappedNative *wrapper, JSObject *obj)
{
  return wrapper ? wrapper->Native() : static_cast<nsISupports*>(js::GetObjectPrivate(obj));
}

nsresult
nsDOMClassInfo::DefineStaticJSVals(JSContext *cx)
{
#define SET_JSID_TO_STRING(_id, _cx, _str)                                    \
  if (JSString *str = ::JS_InternString(_cx, _str))                           \
      _id = INTERNED_STRING_TO_JSID(_cx, str);                                \
  else                                                                        \
      return NS_ERROR_OUT_OF_MEMORY;

  SET_JSID_TO_STRING(sParent_id,          cx, "parent");
  SET_JSID_TO_STRING(sScrollbars_id,      cx, "scrollbars");
  SET_JSID_TO_STRING(sLocation_id,        cx, "location");
  SET_JSID_TO_STRING(sConstructor_id,     cx, "constructor");
  SET_JSID_TO_STRING(s_content_id,        cx, "_content");
  SET_JSID_TO_STRING(sContent_id,         cx, "content");
  SET_JSID_TO_STRING(sMenubar_id,         cx, "menubar");
  SET_JSID_TO_STRING(sToolbar_id,         cx, "toolbar");
  SET_JSID_TO_STRING(sLocationbar_id,     cx, "locationbar");
  SET_JSID_TO_STRING(sPersonalbar_id,     cx, "personalbar");
  SET_JSID_TO_STRING(sStatusbar_id,       cx, "statusbar");
  SET_JSID_TO_STRING(sControllers_id,     cx, "controllers");
  SET_JSID_TO_STRING(sLength_id,          cx, "length");
  SET_JSID_TO_STRING(sScrollX_id,         cx, "scrollX");
  SET_JSID_TO_STRING(sScrollY_id,         cx, "scrollY");
  SET_JSID_TO_STRING(sScrollMaxX_id,      cx, "scrollMaxX");
  SET_JSID_TO_STRING(sScrollMaxY_id,      cx, "scrollMaxY");
  SET_JSID_TO_STRING(sItem_id,            cx, "item");
  SET_JSID_TO_STRING(sNamedItem_id,       cx, "namedItem");
  SET_JSID_TO_STRING(sEnumerate_id,       cx, "enumerateProperties");
  SET_JSID_TO_STRING(sTop_id,             cx, "top");
  SET_JSID_TO_STRING(sDocument_id,        cx, "document");
  SET_JSID_TO_STRING(sFrames_id,          cx, "frames");
  SET_JSID_TO_STRING(sSelf_id,            cx, "self");
  SET_JSID_TO_STRING(sWrappedJSObject_id, cx, "wrappedJSObject");

  return NS_OK;
}

// static
bool
nsDOMClassInfo::ObjectIsNativeWrapper(JSContext* cx, JSObject* obj)
{
  return xpc::WrapperFactory::IsXrayWrapper(obj) &&
         xpc::AccessCheck::wrapperSubsumes(obj);
}

nsDOMClassInfo::nsDOMClassInfo(nsDOMClassInfoData* aData) : mData(aData)
{
}

nsDOMClassInfo::~nsDOMClassInfo()
{
  if (IS_EXTERNAL(mData->mCachedClassInfo)) {
    // Some compilers don't like delete'ing a const nsDOMClassInfo*
    nsDOMClassInfoData* data = const_cast<nsDOMClassInfoData*>(mData);
    delete static_cast<nsExternalDOMClassInfoData*>(data);
  }
}

NS_IMPL_ADDREF(nsDOMClassInfo)
NS_IMPL_RELEASE(nsDOMClassInfo)

NS_INTERFACE_MAP_BEGIN(nsDOMClassInfo)
  if (aIID.Equals(NS_GET_IID(nsXPCClassInfo)))
    foundInterface = static_cast<nsIClassInfo*>(
                                    static_cast<nsXPCClassInfo*>(this));
  else
  NS_INTERFACE_MAP_ENTRY(nsIXPCScriptable)
  NS_INTERFACE_MAP_ENTRY(nsIClassInfo)
  NS_INTERFACE_MAP_ENTRY_AMBIGUOUS(nsISupports, nsIClassInfo)
NS_INTERFACE_MAP_END


static JSClass sDOMConstructorProtoClass = {
  "DOM Constructor.prototype", 0,
  JS_PropertyStub, JS_DeletePropertyStub, JS_PropertyStub, JS_StrictPropertyStub,
  JS_EnumerateStub, JS_ResolveStub, JS_ConvertStub, nullptr
};


static const char *
CutPrefix(const char *aName) {
  static const char prefix_nsIDOM[] = "nsIDOM";
  static const char prefix_nsI[]    = "nsI";

  if (strncmp(aName, prefix_nsIDOM, sizeof(prefix_nsIDOM) - 1) == 0) {
    return aName + sizeof(prefix_nsIDOM) - 1;
  }

  if (strncmp(aName, prefix_nsI, sizeof(prefix_nsI) - 1) == 0) {
    return aName + sizeof(prefix_nsI) - 1;
  }

  return aName;
}

// static
nsresult
nsDOMClassInfo::RegisterClassProtos(int32_t aClassInfoID)
{
  nsScriptNameSpaceManager *nameSpaceManager =
    nsJSRuntime::GetNameSpaceManager();
  NS_ENSURE_TRUE(nameSpaceManager, NS_ERROR_NOT_INITIALIZED);
  bool found_old;

  const nsIID *primary_iid = sClassInfoData[aClassInfoID].mProtoChainInterface;

  if (!primary_iid || primary_iid == &NS_GET_IID(nsISupports)) {
    return NS_OK;
  }

  nsCOMPtr<nsIInterfaceInfoManager>
    iim(do_GetService(NS_INTERFACEINFOMANAGER_SERVICE_CONTRACTID));
  NS_ENSURE_TRUE(iim, NS_ERROR_NOT_AVAILABLE);

  nsCOMPtr<nsIInterfaceInfo> if_info;
  bool first = true;

  iim->GetInfoForIID(primary_iid, getter_AddRefs(if_info));

  while (if_info) {
    const nsIID *iid = nullptr;

    if_info->GetIIDShared(&iid);
    NS_ENSURE_TRUE(iid, NS_ERROR_UNEXPECTED);

    if (iid->Equals(NS_GET_IID(nsISupports))) {
      break;
    }

    const char *name = nullptr;
    if_info->GetNameShared(&name);
    NS_ENSURE_TRUE(name, NS_ERROR_UNEXPECTED);

    nameSpaceManager->RegisterClassProto(CutPrefix(name), iid, &found_old);

    if (first) {
      first = false;
    } else if (found_old) {
      break;
    }

    nsCOMPtr<nsIInterfaceInfo> tmp(if_info);
    tmp->GetParent(getter_AddRefs(if_info));
  }

  return NS_OK;
}

// static
nsresult
nsDOMClassInfo::RegisterExternalClasses()
{
  nsScriptNameSpaceManager *nameSpaceManager =
    nsJSRuntime::GetNameSpaceManager();
  NS_ENSURE_TRUE(nameSpaceManager, NS_ERROR_NOT_INITIALIZED);

  nsCOMPtr<nsIComponentRegistrar> registrar;
  nsresult rv = NS_GetComponentRegistrar(getter_AddRefs(registrar));
  NS_ENSURE_SUCCESS(rv, rv);

  nsCOMPtr<nsICategoryManager> cm =
    do_GetService(NS_CATEGORYMANAGER_CONTRACTID, &rv);
  NS_ENSURE_SUCCESS(rv, rv);

  nsCOMPtr<nsISimpleEnumerator> e;
  rv = cm->EnumerateCategory(JAVASCRIPT_DOM_CLASS, getter_AddRefs(e));
  NS_ENSURE_SUCCESS(rv, rv);

  nsXPIDLCString contractId;
  nsAutoCString categoryEntry;
  nsCOMPtr<nsISupports> entry;

  while (NS_SUCCEEDED(e->GetNext(getter_AddRefs(entry)))) {
    nsCOMPtr<nsISupportsCString> category(do_QueryInterface(entry));

    if (!category) {
      NS_WARNING("Category entry not an nsISupportsCString!");
      continue;
    }

    rv = category->GetData(categoryEntry);

    cm->GetCategoryEntry(JAVASCRIPT_DOM_CLASS, categoryEntry.get(),
                         getter_Copies(contractId));
    NS_ENSURE_SUCCESS(rv, rv);

    nsCID *cid;
    rv = registrar->ContractIDToCID(contractId, &cid);
    if (NS_FAILED(rv)) {
      NS_WARNING("Bad contract id registered with the script namespace manager");
      continue;
    }

    rv = nameSpaceManager->RegisterExternalClassName(categoryEntry.get(), *cid);
    nsMemory::Free(cid);
    NS_ENSURE_SUCCESS(rv, rv);
  }

  return nameSpaceManager->RegisterExternalInterfaces(true);
}

#define _DOM_CLASSINFO_MAP_BEGIN(_class, _ifptr, _has_class_if, _disabled)    \
  {                                                                           \
    nsDOMClassInfoData &d = sClassInfoData[eDOMClassInfo_##_class##_id];      \
    d.mProtoChainInterface = _ifptr;                                          \
    d.mHasClassInterface = _has_class_if;                                     \
    d.mInterfacesBitmap = kDOMClassInfo_##_class##_interfaces;                \
    d.mDisabled = _disabled;                                                  \
    static const nsIID *interface_list[] = {

#define DOM_CLASSINFO_MAP_BEGIN(_class, _interface)                           \
  _DOM_CLASSINFO_MAP_BEGIN(_class, &NS_GET_IID(_interface), true, false)

#define DOM_CLASSINFO_MAP_BEGIN_MAYBE_DISABLE(_class, _interface, _disable)   \
  _DOM_CLASSINFO_MAP_BEGIN(_class, &NS_GET_IID(_interface), true, _disable)

#define DOM_CLASSINFO_MAP_BEGIN_NO_CLASS_IF(_class, _interface)               \
  _DOM_CLASSINFO_MAP_BEGIN(_class, &NS_GET_IID(_interface), false, false)

#define DOM_CLASSINFO_MAP_ENTRY(_if)                                          \
      &NS_GET_IID(_if),

#define DOM_CLASSINFO_MAP_CONDITIONAL_ENTRY(_if, _cond)                       \
      (_cond) ? &NS_GET_IID(_if) : nullptr,

#define DOM_CLASSINFO_MAP_END                                                 \
      nullptr                                                                  \
    };                                                                        \
                                                                              \
    /* Compact the interface list */                                          \
    size_t count = ArrayLength(interface_list);                               \
    /* count is the number of array entries, which is one greater than the */ \
    /* number of interfaces due to the terminating null */                    \
    for (size_t i = 0; i < count - 1; ++i) {                                  \
      if (!interface_list[i]) {                                               \
        /* We are moving the element at index i+1 and successors, */          \
        /* so we must move only count - (i+1) elements total. */              \
        memmove(&interface_list[i], &interface_list[i+1],                     \
                sizeof(nsIID*) * (count - (i+1)));                            \
        /* Make sure to examine the new pointer we ended up with at this */   \
        /* slot, since it may be null too */                                  \
        --i;                                                                  \
        --count;                                                              \
      }                                                                       \
    }                                                                         \
                                                                              \
    d.mInterfaces = interface_list;                                           \
  }

#ifdef MOZ_B2G
#define DOM_CLASSINFO_WINDOW_MAP_ENTRIES(_support_indexed_db)                  \
  DOM_CLASSINFO_MAP_ENTRY(nsIDOMWindow)                                        \
  DOM_CLASSINFO_MAP_ENTRY(nsIDOMWindowB2G)                                     \
  DOM_CLASSINFO_MAP_ENTRY(nsIDOMJSWindow)                                      \
  DOM_CLASSINFO_MAP_ENTRY(nsIDOMEventTarget)                                   \
  DOM_CLASSINFO_MAP_ENTRY(nsIInlineEventHandlers)                              \
  DOM_CLASSINFO_MAP_ENTRY(nsIDOMWindowPerformance)                             \
  DOM_CLASSINFO_MAP_CONDITIONAL_ENTRY(nsIDOMStorageIndexedDB,                  \
                                      _support_indexed_db)                     \
  DOM_CLASSINFO_MAP_CONDITIONAL_ENTRY(nsITouchEventReceiver,                   \
                                      nsDOMTouchEvent::PrefEnabled())
#else // !MOZ_B2G
#define DOM_CLASSINFO_WINDOW_MAP_ENTRIES(_support_indexed_db)                  \
  DOM_CLASSINFO_MAP_ENTRY(nsIDOMWindow)                                        \
  DOM_CLASSINFO_MAP_ENTRY(nsIDOMJSWindow)                                      \
  DOM_CLASSINFO_MAP_ENTRY(nsIDOMEventTarget)                                   \
  DOM_CLASSINFO_MAP_ENTRY(nsIInlineEventHandlers)                              \
  DOM_CLASSINFO_MAP_ENTRY(nsIDOMWindowPerformance)                             \
  DOM_CLASSINFO_MAP_CONDITIONAL_ENTRY(nsIDOMStorageIndexedDB,                  \
                                      _support_indexed_db)                     \
  DOM_CLASSINFO_MAP_CONDITIONAL_ENTRY(nsITouchEventReceiver,                   \
                                      nsDOMTouchEvent::PrefEnabled())
#endif // MOZ_B2G

nsresult
nsDOMClassInfo::Init()
{
  /* Errors that can trigger early returns are done first,
     otherwise nsDOMClassInfo is left in a half inited state. */
  MOZ_STATIC_ASSERT(sizeof(uintptr_t) == sizeof(void*),
                    "BAD! You'll need to adjust the size of uintptr_t to the "
                    "size of a pointer on your platform.");

  NS_ENSURE_TRUE(!sIsInitialized, NS_ERROR_ALREADY_INITIALIZED);

  nsScriptNameSpaceManager *nameSpaceManager = nsJSRuntime::GetNameSpaceManager();
  NS_ENSURE_TRUE(nameSpaceManager, NS_ERROR_NOT_INITIALIZED);

  nsresult rv = CallGetService(nsIXPConnect::GetCID(), &sXPConnect);
  NS_ENSURE_SUCCESS(rv, rv);

  nsCOMPtr<nsIXPCFunctionThisTranslator> elt = new nsEventListenerThisTranslator();
  sXPConnect->SetFunctionThisTranslator(NS_GET_IID(nsIDOMEventListener), elt);

  nsCOMPtr<nsIScriptSecurityManager> sm =
    do_GetService("@mozilla.org/scriptsecuritymanager;1", &rv);
  NS_ENSURE_SUCCESS(rv, rv);

  sSecMan = sm;
  NS_ADDREF(sSecMan);

  AutoSafeJSContext cx;

  DOM_CLASSINFO_MAP_BEGIN(Window, nsIDOMWindow)
    DOM_CLASSINFO_WINDOW_MAP_ENTRIES(nsGlobalWindow::HasIndexedDBSupport())
#ifdef MOZ_WEBSPEECH
    DOM_CLASSINFO_MAP_ENTRY(nsISpeechSynthesisGetter)
#endif
  DOM_CLASSINFO_MAP_END

  DOM_CLASSINFO_MAP_BEGIN(WindowUtils, nsIDOMWindowUtils)
    DOM_CLASSINFO_MAP_ENTRY(nsIDOMWindowUtils)
  DOM_CLASSINFO_MAP_END

  DOM_CLASSINFO_MAP_BEGIN(Location, nsIDOMLocation)
    DOM_CLASSINFO_MAP_ENTRY(nsIDOMLocation)
  DOM_CLASSINFO_MAP_END

<<<<<<< HEAD
  DOM_CLASSINFO_MAP_BEGIN(Navigator, nsIDOMNavigator)
    DOM_CLASSINFO_MAP_ENTRY(nsIDOMNavigator)
    DOM_CLASSINFO_MAP_ENTRY(nsIDOMNavigatorDeviceStorage)
    DOM_CLASSINFO_MAP_ENTRY(nsIDOMNavigatorGeolocation)
    DOM_CLASSINFO_MAP_CONDITIONAL_ENTRY(nsIDOMNavigatorDesktopNotification,
                                        Navigator::HasDesktopNotificationSupport())
    DOM_CLASSINFO_MAP_ENTRY(nsIDOMClientInformation)
    DOM_CLASSINFO_MAP_CONDITIONAL_ENTRY(nsINavigatorBattery,
                                        battery::BatteryManager::HasSupport())
    DOM_CLASSINFO_MAP_ENTRY(nsIDOMMozNavigatorSms)
    DOM_CLASSINFO_MAP_ENTRY(nsIDOMMozNavigatorMobileMessage)
#ifdef MOZ_MEDIA_NAVIGATOR
    DOM_CLASSINFO_MAP_ENTRY(nsINavigatorUserMedia)
    DOM_CLASSINFO_MAP_ENTRY(nsIDOMNavigatorUserMedia)
#endif
#ifdef MOZ_B2G_RIL
    DOM_CLASSINFO_MAP_ENTRY(nsIDOMNavigatorTelephony)
#endif
#ifdef MOZ_GAMEPAD
    DOM_CLASSINFO_MAP_CONDITIONAL_ENTRY(nsINavigatorGamepads,
                                        GamepadService::IsAPIEnabled())
#endif
    DOM_CLASSINFO_MAP_CONDITIONAL_ENTRY(nsIDOMMozNavigatorNetwork,
                                        network::IsAPIEnabled())
#ifdef MOZ_B2G_RIL
    DOM_CLASSINFO_MAP_ENTRY(nsIMozNavigatorMobileConnection)
    DOM_CLASSINFO_MAP_ENTRY(nsIMozNavigatorCellBroadcast)
    DOM_CLASSINFO_MAP_ENTRY(nsIMozNavigatorVoicemail)
    DOM_CLASSINFO_MAP_ENTRY(nsIMozNavigatorIccManager)
#endif
#ifdef MOZ_B2G_BT
    DOM_CLASSINFO_MAP_ENTRY(nsIDOMNavigatorBluetooth)
#endif
#ifdef MOZ_B2G_NFC
    DOM_CLASSINFO_MAP_ENTRY(nsIDOMNavigatorNfc)
#endif
    DOM_CLASSINFO_MAP_ENTRY(nsIDOMNavigatorCamera)
    DOM_CLASSINFO_MAP_CONDITIONAL_ENTRY(nsIDOMNavigatorSystemMessages,
                                        Activity::PrefEnabled())
#ifdef MOZ_TIME_MANAGER
    DOM_CLASSINFO_MAP_ENTRY(nsIDOMMozNavigatorTime)
#endif
#ifdef MOZ_AUDIO_CHANNEL_MANAGER
    DOM_CLASSINFO_MAP_ENTRY(nsIMozNavigatorAudioChannelManager)
#endif

  DOM_CLASSINFO_MAP_END

=======
>>>>>>> 8dde80d3
  DOM_CLASSINFO_MAP_BEGIN(History, nsIDOMHistory)
    DOM_CLASSINFO_MAP_ENTRY(nsIDOMHistory)
  DOM_CLASSINFO_MAP_END

  DOM_CLASSINFO_MAP_BEGIN_NO_CLASS_IF(DOMPrototype, nsIDOMDOMConstructor)
    DOM_CLASSINFO_MAP_ENTRY(nsIDOMDOMConstructor)
  DOM_CLASSINFO_MAP_END

  DOM_CLASSINFO_MAP_BEGIN(DOMConstructor, nsIDOMDOMConstructor)
    DOM_CLASSINFO_MAP_ENTRY(nsIDOMDOMConstructor)
  DOM_CLASSINFO_MAP_END

  DOM_CLASSINFO_MAP_BEGIN(DOMException, nsIDOMDOMException)
    DOM_CLASSINFO_MAP_ENTRY(nsIDOMDOMException)
    DOM_CLASSINFO_MAP_ENTRY(nsIException)
  DOM_CLASSINFO_MAP_END

  DOM_CLASSINFO_MAP_BEGIN(DeviceAcceleration, nsIDOMDeviceAcceleration)
    DOM_CLASSINFO_MAP_ENTRY(nsIDOMDeviceAcceleration)
  DOM_CLASSINFO_MAP_END

  DOM_CLASSINFO_MAP_BEGIN(DeviceRotationRate, nsIDOMDeviceRotationRate)
    DOM_CLASSINFO_MAP_ENTRY(nsIDOMDeviceRotationRate)
  DOM_CLASSINFO_MAP_END

  DOM_CLASSINFO_MAP_BEGIN(CSSStyleRule, nsIDOMCSSStyleRule)
    DOM_CLASSINFO_MAP_ENTRY(nsIDOMCSSStyleRule)
  DOM_CLASSINFO_MAP_END

  DOM_CLASSINFO_MAP_BEGIN(CSSCharsetRule, nsIDOMCSSCharsetRule)
    DOM_CLASSINFO_MAP_ENTRY(nsIDOMCSSCharsetRule)
  DOM_CLASSINFO_MAP_END

  DOM_CLASSINFO_MAP_BEGIN(CSSImportRule, nsIDOMCSSImportRule)
    DOM_CLASSINFO_MAP_ENTRY(nsIDOMCSSImportRule)
  DOM_CLASSINFO_MAP_END

  DOM_CLASSINFO_MAP_BEGIN(CSSMediaRule, nsIDOMCSSMediaRule)
    DOM_CLASSINFO_MAP_ENTRY(nsIDOMCSSMediaRule)
  DOM_CLASSINFO_MAP_END

  DOM_CLASSINFO_MAP_BEGIN_NO_CLASS_IF(CSSNameSpaceRule, nsIDOMCSSRule)
    DOM_CLASSINFO_MAP_ENTRY(nsIDOMCSSRule)
  DOM_CLASSINFO_MAP_END

  DOM_CLASSINFO_MAP_BEGIN(CSSRuleList, nsIDOMCSSRuleList)
    DOM_CLASSINFO_MAP_ENTRY(nsIDOMCSSRuleList)
  DOM_CLASSINFO_MAP_END

  DOM_CLASSINFO_MAP_BEGIN_NO_CLASS_IF(CSSGroupRuleRuleList, nsIDOMCSSRuleList)
    DOM_CLASSINFO_MAP_ENTRY(nsIDOMCSSRuleList)
  DOM_CLASSINFO_MAP_END

  DOM_CLASSINFO_MAP_BEGIN(MediaList, nsIDOMMediaList)
    DOM_CLASSINFO_MAP_ENTRY(nsIDOMMediaList)
  DOM_CLASSINFO_MAP_END

  DOM_CLASSINFO_MAP_BEGIN(StyleSheetList, nsIDOMStyleSheetList)
    DOM_CLASSINFO_MAP_ENTRY(nsIDOMStyleSheetList)
  DOM_CLASSINFO_MAP_END

  DOM_CLASSINFO_MAP_BEGIN(CSSStyleSheet, nsIDOMCSSStyleSheet)
    DOM_CLASSINFO_MAP_ENTRY(nsIDOMCSSStyleSheet)
  DOM_CLASSINFO_MAP_END

  DOM_CLASSINFO_MAP_BEGIN(Selection, nsISelection)
    DOM_CLASSINFO_MAP_ENTRY(nsISelection)
  DOM_CLASSINFO_MAP_END

#ifdef MOZ_XUL
  DOM_CLASSINFO_MAP_BEGIN(XULCommandDispatcher, nsIDOMXULCommandDispatcher)
    DOM_CLASSINFO_MAP_ENTRY(nsIDOMXULCommandDispatcher)
  DOM_CLASSINFO_MAP_END
#endif

  DOM_CLASSINFO_MAP_BEGIN_NO_CLASS_IF(XULControllers, nsIControllers)
    DOM_CLASSINFO_MAP_ENTRY(nsIControllers)
  DOM_CLASSINFO_MAP_END

  DOM_CLASSINFO_MAP_BEGIN(BoxObject, nsIBoxObject)
    DOM_CLASSINFO_MAP_ENTRY(nsIBoxObject)
  DOM_CLASSINFO_MAP_END

#ifdef MOZ_XUL
  DOM_CLASSINFO_MAP_BEGIN(TreeSelection, nsITreeSelection)
    DOM_CLASSINFO_MAP_ENTRY(nsITreeSelection)
  DOM_CLASSINFO_MAP_END

  DOM_CLASSINFO_MAP_BEGIN(TreeContentView, nsITreeContentView)
    DOM_CLASSINFO_MAP_ENTRY(nsITreeContentView)
    DOM_CLASSINFO_MAP_ENTRY(nsITreeView)
  DOM_CLASSINFO_MAP_END
#endif

#ifndef MOZ_DISABLE_CRYPTOLEGACY
   DOM_CLASSINFO_MAP_BEGIN(CRMFObject, nsIDOMCRMFObject)
     DOM_CLASSINFO_MAP_ENTRY(nsIDOMCRMFObject)
   DOM_CLASSINFO_MAP_END
#endif

  DOM_CLASSINFO_MAP_BEGIN(Crypto, nsIDOMCrypto)
    DOM_CLASSINFO_MAP_ENTRY(nsIDOMCrypto)
  DOM_CLASSINFO_MAP_END

  DOM_CLASSINFO_MAP_BEGIN_NO_CLASS_IF(ChromeWindow, nsIDOMWindow)
    DOM_CLASSINFO_WINDOW_MAP_ENTRIES(true)
    DOM_CLASSINFO_MAP_ENTRY(nsIDOMChromeWindow)
#ifdef MOZ_WEBSPEECH
    DOM_CLASSINFO_MAP_ENTRY(nsISpeechSynthesisGetter)
#endif
  DOM_CLASSINFO_MAP_END

#ifdef MOZ_XUL
  DOM_CLASSINFO_MAP_BEGIN(XULTemplateBuilder, nsIXULTemplateBuilder)
    DOM_CLASSINFO_MAP_ENTRY(nsIXULTemplateBuilder)
  DOM_CLASSINFO_MAP_END

  DOM_CLASSINFO_MAP_BEGIN(XULTreeBuilder, nsIXULTreeBuilder)
    DOM_CLASSINFO_MAP_ENTRY(nsIXULTreeBuilder)
    DOM_CLASSINFO_MAP_ENTRY(nsIXULTemplateBuilder)
    DOM_CLASSINFO_MAP_ENTRY(nsITreeView)
  DOM_CLASSINFO_MAP_END
#endif

  DOM_CLASSINFO_MAP_BEGIN(DOMStringList, nsIDOMDOMStringList)
    DOM_CLASSINFO_MAP_ENTRY(nsIDOMDOMStringList)
  DOM_CLASSINFO_MAP_END

#ifdef MOZ_XUL
  DOM_CLASSINFO_MAP_BEGIN(TreeColumn, nsITreeColumn)
    DOM_CLASSINFO_MAP_ENTRY(nsITreeColumn)
  DOM_CLASSINFO_MAP_END
#endif

  DOM_CLASSINFO_MAP_BEGIN(CSSMozDocumentRule, nsIDOMCSSMozDocumentRule)
    DOM_CLASSINFO_MAP_ENTRY(nsIDOMCSSMozDocumentRule)
  DOM_CLASSINFO_MAP_END

  DOM_CLASSINFO_MAP_BEGIN(CSSSupportsRule, nsIDOMCSSSupportsRule)
    DOM_CLASSINFO_MAP_ENTRY(nsIDOMCSSSupportsRule)
  DOM_CLASSINFO_MAP_END

  // The SVG document

  // other SVG classes
  DOM_CLASSINFO_MAP_BEGIN(SVGLength, nsIDOMSVGLength)
    DOM_CLASSINFO_MAP_ENTRY(nsIDOMSVGLength)
  DOM_CLASSINFO_MAP_END

  DOM_CLASSINFO_MAP_BEGIN(SVGNumber, nsIDOMSVGNumber)
    DOM_CLASSINFO_MAP_ENTRY(nsIDOMSVGNumber)
  DOM_CLASSINFO_MAP_END

  DOM_CLASSINFO_MAP_BEGIN(MozCanvasPrintState, nsIDOMMozCanvasPrintState)
    DOM_CLASSINFO_MAP_ENTRY(nsIDOMMozCanvasPrintState)
  DOM_CLASSINFO_MAP_END

  DOM_CLASSINFO_MAP_BEGIN(XSLTProcessor, nsIXSLTProcessor)
    DOM_CLASSINFO_MAP_ENTRY(nsIXSLTProcessor)
    DOM_CLASSINFO_MAP_ENTRY(nsIXSLTProcessorPrivate)
  DOM_CLASSINFO_MAP_END

  DOM_CLASSINFO_MAP_BEGIN(XPathExpression, nsIDOMXPathExpression)
    DOM_CLASSINFO_MAP_ENTRY(nsIDOMXPathExpression)
    DOM_CLASSINFO_MAP_ENTRY(nsIDOMNSXPathExpression)
  DOM_CLASSINFO_MAP_END

  DOM_CLASSINFO_MAP_BEGIN(XPathNSResolver, nsIDOMXPathNSResolver)
    DOM_CLASSINFO_MAP_ENTRY(nsIDOMXPathNSResolver)
  DOM_CLASSINFO_MAP_END

  DOM_CLASSINFO_MAP_BEGIN(XPathResult, nsIDOMXPathResult)
    DOM_CLASSINFO_MAP_ENTRY(nsIDOMXPathResult)
  DOM_CLASSINFO_MAP_END

  DOM_CLASSINFO_MAP_BEGIN(Storage, nsIDOMStorage)
    DOM_CLASSINFO_MAP_ENTRY(nsIDOMStorage)
  DOM_CLASSINFO_MAP_END

  DOM_CLASSINFO_MAP_BEGIN(Blob, nsIDOMBlob)
    DOM_CLASSINFO_MAP_ENTRY(nsIDOMBlob)
  DOM_CLASSINFO_MAP_END

  DOM_CLASSINFO_MAP_BEGIN(File, nsIDOMFile)
    DOM_CLASSINFO_MAP_ENTRY(nsIDOMBlob)
    DOM_CLASSINFO_MAP_ENTRY(nsIDOMFile)
  DOM_CLASSINFO_MAP_END

  DOM_CLASSINFO_MAP_BEGIN_NO_CLASS_IF(ModalContentWindow, nsIDOMWindow)
    DOM_CLASSINFO_WINDOW_MAP_ENTRIES(nsGlobalWindow::HasIndexedDBSupport())
    DOM_CLASSINFO_MAP_ENTRY(nsIDOMModalContentWindow)
#ifdef MOZ_WEBSPEECH
    DOM_CLASSINFO_MAP_ENTRY(nsISpeechSynthesisGetter)
#endif
  DOM_CLASSINFO_MAP_END

  DOM_CLASSINFO_MAP_BEGIN(MozPowerManager, nsIDOMMozPowerManager)
     DOM_CLASSINFO_MAP_ENTRY(nsIDOMMozPowerManager)
  DOM_CLASSINFO_MAP_END

  DOM_CLASSINFO_MAP_BEGIN(MozWakeLock, nsIDOMMozWakeLock)
     DOM_CLASSINFO_MAP_ENTRY(nsIDOMMozWakeLock)
  DOM_CLASSINFO_MAP_END

  DOM_CLASSINFO_MAP_BEGIN(MozSmsManager, nsIDOMMozSmsManager)
     DOM_CLASSINFO_MAP_ENTRY(nsIDOMMozSmsManager)
  DOM_CLASSINFO_MAP_END

  DOM_CLASSINFO_MAP_BEGIN(MozMobileMessageManager, nsIDOMMozMobileMessageManager)
     DOM_CLASSINFO_MAP_ENTRY(nsIDOMMozMobileMessageManager)
  DOM_CLASSINFO_MAP_END

  DOM_CLASSINFO_MAP_BEGIN(MozSmsMessage, nsIDOMMozSmsMessage)
     DOM_CLASSINFO_MAP_ENTRY(nsIDOMMozSmsMessage)
  DOM_CLASSINFO_MAP_END

  DOM_CLASSINFO_MAP_BEGIN(MozMmsMessage, nsIDOMMozMmsMessage)
     DOM_CLASSINFO_MAP_ENTRY(nsIDOMMozMmsMessage)
  DOM_CLASSINFO_MAP_END

  DOM_CLASSINFO_MAP_BEGIN(MozSmsFilter, nsIDOMMozSmsFilter)
     DOM_CLASSINFO_MAP_ENTRY(nsIDOMMozSmsFilter)
  DOM_CLASSINFO_MAP_END

  DOM_CLASSINFO_MAP_BEGIN(MozSmsSegmentInfo, nsIDOMMozSmsSegmentInfo)
     DOM_CLASSINFO_MAP_ENTRY(nsIDOMMozSmsSegmentInfo)
  DOM_CLASSINFO_MAP_END

  DOM_CLASSINFO_MAP_BEGIN(MozMobileMessageThread, nsIDOMMozMobileMessageThread)
     DOM_CLASSINFO_MAP_ENTRY(nsIDOMMozMobileMessageThread)
  DOM_CLASSINFO_MAP_END

  DOM_CLASSINFO_MAP_BEGIN(MozConnection, nsIDOMMozConnection)
     DOM_CLASSINFO_MAP_ENTRY(nsIDOMMozConnection)
     DOM_CLASSINFO_MAP_ENTRY(nsIDOMEventTarget)
  DOM_CLASSINFO_MAP_END

#ifdef MOZ_B2G_RIL
  DOM_CLASSINFO_MAP_BEGIN(MozMobileConnection, nsIDOMMozMobileConnection)
     DOM_CLASSINFO_MAP_ENTRY(nsIDOMMozMobileConnection)
     DOM_CLASSINFO_MAP_ENTRY(nsIDOMEventTarget)
  DOM_CLASSINFO_MAP_END

  DOM_CLASSINFO_MAP_BEGIN(MozCellBroadcast, nsIDOMMozCellBroadcast)
     DOM_CLASSINFO_MAP_ENTRY(nsIDOMMozCellBroadcast)
     DOM_CLASSINFO_MAP_ENTRY(nsIDOMEventTarget)
  DOM_CLASSINFO_MAP_END
#endif // MOZ_B2G_RIL

  DOM_CLASSINFO_MAP_BEGIN(CSSFontFaceRule, nsIDOMCSSFontFaceRule)
    DOM_CLASSINFO_MAP_ENTRY(nsIDOMCSSFontFaceRule)
  DOM_CLASSINFO_MAP_END

  DOM_CLASSINFO_MAP_BEGIN(DataTransfer, nsIDOMDataTransfer)
    DOM_CLASSINFO_MAP_ENTRY(nsIDOMDataTransfer)
  DOM_CLASSINFO_MAP_END

  DOM_CLASSINFO_MAP_BEGIN(EventListenerInfo, nsIEventListenerInfo)
    DOM_CLASSINFO_MAP_ENTRY(nsIEventListenerInfo)
  DOM_CLASSINFO_MAP_END

  DOM_CLASSINFO_MAP_BEGIN_NO_CLASS_IF(ContentFrameMessageManager, nsISupports)
    DOM_CLASSINFO_MAP_ENTRY(nsIDOMEventTarget)
    DOM_CLASSINFO_MAP_ENTRY(nsIMessageListenerManager)
    DOM_CLASSINFO_MAP_ENTRY(nsIMessageSender)
    DOM_CLASSINFO_MAP_ENTRY(nsISyncMessageSender)
    DOM_CLASSINFO_MAP_ENTRY(nsIContentFrameMessageManager)
  DOM_CLASSINFO_MAP_END

  DOM_CLASSINFO_MAP_BEGIN_NO_CLASS_IF(ChromeMessageBroadcaster, nsISupports)
    DOM_CLASSINFO_MAP_ENTRY(nsIFrameScriptLoader)
    DOM_CLASSINFO_MAP_ENTRY(nsIMessageListenerManager)
    DOM_CLASSINFO_MAP_ENTRY(nsIMessageBroadcaster)
  DOM_CLASSINFO_MAP_END

  DOM_CLASSINFO_MAP_BEGIN_NO_CLASS_IF(ChromeMessageSender, nsISupports)
    DOM_CLASSINFO_MAP_ENTRY(nsIProcessChecker)
    DOM_CLASSINFO_MAP_ENTRY(nsIFrameScriptLoader)
    DOM_CLASSINFO_MAP_ENTRY(nsIMessageListenerManager)
    DOM_CLASSINFO_MAP_ENTRY(nsIMessageSender)
  DOM_CLASSINFO_MAP_END

  DOM_CLASSINFO_MAP_BEGIN(IDBRequest, nsIIDBRequest)
    DOM_CLASSINFO_MAP_ENTRY(nsIIDBRequest)
    DOM_CLASSINFO_MAP_ENTRY(nsIDOMEventTarget)
  DOM_CLASSINFO_MAP_END

  DOM_CLASSINFO_MAP_BEGIN(IDBDatabase, nsIIDBDatabase)
    DOM_CLASSINFO_MAP_ENTRY(nsIIDBDatabase)
    DOM_CLASSINFO_MAP_ENTRY(nsIDOMEventTarget)
  DOM_CLASSINFO_MAP_END

  DOM_CLASSINFO_MAP_BEGIN(IDBObjectStore, nsIIDBObjectStore)
    DOM_CLASSINFO_MAP_ENTRY(nsIIDBObjectStore)
  DOM_CLASSINFO_MAP_END

  DOM_CLASSINFO_MAP_BEGIN(IDBTransaction, nsIIDBTransaction)
    DOM_CLASSINFO_MAP_ENTRY(nsIIDBTransaction)
    DOM_CLASSINFO_MAP_ENTRY(nsIDOMEventTarget)
  DOM_CLASSINFO_MAP_END

  DOM_CLASSINFO_MAP_BEGIN(IDBCursor, nsIIDBCursor)
    DOM_CLASSINFO_MAP_ENTRY(nsIIDBCursor)
  DOM_CLASSINFO_MAP_END

  DOM_CLASSINFO_MAP_BEGIN(IDBCursorWithValue, nsIIDBCursorWithValue)
    DOM_CLASSINFO_MAP_ENTRY(nsIIDBCursor)
    DOM_CLASSINFO_MAP_ENTRY(nsIIDBCursorWithValue)
  DOM_CLASSINFO_MAP_END

  DOM_CLASSINFO_MAP_BEGIN(IDBKeyRange, nsIIDBKeyRange)
    DOM_CLASSINFO_MAP_ENTRY(nsIIDBKeyRange)
  DOM_CLASSINFO_MAP_END

  DOM_CLASSINFO_MAP_BEGIN(IDBIndex, nsIIDBIndex)
    DOM_CLASSINFO_MAP_ENTRY(nsIIDBIndex)
  DOM_CLASSINFO_MAP_END

  DOM_CLASSINFO_MAP_BEGIN(IDBOpenDBRequest, nsIIDBOpenDBRequest)
    DOM_CLASSINFO_MAP_ENTRY(nsIIDBOpenDBRequest)
    DOM_CLASSINFO_MAP_ENTRY(nsIIDBRequest)
    DOM_CLASSINFO_MAP_ENTRY(nsIDOMEventTarget)
  DOM_CLASSINFO_MAP_END

  DOM_CLASSINFO_MAP_BEGIN(MozCSSKeyframeRule, nsIDOMMozCSSKeyframeRule)
    DOM_CLASSINFO_MAP_ENTRY(nsIDOMMozCSSKeyframeRule)
  DOM_CLASSINFO_MAP_END

  DOM_CLASSINFO_MAP_BEGIN(MozCSSKeyframesRule, nsIDOMMozCSSKeyframesRule)
    DOM_CLASSINFO_MAP_ENTRY(nsIDOMMozCSSKeyframesRule)
  DOM_CLASSINFO_MAP_END

  DOM_CLASSINFO_MAP_BEGIN(CSSPageRule, nsIDOMCSSPageRule)
    DOM_CLASSINFO_MAP_ENTRY(nsIDOMCSSPageRule)
  DOM_CLASSINFO_MAP_END

  DOM_CLASSINFO_MAP_BEGIN(MediaQueryList, nsIDOMMediaQueryList)
    DOM_CLASSINFO_MAP_ENTRY(nsIDOMMediaQueryList)
  DOM_CLASSINFO_MAP_END

#ifdef MOZ_B2G_RIL
  DOM_CLASSINFO_MAP_BEGIN(Telephony, nsIDOMTelephony)
    DOM_CLASSINFO_MAP_ENTRY(nsIDOMTelephony)
    DOM_CLASSINFO_MAP_ENTRY(nsIDOMEventTarget)
  DOM_CLASSINFO_MAP_END

  DOM_CLASSINFO_MAP_BEGIN(TelephonyCall, nsIDOMTelephonyCall)
    DOM_CLASSINFO_MAP_ENTRY(nsIDOMTelephonyCall)
    DOM_CLASSINFO_MAP_ENTRY(nsIDOMEventTarget)
  DOM_CLASSINFO_MAP_END

  DOM_CLASSINFO_MAP_BEGIN(MozVoicemail, nsIDOMMozVoicemail)
    DOM_CLASSINFO_MAP_ENTRY(nsIDOMMozVoicemail)
    DOM_CLASSINFO_MAP_ENTRY(nsIDOMEventTarget)
  DOM_CLASSINFO_MAP_END

  DOM_CLASSINFO_MAP_BEGIN(MozIccManager, nsIDOMMozIccManager)
    DOM_CLASSINFO_MAP_ENTRY(nsIDOMMozIccManager)
    DOM_CLASSINFO_MAP_ENTRY(nsIDOMEventTarget)
  DOM_CLASSINFO_MAP_END

#endif

#ifdef MOZ_B2G_FM
  DOM_CLASSINFO_MAP_BEGIN(FMRadio, nsIFMRadio)
    DOM_CLASSINFO_MAP_ENTRY(nsIFMRadio)
    DOM_CLASSINFO_MAP_ENTRY(nsIDOMEventTarget)
  DOM_CLASSINFO_MAP_END
#endif

#ifdef MOZ_B2G_BT
  DOM_CLASSINFO_MAP_BEGIN(BluetoothManager, nsIDOMBluetoothManager)
    DOM_CLASSINFO_MAP_ENTRY(nsIDOMBluetoothManager)
  DOM_CLASSINFO_MAP_END

  DOM_CLASSINFO_MAP_BEGIN(BluetoothAdapter, nsIDOMBluetoothAdapter)
    DOM_CLASSINFO_MAP_ENTRY(nsIDOMBluetoothAdapter)
  DOM_CLASSINFO_MAP_END

  DOM_CLASSINFO_MAP_BEGIN(BluetoothDevice, nsIDOMBluetoothDevice)
    DOM_CLASSINFO_MAP_ENTRY(nsIDOMBluetoothDevice)
  DOM_CLASSINFO_MAP_END
#endif

#ifdef MOZ_B2G_NFC
  DOM_CLASSINFO_MAP_BEGIN(Nfc, nsIDOMNfc)
    DOM_CLASSINFO_MAP_ENTRY(nsIDOMNfc)
    DOM_CLASSINFO_MAP_ENTRY(nsIDOMEventTarget)
  DOM_CLASSINFO_MAP_END

  DOM_CLASSINFO_MAP_BEGIN(NdefRecord, nsIDOMNdefRecord)
    DOM_CLASSINFO_MAP_ENTRY(nsIDOMNdefRecord)
  DOM_CLASSINFO_MAP_END
#endif

  DOM_CLASSINFO_MAP_BEGIN(CameraControl, nsICameraControl)
    DOM_CLASSINFO_MAP_ENTRY(nsICameraControl)
  DOM_CLASSINFO_MAP_END

  DOM_CLASSINFO_MAP_BEGIN(CameraCapabilities, nsICameraCapabilities)
    DOM_CLASSINFO_MAP_ENTRY(nsICameraCapabilities)
  DOM_CLASSINFO_MAP_END

  DOM_CLASSINFO_MAP_BEGIN(OpenWindowEventDetail, nsIOpenWindowEventDetail)
    DOM_CLASSINFO_MAP_ENTRY(nsIOpenWindowEventDetail)
  DOM_CLASSINFO_MAP_END

  DOM_CLASSINFO_MAP_BEGIN(AsyncScrollEventDetail, nsIAsyncScrollEventDetail)
    DOM_CLASSINFO_MAP_ENTRY(nsIAsyncScrollEventDetail)
  DOM_CLASSINFO_MAP_END

  DOM_CLASSINFO_MAP_BEGIN(LockedFile, nsIDOMLockedFile)
    DOM_CLASSINFO_MAP_ENTRY(nsIDOMLockedFile)
  DOM_CLASSINFO_MAP_END

  DOM_CLASSINFO_MAP_BEGIN(CSSFontFeatureValuesRule, nsIDOMCSSFontFeatureValuesRule)
    DOM_CLASSINFO_MAP_ENTRY(nsIDOMCSSFontFeatureValuesRule)
  DOM_CLASSINFO_MAP_END

  MOZ_STATIC_ASSERT(MOZ_ARRAY_LENGTH(sClassInfoData) == eDOMClassInfoIDCount,
                    "The number of items in sClassInfoData doesn't match the "
                    "number of nsIDOMClassInfo ID's, this is bad! Fix it!");

#ifdef DEBUG
  for (size_t i = 0; i < eDOMClassInfoIDCount; i++) {
    if (!sClassInfoData[i].u.mConstructorFptr ||
        sClassInfoData[i].mDebugID != i) {
      MOZ_CRASH("Class info data out of sync, you forgot to update "
                "nsDOMClassInfo.h and nsDOMClassInfo.cpp! Fix this, "
                "mozilla will not work without this fixed!");
    }
  }

  for (size_t i = 0; i < eDOMClassInfoIDCount; i++) {
    if (!sClassInfoData[i].mInterfaces) {
      MOZ_CRASH("Class info data without an interface list! Fix this, "
                "mozilla will not work without this fixed!");
     }
   }
#endif

  // Initialize static JSString's
  DefineStaticJSVals(cx);

  int32_t i;

  for (i = 0; i < eDOMClassInfoIDCount; ++i) {
    nsDOMClassInfoData& data = sClassInfoData[i];
    nameSpaceManager->RegisterClassName(data.mName, i, data.mChromeOnly,
                                        data.mDisabled, &data.mNameUTF16);
  }

  for (i = 0; i < eDOMClassInfoIDCount; ++i) {
    RegisterClassProtos(i);
  }

  RegisterExternalClasses();

  // Register new DOM bindings
  mozilla::dom::Register(nameSpaceManager);

  sIsInitialized = true;

  return NS_OK;
}

// static
int32_t
nsDOMClassInfo::GetArrayIndexFromId(JSContext *cx, JS::Handle<jsid> id, bool *aIsNumber)
{
  if (aIsNumber) {
    *aIsNumber = false;
  }

  int i;
  if (JSID_IS_INT(id)) {
      i = JSID_TO_INT(id);
  } else {
      jsval idval;
      double array_index;
      if (!::JS_IdToValue(cx, id, &idval) ||
          !::JS_ValueToNumber(cx, idval, &array_index) ||
          !::JS_DoubleIsInt32(array_index, &i)) {
        return -1;
      }
  }

  if (aIsNumber) {
    *aIsNumber = true;
  }

  return i;
}

NS_IMETHODIMP
nsDOMClassInfo::GetInterfaces(uint32_t *aCount, nsIID ***aArray)
{
  uint32_t count = 0;

  while (mData->mInterfaces[count]) {
    count++;
  }

  *aCount = count;

  if (!count) {
    *aArray = nullptr;

    return NS_OK;
  }

  *aArray = static_cast<nsIID **>(nsMemory::Alloc(count * sizeof(nsIID *)));
  NS_ENSURE_TRUE(*aArray, NS_ERROR_OUT_OF_MEMORY);

  uint32_t i;
  for (i = 0; i < count; i++) {
    nsIID *iid = static_cast<nsIID *>(nsMemory::Clone(mData->mInterfaces[i],
                                                         sizeof(nsIID)));

    if (!iid) {
      NS_FREE_XPCOM_ALLOCATED_POINTER_ARRAY(i, *aArray);

      return NS_ERROR_OUT_OF_MEMORY;
    }

    *((*aArray) + i) = iid;
  }

  return NS_OK;
}

NS_IMETHODIMP
nsDOMClassInfo::GetHelperForLanguage(uint32_t language, nsISupports **_retval)
{
  if (language == nsIProgrammingLanguage::JAVASCRIPT) {
    *_retval = static_cast<nsIXPCScriptable *>(this);

    NS_ADDREF(*_retval);
  } else {
    *_retval = nullptr;
  }

  return NS_OK;
}

NS_IMETHODIMP
nsDOMClassInfo::GetContractID(char **aContractID)
{
  *aContractID = nullptr;

  return NS_OK;
}

NS_IMETHODIMP
nsDOMClassInfo::GetClassDescription(char **aClassDescription)
{
  return GetClassName(aClassDescription);
}

NS_IMETHODIMP
nsDOMClassInfo::GetClassID(nsCID **aClassID)
{
  *aClassID = nullptr;
  return NS_OK;
}

NS_IMETHODIMP
nsDOMClassInfo::GetClassIDNoAlloc(nsCID *aClassID)
{
  return NS_ERROR_NOT_AVAILABLE;
}

NS_IMETHODIMP
nsDOMClassInfo::GetImplementationLanguage(uint32_t *aImplLanguage)
{
  *aImplLanguage = nsIProgrammingLanguage::CPLUSPLUS;

  return NS_OK;
}

NS_IMETHODIMP
nsDOMClassInfo::GetFlags(uint32_t *aFlags)
{
  *aFlags = DOMCLASSINFO_STANDARD_FLAGS;

  return NS_OK;
}

// nsIXPCScriptable

NS_IMETHODIMP
nsDOMClassInfo::GetClassName(char **aClassName)
{
  *aClassName = NS_strdup(mData->mName);

  return NS_OK;
}

// virtual
uint32_t
nsDOMClassInfo::GetScriptableFlags()
{
  return mData->mScriptableFlags;
}

NS_IMETHODIMP
nsDOMClassInfo::PreCreate(nsISupports *nativeObj, JSContext *cx,
                          JSObject *globalObj, JSObject **parentObj)
{
  *parentObj = globalObj;
  return NS_OK;
}

NS_IMETHODIMP
nsDOMClassInfo::Create(nsIXPConnectWrappedNative *wrapper,
                       JSContext *cx, JSObject *obj)
{
  NS_WARNING("nsDOMClassInfo::Create Don't call me!");

  return NS_ERROR_UNEXPECTED;
}

NS_IMETHODIMP
nsDOMClassInfo::PostCreate(nsIXPConnectWrappedNative *wrapper,
                           JSContext *cx, JSObject *obj)
{
  NS_WARNING("nsDOMClassInfo::PostCreate Don't call me!");

  return NS_ERROR_UNEXPECTED;
}

NS_IMETHODIMP
nsDOMClassInfo::PostTransplant(nsIXPConnectWrappedNative *wrapper,
                               JSContext *cx, JSObject *obj)
{
  MOZ_CRASH("nsDOMClassInfo::PostTransplant Don't call me!");
}

NS_IMETHODIMP
nsDOMClassInfo::AddProperty(nsIXPConnectWrappedNative *wrapper, JSContext *cx,
                            JSObject *obj, jsid id, jsval *vp,
                            bool *_retval)
{
  NS_WARNING("nsDOMClassInfo::AddProperty Don't call me!");

  return NS_ERROR_UNEXPECTED;
}

NS_IMETHODIMP
nsDOMClassInfo::DelProperty(nsIXPConnectWrappedNative *wrapper, JSContext *cx,
                            JSObject *obj, jsid id, bool *_retval)
{
  NS_WARNING("nsDOMClassInfo::DelProperty Don't call me!");

  return NS_ERROR_UNEXPECTED;
}

NS_IMETHODIMP
nsDOMClassInfo::GetProperty(nsIXPConnectWrappedNative *wrapper, JSContext *cx,
                            JSObject *obj, jsid id, jsval *vp,
                            bool *_retval)
{
  NS_WARNING("nsDOMClassInfo::GetProperty Don't call me!");

  return NS_OK;
}

NS_IMETHODIMP
nsDOMClassInfo::SetProperty(nsIXPConnectWrappedNative *wrapper, JSContext *cx,
                            JSObject *obj, jsid id, jsval *vp,
                            bool *_retval)
{
  NS_WARNING("nsDOMClassInfo::SetProperty Don't call me!");

  return NS_ERROR_UNEXPECTED;
}

NS_IMETHODIMP
nsDOMClassInfo::Enumerate(nsIXPConnectWrappedNative *wrapper, JSContext *cx,
                          JSObject *obj, bool *_retval)
{
#ifdef DEBUG
  if (!sSecMan) {
    NS_ERROR("No security manager!!!");
    return NS_OK;
  }

  // Ask the security manager if it's OK to enumerate
  nsresult rv =
    sSecMan->CheckPropertyAccess(cx, obj, mData->mName, sEnumerate_id,
                                 nsIXPCSecurityManager::ACCESS_GET_PROPERTY);

  NS_ASSERTION(NS_SUCCEEDED(rv),
               "XOWs should have stopped us from getting here!!!");
#endif

  return NS_OK;
}

NS_IMETHODIMP
nsDOMClassInfo::NewEnumerate(nsIXPConnectWrappedNative *wrapper,
                             JSContext *cx, JSObject *obj, uint32_t enum_op,
                             jsval *statep, jsid *idp, bool *_retval)
{
  NS_WARNING("nsDOMClassInfo::NewEnumerate Don't call me!");

  return NS_ERROR_UNEXPECTED;
}

nsresult
nsDOMClassInfo::ResolveConstructor(JSContext *cx, JSObject *aObj,
                                   JSObject **objp)
{
  JS::Rooted<JSObject*> obj(cx, aObj);
  JS::Rooted<JSObject*> global(cx, ::JS_GetGlobalForObject(cx, obj));

  JS::Rooted<JS::Value> val(cx);
  if (!::JS_LookupProperty(cx, global, mData->mName, val.address())) {
    return NS_ERROR_UNEXPECTED;
  }

  if (!JSVAL_IS_PRIMITIVE(val)) {
    // If val is not an (non-null) object there either is no
    // constructor for this class, or someone messed with
    // window.classname, just fall through and let the JS engine
    // return the Object constructor.

    if (!::JS_DefinePropertyById(cx, obj, sConstructor_id, val, JS_PropertyStub,
                                 JS_StrictPropertyStub, JSPROP_ENUMERATE)) {
      return NS_ERROR_UNEXPECTED;
    }

    *objp = obj;
  }

  return NS_OK;
}

NS_IMETHODIMP
nsDOMClassInfo::NewResolve(nsIXPConnectWrappedNative *wrapper, JSContext *cx,
                           JSObject *obj, jsid id, uint32_t flags,
                           JSObject **objp, bool *_retval)
{
  if (id == sConstructor_id) {
    return ResolveConstructor(cx, obj, objp);
  }

  return NS_OK;
}

NS_IMETHODIMP
nsDOMClassInfo::Convert(nsIXPConnectWrappedNative *wrapper, JSContext *cx,
                        JSObject *obj, uint32_t type, jsval *vp,
                        bool *_retval)
{
  NS_WARNING("nsDOMClassInfo::Convert Don't call me!");

  return NS_ERROR_UNEXPECTED;
}

NS_IMETHODIMP
nsDOMClassInfo::Finalize(nsIXPConnectWrappedNative *wrapper, JSFreeOp *fop,
                         JSObject *obj)
{
  NS_WARNING("nsDOMClassInfo::Finalize Don't call me!");

  return NS_ERROR_UNEXPECTED;
}

NS_IMETHODIMP
nsDOMClassInfo::CheckAccess(nsIXPConnectWrappedNative *wrapper, JSContext *cx,
                            JSObject *obj, jsid aId, uint32_t mode,
                            jsval *vp, bool *_retval)
{
  JS::Rooted<jsid> id(cx, aId);
  uint32_t mode_type = mode & JSACC_TYPEMASK;

  if ((mode_type == JSACC_WATCH || mode_type == JSACC_PROTO) && sSecMan) {
    nsresult rv;
    JS::Rooted<JSObject*> real_obj(cx);
    if (wrapper) {
      real_obj = wrapper->GetJSObject();
      NS_ENSURE_STATE(real_obj);
    }
    else {
      real_obj = obj;
    }

    rv =
      sSecMan->CheckPropertyAccess(cx, real_obj, mData->mName, id,
                                   nsIXPCSecurityManager::ACCESS_GET_PROPERTY);

    if (NS_FAILED(rv)) {
      // Let XPConnect know that the access was not granted.
      *_retval = false;
    }
  }

  return NS_OK;
}

NS_IMETHODIMP
nsDOMClassInfo::Call(nsIXPConnectWrappedNative *wrapper, JSContext *cx,
                     JSObject *obj, const JS::CallArgs &args, bool *_retval)
{
  NS_WARNING("nsDOMClassInfo::Call Don't call me!");

  return NS_ERROR_UNEXPECTED;
}

NS_IMETHODIMP
nsDOMClassInfo::Construct(nsIXPConnectWrappedNative *wrapper, JSContext *cx,
                          JSObject *obj, const JS::CallArgs &args,
                          bool *_retval)
{
  NS_WARNING("nsDOMClassInfo::Construct Don't call me!");

  return NS_ERROR_UNEXPECTED;
}

NS_IMETHODIMP
nsDOMClassInfo::HasInstance(nsIXPConnectWrappedNative *wrapper, JSContext *cx,
                            JSObject *obj, const jsval &val, bool *bp,
                            bool *_retval)
{
  NS_WARNING("nsDOMClassInfo::HasInstance Don't call me!");

  return NS_ERROR_UNEXPECTED;
}

NS_IMETHODIMP
nsDOMClassInfo::OuterObject(nsIXPConnectWrappedNative *wrapper, JSContext * cx,
                            JSObject * obj, JSObject * *_retval)
{
  NS_WARNING("nsDOMClassInfo::OuterObject Don't call me!");

  return NS_ERROR_UNEXPECTED;
}

static nsresult
GetExternalClassInfo(nsScriptNameSpaceManager *aNameSpaceManager,
                     const nsString &aName,
                     const nsGlobalNameStruct *aStruct,
                     const nsGlobalNameStruct **aResult)
{
  NS_ASSERTION(aStruct->mType ==
                 nsGlobalNameStruct::eTypeExternalClassInfoCreator,
               "Wrong type!");

  nsresult rv;
  nsCOMPtr<nsIDOMCIExtension> creator(do_CreateInstance(aStruct->mCID, &rv));
  NS_ENSURE_SUCCESS(rv, rv);

  nsCOMPtr<nsIDOMScriptObjectFactory> sof(do_GetService(kDOMSOF_CID));
  NS_ENSURE_TRUE(sof, NS_ERROR_FAILURE);

  rv = creator->RegisterDOMCI(NS_ConvertUTF16toUTF8(aName).get(), sof);
  NS_ENSURE_SUCCESS(rv, rv);

  const nsGlobalNameStruct *name_struct = aNameSpaceManager->LookupName(aName);
  if (name_struct &&
      name_struct->mType == nsGlobalNameStruct::eTypeExternalClassInfo) {
    *aResult = name_struct;
  }
  else {
    NS_ERROR("Couldn't get the DOM ClassInfo data.");

    *aResult = nullptr;
  }

  return NS_OK;
}


static nsresult
ResolvePrototype(nsIXPConnect *aXPConnect, nsGlobalWindow *aWin, JSContext *cx,
                 JS::Handle<JSObject*> obj, const PRUnichar *name,
                 const nsDOMClassInfoData *ci_data,
                 const nsGlobalNameStruct *name_struct,
                 nsScriptNameSpaceManager *nameSpaceManager,
                 JSObject *dot_prototype, bool install, bool *did_resolve);


NS_IMETHODIMP
nsDOMClassInfo::PostCreatePrototype(JSContext * cx, JSObject * aProto)
{
  uint32_t flags = (mData->mScriptableFlags & DONT_ENUM_STATIC_PROPS)
                   ? 0
                   : JSPROP_ENUMERATE;

  uint32_t count = 0;
  while (mData->mInterfaces[count]) {
    count++;
  }

  JS::Rooted<JSObject*> proto(cx, aProto);
  if (!xpc::DOM_DefineQuickStubs(cx, proto, flags, count, mData->mInterfaces)) {
    JS_ClearPendingException(cx);
  }

  // This is called before any other location that requires
  // sObjectClass, so compute it here. We assume that nobody has had a
  // chance to monkey around with proto's prototype chain before this.
  if (!sObjectClass) {
    FindObjectClass(cx, proto);
    NS_ASSERTION(sObjectClass && !strcmp(sObjectClass->name, "Object"),
                 "Incorrect object class!");
  }

#ifdef DEBUG
    JS::Rooted<JSObject*> proto2(cx);
    JS_GetPrototype(cx, proto, proto2.address());
    NS_ASSERTION(proto2 && JS_GetClass(proto2) == sObjectClass,
                 "Hmm, somebody did something evil?");
#endif

#ifdef DEBUG
  if (mData->mHasClassInterface && mData->mProtoChainInterface &&
      mData->mProtoChainInterface != &NS_GET_IID(nsISupports)) {
    nsCOMPtr<nsIInterfaceInfoManager>
      iim(do_GetService(NS_INTERFACEINFOMANAGER_SERVICE_CONTRACTID));

    if (iim) {
      nsCOMPtr<nsIInterfaceInfo> if_info;
      iim->GetInfoForIID(mData->mProtoChainInterface,
                         getter_AddRefs(if_info));

      if (if_info) {
        nsXPIDLCString name;
        if_info->GetName(getter_Copies(name));
        NS_ASSERTION(nsCRT::strcmp(CutPrefix(name), mData->mName) == 0,
                     "Class name and proto chain interface name mismatch!");
      }
    }
  }
#endif

  // Make prototype delegation work correctly. Consider if a site sets
  // HTMLElement.prototype.foopy = function () { ... } Now, calling
  // document.body.foopy() needs to ensure that looking up foopy on
  // document.body's prototype will find the right function.
  JS::Rooted<JSObject*> global(cx, ::JS_GetGlobalForObject(cx, proto));

  // Only do this if the global object is a window.
  // XXX Is there a better way to check this?
  nsISupports *globalNative = XPConnect()->GetNativeOfWrapper(cx, global);
  nsCOMPtr<nsPIDOMWindow> piwin = do_QueryInterface(globalNative);
  if (!piwin) {
    return NS_OK;
  }

  nsGlobalWindow *win = nsGlobalWindow::FromSupports(globalNative);
  if (win->IsClosedOrClosing()) {
    return NS_OK;
  }

  // If the window is in a different compartment than the global object, then
  // it's likely that global is a sandbox object whose prototype is a window.
  // Don't do anything in this case.
  if (win->FastGetGlobalJSObject() &&
      js::GetObjectCompartment(global) != js::GetObjectCompartment(win->FastGetGlobalJSObject())) {
    return NS_OK;
  }

  if (win->IsOuterWindow()) {
    // XXXjst: Do security checks here when we remove the security
    // checks on the inner window.

    win = win->GetCurrentInnerWindowInternal();

    if (!win || !(global = win->GetGlobalJSObject()) ||
        win->IsClosedOrClosing()) {
      return NS_OK;
    }
  }

  // Don't overwrite a property set by content.
  JSBool found;
  if (!::JS_AlreadyHasOwnUCProperty(cx, global, reinterpret_cast<const jschar*>(mData->mNameUTF16),
                                    NS_strlen(mData->mNameUTF16), &found)) {
    return NS_ERROR_FAILURE;
  }

  nsScriptNameSpaceManager *nameSpaceManager =
    nsJSRuntime::GetNameSpaceManager();
  NS_ENSURE_TRUE(nameSpaceManager, NS_OK);

  bool unused;
  return ResolvePrototype(sXPConnect, win, cx, global, mData->mNameUTF16,
                          mData, nullptr, nameSpaceManager, proto, !found,
                          &unused);
}

// static
nsIClassInfo *
NS_GetDOMClassInfoInstance(nsDOMClassInfoID aID)
{
  if (aID >= eDOMClassInfoIDCount) {
    NS_ERROR("Bad ID!");

    return nullptr;
  }

  if (!nsDOMClassInfo::sIsInitialized) {
    nsresult rv = nsDOMClassInfo::Init();

    NS_ENSURE_SUCCESS(rv, nullptr);
  }

  if (!sClassInfoData[aID].mCachedClassInfo) {
    nsDOMClassInfoData& data = sClassInfoData[aID];

    data.mCachedClassInfo = data.u.mConstructorFptr(&data);
    NS_ENSURE_TRUE(data.mCachedClassInfo, nullptr);

    NS_ADDREF(data.mCachedClassInfo);
  }

  NS_ASSERTION(!IS_EXTERNAL(sClassInfoData[aID].mCachedClassInfo),
               "This is bad, internal class marked as external!");

  return sClassInfoData[aID].mCachedClassInfo;
}

// static
nsIClassInfo *
nsDOMClassInfo::GetClassInfoInstance(nsDOMClassInfoData* aData)
{
  NS_ASSERTION(IS_EXTERNAL(aData->mCachedClassInfo)
               || !aData->mCachedClassInfo,
               "This is bad, external class marked as internal!");

  if (!aData->mCachedClassInfo) {
    if (aData->u.mExternalConstructorFptr) {
      aData->mCachedClassInfo =
        aData->u.mExternalConstructorFptr(aData->mName);
    } else {
      aData->mCachedClassInfo = nsDOMGenericSH::doCreate(aData);
    }
    NS_ENSURE_TRUE(aData->mCachedClassInfo, nullptr);

    NS_ADDREF(aData->mCachedClassInfo);
    aData->mCachedClassInfo = MARK_EXTERNAL(aData->mCachedClassInfo);
  }

  return GET_CLEAN_CI_PTR(aData->mCachedClassInfo);
}


// static
void
nsDOMClassInfo::ShutDown()
{
  if (sClassInfoData[0].u.mConstructorFptr) {
    uint32_t i;

    for (i = 0; i < eDOMClassInfoIDCount; i++) {
      NS_IF_RELEASE(sClassInfoData[i].mCachedClassInfo);
    }
  }

  sParent_id          = JSID_VOID;
  sScrollbars_id      = JSID_VOID;
  sLocation_id        = JSID_VOID;
  sConstructor_id     = JSID_VOID;
  s_content_id        = JSID_VOID;
  sContent_id         = JSID_VOID;
  sMenubar_id         = JSID_VOID;
  sToolbar_id         = JSID_VOID;
  sLocationbar_id     = JSID_VOID;
  sPersonalbar_id     = JSID_VOID;
  sStatusbar_id       = JSID_VOID;
  sControllers_id     = JSID_VOID;
  sLength_id          = JSID_VOID;
  sScrollX_id         = JSID_VOID;
  sScrollY_id         = JSID_VOID;
  sScrollMaxX_id      = JSID_VOID;
  sScrollMaxY_id      = JSID_VOID;
  sItem_id            = JSID_VOID;
  sEnumerate_id       = JSID_VOID;
  sTop_id             = JSID_VOID;
  sDocument_id        = JSID_VOID;
  sFrames_id          = JSID_VOID;
  sSelf_id            = JSID_VOID;
  sWrappedJSObject_id = JSID_VOID;

  NS_IF_RELEASE(sXPConnect);
  NS_IF_RELEASE(sSecMan);
  sIsInitialized = false;
}

// Window helper

NS_IMETHODIMP
nsWindowSH::PreCreate(nsISupports *nativeObj, JSContext *cx,
                      JSObject *globalObj, JSObject **parentObj)
{
  // Normally ::PreCreate() is used to give XPConnect the parent
  // object for the object that's being wrapped, this parent object is
  // set as the parent of the wrapper and it's also used to find the
  // right scope for the object being wrapped. Now, in the case of the
  // global object the wrapper shouldn't have a parent but we supply
  // one here anyway (the global object itself) and this will be used
  // by XPConnect only to find the right scope, once the scope is
  // found XPConnect will find the existing wrapper (which always
  // exists since it's created on window construction), since an
  // existing wrapper is found the parent we supply here is ignored
  // after the wrapper is found.

  nsCOMPtr<nsIScriptGlobalObject> sgo(do_QueryInterface(nativeObj));
  NS_ASSERTION(sgo, "nativeObj not a global object!");

  nsGlobalWindow *win = nsGlobalWindow::FromSupports(nativeObj);
  NS_ASSERTION(win->IsInnerWindow(), "Should be inner window.");

  // We sometimes get a disconnected window during file api test. :-(
  if (!win->GetOuterWindowInternal())
    return NS_ERROR_FAILURE;

  // If we're bootstrapping, we don't have a JS object yet.
  if (win->GetOuterWindowInternal()->IsCreatingInnerWindow())
    return NS_OK;

  return SetParentToWindow(win, parentObj);
}

static JSClass sGlobalScopePolluterClass = {
  "Global Scope Polluter",
  JSCLASS_NEW_RESOLVE,
  JS_PropertyStub,
  JS_DeletePropertyStub,
  nsWindowSH::GlobalScopePolluterGetProperty,
  JS_StrictPropertyStub,
  JS_EnumerateStub,
  (JSResolveOp)nsWindowSH::GlobalScopePolluterNewResolve,
  JS_ConvertStub,
  nullptr
};


// static
JSBool
nsWindowSH::GlobalScopePolluterGetProperty(JSContext *cx, JS::Handle<JSObject*> obj,
                                           JS::Handle<jsid> id, JS::MutableHandle<JS::Value> vp)
{
  // Someone is accessing a element by referencing its name/id in the
  // global scope, do a security check to make sure that's ok.

  nsresult rv =
    sSecMan->CheckPropertyAccess(cx, ::JS_GetGlobalForObject(cx, obj),
                                 "Window", id,
                                 nsIXPCSecurityManager::ACCESS_GET_PROPERTY);

  if (NS_FAILED(rv)) {
    // The security check failed. The security manager set a JS
    // exception for us.

    return JS_FALSE;
  }

  return JS_TRUE;
}

// Gets a subframe.
static JSBool
ChildWindowGetter(JSContext *cx, JS::Handle<JSObject*> obj, JS::Handle<jsid> id,
                  JS::MutableHandle<JS::Value> vp)
{
  MOZ_ASSERT(JSID_IS_STRING(id));
  // Grab the native DOM window.
  vp.setUndefined();
  nsCOMPtr<nsISupports> winSupports =
    do_QueryInterface(nsDOMClassInfo::XPConnect()->GetNativeOfWrapper(cx, obj));
  if (!winSupports)
    return true;
  nsGlobalWindow *win = nsGlobalWindow::FromSupports(winSupports);

  // Find the child, if it exists.
  nsDependentJSString name(id);
  nsCOMPtr<nsIDOMWindow> child = win->GetChildWindow(name);
  if (!child)
    return true;

  // Wrap the child for JS.
  JS::Rooted<JS::Value> v(cx);
  nsresult rv = WrapNative(cx, JS_GetGlobalForScopeChain(cx), child,
                           /* aAllowWrapping = */ true, v.address());
  NS_ENSURE_SUCCESS(rv, false);
  vp.set(v);
  return true;
}

static nsHTMLDocument*
GetDocument(JSObject *obj)
{
  MOZ_ASSERT(js::GetObjectJSClass(obj) == &sHTMLDocumentAllClass);
  return static_cast<nsHTMLDocument*>(
    static_cast<nsINode*>(JS_GetPrivate(obj)));
}

// static
JSBool
nsWindowSH::GlobalScopePolluterNewResolve(JSContext *cx, JS::Handle<JSObject*> obj,
                                          JS::Handle<jsid> id, unsigned flags,
                                          JS::MutableHandle<JSObject*> objp)
{
  if (!JSID_IS_STRING(id)) {
    // Nothing to do if we're resolving a non-string property.
    return JS_TRUE;
  }

  // Crash reports from the wild seem to get here during shutdown when there's
  // no more XPConnect singleton.
  nsIXPConnect *xpc = XPConnect();
  NS_ENSURE_TRUE(xpc, true);

  // Grab the DOM window.
  JSObject *global = JS_GetGlobalForObject(cx, obj);
  nsISupports *globalNative = xpc->GetNativeOfWrapper(cx, global);
  nsCOMPtr<nsPIDOMWindow> piWin = do_QueryInterface(globalNative);
  MOZ_ASSERT(piWin);
  nsGlobalWindow* win = static_cast<nsGlobalWindow*>(piWin.get());

  if (win->GetLength() > 0) {
    nsDependentJSString name(id);
    nsCOMPtr<nsIDOMWindow> child_win = win->GetChildWindow(name);
    if (child_win) {
      // We found a subframe of the right name, so define the property
      // on the GSP. This property is a read-only accessor. Shadowing via
      // |var foo| in global scope is still allowed, since |var| only looks
      // up |own| properties. But unqualified shadowing will fail, per-spec.
      if (!JS_DefinePropertyById(cx, obj, id, JS::UndefinedValue(),
                                 ChildWindowGetter, JS_StrictPropertyStub,
                                 JSPROP_SHARED | JSPROP_ENUMERATE))
      {
        return false;
      }

      objp.set(obj);
      return true;
    }
  }

  JS::Rooted<JSObject*> proto(cx);
  if (!::JS_GetPrototype(cx, obj, proto.address())) {
    return JS_FALSE;
  }
  JSBool hasProp;

  if (!proto || !::JS_HasPropertyById(cx, proto, id, &hasProp) ||
      hasProp) {
    // No prototype, or the property exists on the prototype. Do
    // nothing.

    return JS_TRUE;
  }

  //
  // The rest of this function is for HTML documents only.
  //
  nsCOMPtr<nsIHTMLDocument> htmlDoc =
    do_QueryInterface(win->GetExtantDoc());
  if (!htmlDoc)
    return true;
  nsHTMLDocument *document = static_cast<nsHTMLDocument*>(htmlDoc.get());

  nsDependentJSString str(id);
  nsCOMPtr<nsISupports> result;
  nsWrapperCache *cache;
  {
    Element *element = document->GetElementById(str);
    result = element;
    cache = element;
  }

  if (!result) {
    result = document->ResolveName(str, &cache);
  }

  if (result) {
    JS::Rooted<JS::Value> v(cx);
    nsCOMPtr<nsIXPConnectJSObjectHolder> holder;
    nsresult rv = WrapNative(cx, obj, result, cache, true, v.address(),
                             getter_AddRefs(holder));
    NS_ENSURE_SUCCESS(rv, JS_FALSE);

    if (!JS_WrapValue(cx, v.address()) ||
        !JS_DefinePropertyById(cx, obj, id, v, JS_PropertyStub, JS_StrictPropertyStub, 0)) {
      return JS_FALSE;
    }

    objp.set(obj);
  }

  return JS_TRUE;
}

// static
JSBool
nsWindowSH::InvalidateGlobalScopePolluter(JSContext *cx,
                                          JS::Handle<JSObject*> aObj)
{
  JS::Rooted<JSObject*> proto(cx);
  JS::Rooted<JSObject*> obj(cx, aObj);

  for (;;) {
    if (!::JS_GetPrototype(cx, obj, proto.address())) {
      return JS_FALSE;
    }
    if (!proto) {
      break;
    }

    if (JS_GetClass(proto) == &sGlobalScopePolluterClass) {

      JS::Rooted<JSObject*> proto_proto(cx);
      if (!::JS_GetPrototype(cx, proto, proto_proto.address())) {
        return JS_FALSE;
      }

      // Pull the global scope polluter out of the prototype chain so
      // that it can be freed.
      ::JS_SplicePrototype(cx, obj, proto_proto);

      break;
    }

    obj = proto;
  }

  return JS_TRUE;
}

// static
nsresult
nsWindowSH::InstallGlobalScopePolluter(JSContext *cx, JS::Handle<JSObject*> obj)
{
  JS::Rooted<JSObject*> gsp(cx, ::JS_NewObjectWithUniqueType(cx, &sGlobalScopePolluterClass, nullptr, obj));
  if (!gsp) {
    return NS_ERROR_OUT_OF_MEMORY;
  }

  JS::Rooted<JSObject*> o(cx, obj), proto(cx);

  // Find the place in the prototype chain where we want this global
  // scope polluter (right before Object.prototype).

  for (;;) {
    if (!::JS_GetPrototype(cx, o, proto.address())) {
      return NS_ERROR_OUT_OF_MEMORY;
    }
    if (!proto) {
      break;
    }
    if (JS_GetClass(proto) == sObjectClass) {
      // Set the global scope polluters prototype to Object.prototype
      ::JS_SplicePrototype(cx, gsp, proto);

      break;
    }

    o = proto;
  }

  // And then set the prototype of the object whose prototype was
  // Object.prototype to be the global scope polluter.
  ::JS_SplicePrototype(cx, o, gsp);

  return NS_OK;
}

struct ResolveGlobalNameClosure
{
  JSContext* cx;
  JS::Handle<JSObject*> obj;
  bool* retval;
};

static PLDHashOperator
ResolveGlobalName(const nsAString& aName, void* aClosure)
{
  ResolveGlobalNameClosure* closure =
    static_cast<ResolveGlobalNameClosure*>(aClosure);
  JS::Rooted<JS::Value> dummy(closure->cx);
  bool ok = JS_LookupUCProperty(closure->cx, closure->obj,
                                aName.BeginReading(), aName.Length(),
                                dummy.address());
  if (!ok) {
    *closure->retval = false;
    return PL_DHASH_STOP;
  }
  return PL_DHASH_NEXT;
}

NS_IMETHODIMP
nsWindowSH::Enumerate(nsIXPConnectWrappedNative *wrapper, JSContext *cx,
                      JSObject *aObj, bool *_retval)
{
  JS::Rooted<JSObject*> obj(cx, aObj);
  if (!xpc::WrapperFactory::IsXrayWrapper(obj)) {
    *_retval = JS_EnumerateStandardClasses(cx, obj);
    if (!*_retval) {
      return NS_OK;
    }

    // Now resolve everything from the namespace manager
    nsScriptNameSpaceManager *nameSpaceManager =
      nsJSRuntime::GetNameSpaceManager();
    if (!nameSpaceManager) {
      NS_ERROR("Can't get namespace manager.");
      return NS_ERROR_UNEXPECTED;
    }
    ResolveGlobalNameClosure closure = { cx, obj, _retval };
    nameSpaceManager->EnumerateGlobalNames(ResolveGlobalName, &closure);
  }

  return NS_OK;
}

static nsDOMConstructorFunc
FindConstructorFunc(const nsDOMClassInfoData *aDOMClassInfoData)
{
  for (uint32_t i = 0; i < ArrayLength(kConstructorFuncMap); ++i) {
    if (&sClassInfoData[kConstructorFuncMap[i].mDOMClassInfoID] ==
        aDOMClassInfoData) {
      return kConstructorFuncMap[i].mConstructorFunc;
    }
  }
  return nullptr;
}

static nsresult
BaseStubConstructor(nsIWeakReference* aWeakOwner,
                    const nsGlobalNameStruct *name_struct, JSContext *cx,
                    JS::Handle<JSObject*> obj, const JS::CallArgs &args)
{
  MOZ_ASSERT(obj);

  nsresult rv;
  nsCOMPtr<nsISupports> native;
  if (name_struct->mType == nsGlobalNameStruct::eTypeClassConstructor) {
    const nsDOMClassInfoData* ci_data =
      &sClassInfoData[name_struct->mDOMClassInfoID];
    nsDOMConstructorFunc func = FindConstructorFunc(ci_data);
    if (func) {
      rv = func(getter_AddRefs(native));
    } else {
      rv = NS_ERROR_NOT_AVAILABLE;
    }
  } else if (name_struct->mType == nsGlobalNameStruct::eTypeExternalConstructor) {
    native = do_CreateInstance(name_struct->mCID, &rv);
  } else if (name_struct->mType == nsGlobalNameStruct::eTypeExternalConstructorAlias) {
    native = do_CreateInstance(name_struct->mAlias->mCID, &rv);
  } else {
    native = do_CreateInstance(*name_struct->mData->mConstructorCID, &rv);
  }
  if (NS_FAILED(rv)) {
    NS_ERROR("Failed to create the object");
    return rv;
  }

  nsCOMPtr<nsIJSNativeInitializer> initializer(do_QueryInterface(native));
  nsCOMPtr<nsIDOMGlobalObjectConstructor> constructor(do_QueryInterface(native));
  if (initializer || constructor) {
    // Initialize object using the current inner window, but only if
    // the caller can access it.
    nsCOMPtr<nsPIDOMWindow> owner = do_QueryReferent(aWeakOwner);
    nsPIDOMWindow* outerWindow = owner ? owner->GetOuterWindow() : nullptr;
    nsPIDOMWindow* currentInner =
      outerWindow ? outerWindow->GetCurrentInnerWindow() : nullptr;
    if (!currentInner ||
        (owner != currentInner &&
         !nsContentUtils::CanCallerAccess(currentInner))) {
      return NS_ERROR_DOM_SECURITY_ERR;
    }

    if (initializer) {
      rv = initializer->Initialize(currentInner, cx, obj, args);
      if (NS_FAILED(rv)) {
        return rv;
      }
    } else {
      nsCOMPtr<nsIXPConnectWrappedJS> wrappedJS = do_QueryInterface(native);

      JS::Rooted<JSObject*> thisObject(cx, wrappedJS->GetJSObject());
      if (!thisObject) {
        return NS_ERROR_UNEXPECTED;
      }

      nsCxPusher pusher;
      pusher.Push(cx);

      JSAutoCompartment ac(cx, thisObject);

      JS::Rooted<JS::Value> funval(cx);
      if (!JS_GetProperty(cx, thisObject, "constructor", funval.address()) ||
          !funval.isObject()) {
        return NS_ERROR_UNEXPECTED;
      }

      // Check if the object is even callable.
      NS_ENSURE_STATE(JS_ObjectIsCallable(cx, &funval.toObject()));
      {
        // wrap parameters in the target compartment
        // we also pass in the calling window as the first argument
        unsigned argc = args.length() + 1;
        nsAutoArrayPtr<JS::Value> argv(new JS::Value[argc]);
        JS::AutoArrayRooter rooter(cx, 0, argv);

        nsCOMPtr<nsIXPConnectJSObjectHolder> holder;
        nsCOMPtr<nsIDOMWindow> currentWin(do_GetInterface(currentInner));
        rv = WrapNative(cx, obj, currentWin, &NS_GET_IID(nsIDOMWindow),
                        true, &argv[0], getter_AddRefs(holder));
        if (!JS_WrapValue(cx, &argv[0]))
          return NS_ERROR_FAILURE;
        rooter.changeLength(1);

        for (size_t i = 1; i < argc; ++i) {
          argv[i] = args[i - 1];
          if (!JS_WrapValue(cx, &argv[i]))
            return NS_ERROR_FAILURE;
          rooter.changeLength(i + 1);
        }

        JS::Rooted<JS::Value> frval(cx);
        bool ret = JS_CallFunctionValue(cx, thisObject, funval, argc, argv,
                                        frval.address());

        if (!ret) {
          return NS_ERROR_FAILURE;
        }
      }
    }
  }

  return WrapNative(cx, obj, native, true, args.rval().address());
}

static nsresult
DefineInterfaceConstants(JSContext *cx, JS::Handle<JSObject*> obj, const nsIID *aIID)
{
  nsCOMPtr<nsIInterfaceInfoManager>
    iim(do_GetService(NS_INTERFACEINFOMANAGER_SERVICE_CONTRACTID));
  NS_ENSURE_TRUE(iim, NS_ERROR_UNEXPECTED);

  nsCOMPtr<nsIInterfaceInfo> if_info;

  nsresult rv = iim->GetInfoForIID(aIID, getter_AddRefs(if_info));
  NS_ENSURE_TRUE(NS_SUCCEEDED(rv) && if_info, rv);

  uint16_t constant_count;

  if_info->GetConstantCount(&constant_count);

  if (!constant_count) {
    return NS_OK;
  }

  nsCOMPtr<nsIInterfaceInfo> parent_if_info;

  rv = if_info->GetParent(getter_AddRefs(parent_if_info));
  NS_ENSURE_TRUE(NS_SUCCEEDED(rv) && parent_if_info, rv);

  uint16_t parent_constant_count, i;
  parent_if_info->GetConstantCount(&parent_constant_count);

  for (i = parent_constant_count; i < constant_count; i++) {
    const nsXPTConstant *c = nullptr;

    rv = if_info->GetConstant(i, &c);
    NS_ENSURE_TRUE(NS_SUCCEEDED(rv) && c, rv);

    uint16_t type = c->GetType().TagPart();

    jsval v;
    switch (type) {
      case nsXPTType::T_I8:
      case nsXPTType::T_U8:
      {
        v = INT_TO_JSVAL(c->GetValue()->val.u8);
        break;
      }
      case nsXPTType::T_I16:
      case nsXPTType::T_U16:
      {
        v = INT_TO_JSVAL(c->GetValue()->val.u16);
        break;
      }
      case nsXPTType::T_I32:
      {
        v = JS_NumberValue(c->GetValue()->val.i32);
        break;
      }
      case nsXPTType::T_U32:
      {
        v = JS_NumberValue(c->GetValue()->val.u32);
        break;
      }
      default:
      {
#ifdef DEBUG
        NS_ERROR("Non-numeric constant found in interface.");
#endif
        continue;
      }
    }

    if (!::JS_DefineProperty(cx, obj, c->GetName(), v,
                             JS_PropertyStub, JS_StrictPropertyStub,
                             JSPROP_ENUMERATE | JSPROP_READONLY |
                             JSPROP_PERMANENT)) {
      return NS_ERROR_UNEXPECTED;
    }
  }

  return NS_OK;
}

// This code is temporary until we remove support for the constants defined
// on IDBCursor/IDBRequest/IDBTransaction

struct IDBConstant
{
  const char* interface;
  const char* name;
  const char* value;

  static const char* IDBCursor;
  static const char* IDBRequest;
  static const char* IDBTransaction;
};

const char* IDBConstant::IDBCursor = "IDBCursor";
const char* IDBConstant::IDBRequest = "IDBRequest";
const char* IDBConstant::IDBTransaction = "IDBTransaction";

static const IDBConstant sIDBConstants[] = {
  { IDBConstant::IDBCursor,      "NEXT",              "next" },
  { IDBConstant::IDBCursor,      "NEXT_NO_DUPLICATE", "nextunique" },
  { IDBConstant::IDBCursor,      "PREV",              "prev" },
  { IDBConstant::IDBCursor,      "PREV_NO_DUPLICATE", "prevunique" },
  { IDBConstant::IDBRequest,     "LOADING",           "pending" },
  { IDBConstant::IDBRequest,     "DONE",              "done" },
  { IDBConstant::IDBTransaction, "READ_ONLY",         "readonly" },
  { IDBConstant::IDBTransaction, "READ_WRITE",        "readwrite" },
  { IDBConstant::IDBTransaction, "VERSION_CHANGE",    "versionchange" },
};

static JSBool
IDBConstantGetter(JSContext *cx, JS::Handle<JSObject*> obj, JS::Handle<jsid> id,
                  JS::MutableHandle<JS::Value> vp)
{
  JSString *idstr = JSID_TO_STRING(id);
  unsigned index;
  for (index = 0; index < mozilla::ArrayLength(sIDBConstants); index++) {
    JSBool match;
    if (!JS_StringEqualsAscii(cx, idstr, sIDBConstants[index].name, &match)) {
      return JS_FALSE;
    }
    if (match) {
      break;
    }
  }
  MOZ_ASSERT(index < mozilla::ArrayLength(sIDBConstants));

  const IDBConstant& c = sIDBConstants[index];

  // Put a warning on the console
  nsString warnText =
    NS_LITERAL_STRING("The constant ") +
    NS_ConvertASCIItoUTF16(c.interface) +
    NS_LITERAL_STRING(".") +
    NS_ConvertASCIItoUTF16(c.name) +
    NS_LITERAL_STRING(" has been deprecated. Use the string value \"") +
    NS_ConvertASCIItoUTF16(c.value) +
    NS_LITERAL_STRING("\" instead.");

  uint64_t windowID = 0;
  nsIScriptContext* context = GetScriptContextFromJSContext(cx);
  if (context) {
    nsCOMPtr<nsPIDOMWindow> window =
      do_QueryInterface(context->GetGlobalObject());
    if (window) {
      window = window->GetCurrentInnerWindow();
    }
    NS_WARN_IF_FALSE(window, "Missing a window, got a door?");
    if (window) {
      windowID = window->WindowID();
    }
  }

  nsCOMPtr<nsIScriptError> errorObject =
    do_CreateInstance(NS_SCRIPTERROR_CONTRACTID);
  NS_WARN_IF_FALSE(errorObject, "Failed to create error object");
  if (errorObject) {
    nsresult rv = errorObject->InitWithWindowID(warnText,
                                                EmptyString(), // file name
                                                EmptyString(), // source line
                                                0, 0, // Line/col number
                                                nsIScriptError::warningFlag,
                                                "DOM Core", windowID);
    NS_WARN_IF_FALSE(NS_SUCCEEDED(rv), "Failed to init error object");

    if (NS_SUCCEEDED(rv)) {
      nsCOMPtr<nsIConsoleService> consoleServ =
        do_GetService(NS_CONSOLESERVICE_CONTRACTID);
      if (consoleServ) {
        consoleServ->LogMessage(errorObject);
      }
    }
  }

  // Redefine property to remove getter
  NS_ConvertASCIItoUTF16 valStr(c.value);
  JS::Rooted<JS::Value> value(cx);
  if (!xpc::StringToJsval(cx, valStr, value.address())) {
    return JS_FALSE;
  }
  if (!::JS_DefineProperty(cx, obj, c.name, value,
                           JS_PropertyStub, JS_StrictPropertyStub,
                           JSPROP_ENUMERATE)) {
    return JS_FALSE;
  }

  // Return value
  vp.set(value);
  return JS_TRUE;
}

static nsresult
DefineIDBInterfaceConstants(JSContext *cx, JS::Handle<JSObject*> obj, const nsIID *aIID)
{
  const char* interface;
  if (aIID->Equals(NS_GET_IID(nsIIDBCursor))) {
    interface = IDBConstant::IDBCursor;
  }
  else if (aIID->Equals(NS_GET_IID(nsIIDBRequest))) {
    interface = IDBConstant::IDBRequest;
  }
  else if (aIID->Equals(NS_GET_IID(nsIIDBTransaction))) {
    interface = IDBConstant::IDBTransaction;
  }
  else {
    MOZ_CRASH("unexpected IID");
  }

  for (int8_t i = 0; i < (int8_t)mozilla::ArrayLength(sIDBConstants); ++i) {
    const IDBConstant& c = sIDBConstants[i];
    if (c.interface != interface) {
      continue;
    }

    if (!JS_DefineProperty(cx, obj, c.name, JSVAL_VOID,
                           IDBConstantGetter, JS_StrictPropertyStub,
                           JSPROP_ENUMERATE)) {
      return NS_ERROR_UNEXPECTED;
    }
  }

  return NS_OK;
}

class nsDOMConstructor MOZ_FINAL : public nsIDOMDOMConstructor
{
protected:
  nsDOMConstructor(const PRUnichar* aName,
                   bool aIsConstructable,
                   nsPIDOMWindow* aOwner)
    : mClassName(aName),
      mConstructable(aIsConstructable),
      mWeakOwner(do_GetWeakReference(aOwner))
  {
  }

public:

  static nsresult Create(const PRUnichar* aName,
                         const nsDOMClassInfoData* aData,
                         const nsGlobalNameStruct* aNameStruct,
                         nsPIDOMWindow* aOwner,
                         nsDOMConstructor** aResult);

  NS_DECL_ISUPPORTS
  NS_DECL_NSIDOMDOMCONSTRUCTOR

  nsresult PreCreate(JSContext *cx, JSObject *globalObj, JSObject **parentObj);

  nsresult Construct(nsIXPConnectWrappedNative *wrapper, JSContext *cx,
                     JS::Handle<JSObject*> obj, const JS::CallArgs &args,
                     bool *_retval);

  nsresult HasInstance(nsIXPConnectWrappedNative *wrapper, JSContext *cx,
                       JS::Handle<JSObject*> obj, const jsval &val, bool *bp,
                       bool *_retval);

  nsresult Install(JSContext *cx, JS::Handle<JSObject*> target,
                   JS::Handle<JS::Value> aThisAsVal)
  {
    JS::Rooted<JS::Value> thisAsVal(cx, aThisAsVal);
    // The 'attrs' argument used to be JSPROP_PERMANENT. See bug 628612.
    JSBool ok = JS_WrapValue(cx, thisAsVal.address()) &&
      ::JS_DefineUCProperty(cx, target,
                            reinterpret_cast<const jschar *>(mClassName),
                            NS_strlen(mClassName), thisAsVal, JS_PropertyStub,
                            JS_StrictPropertyStub, 0);

    return ok ? NS_OK : NS_ERROR_UNEXPECTED;
  }

  nsresult ResolveInterfaceConstants(JSContext *cx, JS::Handle<JSObject*> obj);

private:
  const nsGlobalNameStruct *GetNameStruct()
  {
    if (!mClassName) {
      NS_ERROR("Can't get name");
      return nullptr;
    }

    const nsGlobalNameStruct *nameStruct;
#ifdef DEBUG
    nsresult rv =
#endif
      GetNameStruct(nsDependentString(mClassName), &nameStruct);

    NS_ASSERTION(NS_FAILED(rv) || nameStruct, "Name isn't in hash.");

    return nameStruct;
  }

  static nsresult GetNameStruct(const nsAString& aName,
                                const nsGlobalNameStruct **aNameStruct)
  {
    *aNameStruct = nullptr;

    nsScriptNameSpaceManager *nameSpaceManager =
      nsJSRuntime::GetNameSpaceManager();
    if (!nameSpaceManager) {
      NS_ERROR("Can't get namespace manager.");
      return NS_ERROR_UNEXPECTED;
    }

    *aNameStruct = nameSpaceManager->LookupName(aName);

    // Return NS_OK here, aName just isn't a DOM class but nothing failed.
    return NS_OK;
  }

  static bool IsConstructable(const nsDOMClassInfoData *aData)
  {
    if (IS_EXTERNAL(aData->mCachedClassInfo)) {
      const nsExternalDOMClassInfoData* data =
        static_cast<const nsExternalDOMClassInfoData*>(aData);
      return data->mConstructorCID != nullptr;
    }

    return FindConstructorFunc(aData);
  }
  static bool IsConstructable(const nsGlobalNameStruct *aNameStruct)
  {
    return
      (aNameStruct->mType == nsGlobalNameStruct::eTypeClassConstructor &&
       IsConstructable(&sClassInfoData[aNameStruct->mDOMClassInfoID])) ||
      (aNameStruct->mType == nsGlobalNameStruct::eTypeExternalClassInfo &&
       IsConstructable(aNameStruct->mData)) ||
      aNameStruct->mType == nsGlobalNameStruct::eTypeExternalConstructor ||
      aNameStruct->mType == nsGlobalNameStruct::eTypeExternalConstructorAlias;
  }

  const PRUnichar*   mClassName;
  const bool mConstructable;
  nsWeakPtr          mWeakOwner;
};

//static
nsresult
nsDOMConstructor::Create(const PRUnichar* aName,
                         const nsDOMClassInfoData* aData,
                         const nsGlobalNameStruct* aNameStruct,
                         nsPIDOMWindow* aOwner,
                         nsDOMConstructor** aResult)
{
  *aResult = nullptr;
  // Prevent creating a constructor if aOwner is inner window which doesn't have
  // an outer window. If the outer window doesn't have an inner window or the
  // caller can't access the outer window's current inner window then try to use
  // the owner (so long as it is, in fact, an inner window). If that doesn't
  // work then prevent creation also.
  nsPIDOMWindow* outerWindow = aOwner->GetOuterWindow();
  nsPIDOMWindow* currentInner =
    outerWindow ? outerWindow->GetCurrentInnerWindow() : aOwner;
  if (!currentInner ||
      (aOwner != currentInner &&
       !nsContentUtils::CanCallerAccess(currentInner) &&
       !(currentInner = aOwner)->IsInnerWindow())) {
    return NS_ERROR_DOM_SECURITY_ERR;
  }

  bool constructable = aNameStruct ?
                         IsConstructable(aNameStruct) :
                         IsConstructable(aData);

  *aResult = new nsDOMConstructor(aName, constructable, currentInner);
  NS_ENSURE_TRUE(*aResult, NS_ERROR_OUT_OF_MEMORY);
  NS_ADDREF(*aResult);
  return NS_OK;
}

NS_IMPL_ADDREF(nsDOMConstructor)
NS_IMPL_RELEASE(nsDOMConstructor)
NS_INTERFACE_MAP_BEGIN(nsDOMConstructor)
  NS_INTERFACE_MAP_ENTRY(nsIDOMDOMConstructor)
  NS_INTERFACE_MAP_ENTRY(nsISupports)
  if (aIID.Equals(NS_GET_IID(nsIClassInfo))) {
#ifdef DEBUG
    {
      const nsGlobalNameStruct *name_struct = GetNameStruct();
      NS_ASSERTION(!name_struct ||
                   mConstructable == IsConstructable(name_struct),
                   "Can't change constructability dynamically!");
    }
#endif
    foundInterface =
      NS_GetDOMClassInfoInstance(mConstructable ?
                                 eDOMClassInfo_DOMConstructor_id :
                                 eDOMClassInfo_DOMPrototype_id);
    if (!foundInterface) {
      *aInstancePtr = nullptr;
      return NS_ERROR_OUT_OF_MEMORY;
    }
  } else
NS_INTERFACE_MAP_END

nsresult
nsDOMConstructor::PreCreate(JSContext *cx, JSObject *globalObj, JSObject **parentObj)
{
  nsCOMPtr<nsPIDOMWindow> owner(do_QueryReferent(mWeakOwner));
  if (!owner) {
    // Can't do anything.
    return NS_OK;
  }

  nsGlobalWindow *win = static_cast<nsGlobalWindow *>(owner.get());
  return SetParentToWindow(win, parentObj);
}

nsresult
nsDOMConstructor::Construct(nsIXPConnectWrappedNative *wrapper, JSContext * cx,
                            JS::Handle<JSObject*> obj, const JS::CallArgs &args,
                            bool *_retval)
{
  MOZ_ASSERT(obj);

  const nsGlobalNameStruct *name_struct = GetNameStruct();
  NS_ENSURE_TRUE(name_struct, NS_ERROR_FAILURE);

  if (!IsConstructable(name_struct)) {
    // ignore return value, we return JS_FALSE anyway
    return NS_ERROR_DOM_NOT_SUPPORTED_ERR;
  }

  return BaseStubConstructor(mWeakOwner, name_struct, cx, obj, args);
}

nsresult
nsDOMConstructor::HasInstance(nsIXPConnectWrappedNative *wrapper,
                              JSContext * cx, JS::Handle<JSObject*> obj,
                              const jsval &v, bool *bp, bool *_retval)

{
  // No need to look these up in the hash.
  *bp = false;
  if (JSVAL_IS_PRIMITIVE(v)) {
    return NS_OK;
  }

  JS::Rooted<JSObject*> dom_obj(cx, v.toObjectOrNull());
  NS_ASSERTION(dom_obj, "nsDOMConstructor::HasInstance couldn't get object");

  // This might not be the right object, if there are wrappers. Unwrap if we can.
  JSObject *wrapped_obj = js::CheckedUnwrap(dom_obj, /* stopAtOuter = */ false);
  if (wrapped_obj)
      dom_obj = wrapped_obj;

  JSClass *dom_class = JS_GetClass(dom_obj);
  if (!dom_class) {
    NS_ERROR("nsDOMConstructor::HasInstance can't get class.");
    return NS_ERROR_UNEXPECTED;
  }

  const nsGlobalNameStruct *name_struct;
  nsresult rv = GetNameStruct(NS_ConvertASCIItoUTF16(dom_class->name), &name_struct);
  if (NS_FAILED(rv)) {
    return rv;
  }

  if (!name_struct) {
    // This isn't a normal DOM object, see if this constructor lives on its
    // prototype chain.
    JS::Rooted<JS::Value> val(cx);
    if (!JS_GetProperty(cx, obj, "prototype", val.address())) {
      return NS_ERROR_UNEXPECTED;
    }

    if (JSVAL_IS_PRIMITIVE(val)) {
      return NS_OK;
    }

    JS::Rooted<JSObject*> dot_prototype(cx, val.toObjectOrNull());

    JS::Rooted<JSObject*> proto(cx, dom_obj);
    for (;;) {
      if (!JS_GetPrototype(cx, proto, proto.address())) {
        return NS_ERROR_UNEXPECTED;
      }
      if (!proto) {
        break;
      }
      if (proto == dot_prototype) {
        *bp = true;
        break;
      }
    }

    return NS_OK;
  }

  if (name_struct->mType != nsGlobalNameStruct::eTypeClassConstructor &&
      name_struct->mType != nsGlobalNameStruct::eTypeExternalClassInfo &&
      name_struct->mType != nsGlobalNameStruct::eTypeExternalConstructorAlias) {
    // Doesn't have DOM interfaces.
    return NS_OK;
  }

  const nsGlobalNameStruct *class_name_struct = GetNameStruct();
  NS_ENSURE_TRUE(class_name_struct, NS_ERROR_FAILURE);

  if (name_struct == class_name_struct) {
    *bp = JS_TRUE;

    return NS_OK;
  }

  nsScriptNameSpaceManager *nameSpaceManager =
    nsJSRuntime::GetNameSpaceManager();
  NS_ASSERTION(nameSpaceManager, "Can't get namespace manager?");

  const nsIID *class_iid;
  if (class_name_struct->mType == nsGlobalNameStruct::eTypeInterface ||
      class_name_struct->mType == nsGlobalNameStruct::eTypeClassProto) {
    class_iid = &class_name_struct->mIID;
  } else if (class_name_struct->mType == nsGlobalNameStruct::eTypeClassConstructor) {
    class_iid =
      sClassInfoData[class_name_struct->mDOMClassInfoID].mProtoChainInterface;
  } else if (class_name_struct->mType == nsGlobalNameStruct::eTypeExternalClassInfo) {
    class_iid = class_name_struct->mData->mProtoChainInterface;
  } else if (class_name_struct->mType == nsGlobalNameStruct::eTypeExternalConstructorAlias) {
    const nsGlobalNameStruct* alias_struct =
      nameSpaceManager->GetConstructorProto(class_name_struct);
    if (!alias_struct) {
      NS_ERROR("Couldn't get constructor prototype.");
      return NS_ERROR_UNEXPECTED;
    }

    if (alias_struct->mType == nsGlobalNameStruct::eTypeClassConstructor) {
      class_iid =
        sClassInfoData[alias_struct->mDOMClassInfoID].mProtoChainInterface;
    } else if (alias_struct->mType == nsGlobalNameStruct::eTypeExternalClassInfo) {
      class_iid = alias_struct->mData->mProtoChainInterface;
    } else {
      NS_ERROR("Expected eTypeClassConstructor or eTypeExternalClassInfo.");
      return NS_ERROR_UNEXPECTED;
    }
  } else {
    *bp = JS_FALSE;

    return NS_OK;
  }

  if (name_struct->mType == nsGlobalNameStruct::eTypeExternalConstructorAlias) {
    name_struct = nameSpaceManager->GetConstructorProto(name_struct);
    if (!name_struct) {
      NS_ERROR("Couldn't get constructor prototype.");
      return NS_ERROR_UNEXPECTED;
    }
  }

  NS_ASSERTION(name_struct->mType == nsGlobalNameStruct::eTypeClassConstructor ||
               name_struct->mType == nsGlobalNameStruct::eTypeExternalClassInfo,
               "The constructor was set up with a struct of the wrong type.");

  const nsDOMClassInfoData *ci_data = nullptr;
  if (name_struct->mType == nsGlobalNameStruct::eTypeClassConstructor &&
      name_struct->mDOMClassInfoID >= 0) {
    ci_data = &sClassInfoData[name_struct->mDOMClassInfoID];
  } else if (name_struct->mType == nsGlobalNameStruct::eTypeExternalClassInfo) {
    ci_data = name_struct->mData;
  }

  nsCOMPtr<nsIInterfaceInfoManager>
    iim(do_GetService(NS_INTERFACEINFOMANAGER_SERVICE_CONTRACTID));
  if (!iim) {
    NS_ERROR("nsDOMConstructor::HasInstance can't get interface info mgr.");
    return NS_ERROR_UNEXPECTED;
  }

  nsCOMPtr<nsIInterfaceInfo> if_info;
  uint32_t count = 0;
  const nsIID* class_interface;
  while ((class_interface = ci_data->mInterfaces[count++])) {
    if (class_iid->Equals(*class_interface)) {
      *bp = JS_TRUE;

      return NS_OK;
    }

    iim->GetInfoForIID(class_interface, getter_AddRefs(if_info));
    if (!if_info) {
      NS_ERROR("nsDOMConstructor::HasInstance can't get interface info.");
      return NS_ERROR_UNEXPECTED;
    }

    if_info->HasAncestor(class_iid, bp);

    if (*bp) {
      return NS_OK;
    }
  }

  return NS_OK;
}

nsresult
nsDOMConstructor::ResolveInterfaceConstants(JSContext *cx, JS::Handle<JSObject*> obj)
{
  const nsGlobalNameStruct *class_name_struct = GetNameStruct();
  if (!class_name_struct)
    return NS_ERROR_UNEXPECTED;

  const nsIID *class_iid;
  if (class_name_struct->mType == nsGlobalNameStruct::eTypeInterface ||
      class_name_struct->mType == nsGlobalNameStruct::eTypeClassProto) {
    class_iid = &class_name_struct->mIID;
  } else if (class_name_struct->mType == nsGlobalNameStruct::eTypeClassConstructor) {
    class_iid =
      sClassInfoData[class_name_struct->mDOMClassInfoID].mProtoChainInterface;
  } else if (class_name_struct->mType == nsGlobalNameStruct::eTypeExternalClassInfo) {
    class_iid = class_name_struct->mData->mProtoChainInterface;
  } else {
    return NS_OK;
  }

  nsresult rv = DefineInterfaceConstants(cx, obj, class_iid);
  NS_ENSURE_SUCCESS(rv, rv);

  // Special case for |IDBKeyRange| which gets funny "static" functions.
  if (class_iid->Equals(NS_GET_IID(nsIIDBKeyRange)) &&
      !indexedDB::IDBKeyRange::DefineConstructors(cx, obj)) {
    return NS_ERROR_FAILURE;
  }

  // Special case a few IDB interfaces which for now are getting transitional
  // constants.
  if (class_iid->Equals(NS_GET_IID(nsIIDBCursor)) ||
      class_iid->Equals(NS_GET_IID(nsIIDBRequest)) ||
      class_iid->Equals(NS_GET_IID(nsIIDBTransaction))) {
    rv = DefineIDBInterfaceConstants(cx, obj, class_iid);
    NS_ENSURE_SUCCESS(rv, rv);
  }

  return NS_OK;
}

NS_IMETHODIMP
nsDOMConstructor::ToString(nsAString &aResult)
{
  aResult.AssignLiteral("[object ");
  aResult.Append(mClassName);
  aResult.Append(PRUnichar(']'));

  return NS_OK;
}


static nsresult
GetXPCProto(nsIXPConnect *aXPConnect, JSContext *cx, nsGlobalWindow *aWin,
            const nsGlobalNameStruct *aNameStruct,
            nsIXPConnectJSObjectHolder **aProto)
{
  NS_ASSERTION(aNameStruct->mType ==
                 nsGlobalNameStruct::eTypeClassConstructor ||
               aNameStruct->mType == nsGlobalNameStruct::eTypeExternalClassInfo,
               "Wrong type!");

  nsCOMPtr<nsIClassInfo> ci;
  if (aNameStruct->mType == nsGlobalNameStruct::eTypeClassConstructor) {
    int32_t id = aNameStruct->mDOMClassInfoID;
    NS_ABORT_IF_FALSE(id >= 0, "Negative DOM classinfo?!?");

    nsDOMClassInfoID ci_id = (nsDOMClassInfoID)id;

    ci = NS_GetDOMClassInfoInstance(ci_id);

    // In most cases we want to find the wrapped native prototype in
    // aWin's scope and use that prototype for
    // ClassName.prototype. But in the case where we're setting up
    // "Window.prototype" or "ChromeWindow.prototype" we want to do
    // the look up in aWin's outer window's scope since the inner
    // window's wrapped native prototype comes from the outer
    // window's scope.
    if (ci_id == eDOMClassInfo_Window_id ||
        ci_id == eDOMClassInfo_ModalContentWindow_id ||
        ci_id == eDOMClassInfo_ChromeWindow_id) {
      nsGlobalWindow *scopeWindow = aWin->GetOuterWindowInternal();

      if (scopeWindow) {
        aWin = scopeWindow;
      }
    }
  }
  else {
    ci = nsDOMClassInfo::GetClassInfoInstance(aNameStruct->mData);
  }
  NS_ENSURE_TRUE(ci, NS_ERROR_UNEXPECTED);

  nsresult rv =
    aXPConnect->GetWrappedNativePrototype(cx, aWin->GetGlobalJSObject(), ci,
                                          aProto);
  NS_ENSURE_SUCCESS(rv, rv);

  JS::Rooted<JSObject*> proto_obj(cx, (*aProto)->GetJSObject());
  if (!JS_WrapObject(cx, proto_obj.address())) {
    return NS_ERROR_FAILURE;
  }

  NS_IF_RELEASE(*aProto);
  return aXPConnect->HoldObject(cx, proto_obj, aProto);
}

// Either ci_data must be non-null or name_struct must be non-null and of type
// eTypeClassProto.
static nsresult
ResolvePrototype(nsIXPConnect *aXPConnect, nsGlobalWindow *aWin, JSContext *cx,
                 JS::Handle<JSObject*> obj, const PRUnichar *name,
                 const nsDOMClassInfoData *ci_data,
                 const nsGlobalNameStruct *name_struct,
                 nsScriptNameSpaceManager *nameSpaceManager,
                 JSObject* aDot_prototype, bool install, bool *did_resolve)
{
  JS::Rooted<JSObject*> dot_prototype(cx, aDot_prototype);
  NS_ASSERTION(ci_data ||
               (name_struct &&
                name_struct->mType == nsGlobalNameStruct::eTypeClassProto),
               "Wrong type or missing ci_data!");

  nsRefPtr<nsDOMConstructor> constructor;
  nsresult rv = nsDOMConstructor::Create(name, ci_data, name_struct, aWin,
                                         getter_AddRefs(constructor));
  NS_ENSURE_SUCCESS(rv, rv);

  nsCOMPtr<nsIXPConnectJSObjectHolder> holder;
  JS::Rooted<JS::Value> v(cx);

  rv = WrapNative(cx, obj, constructor, &NS_GET_IID(nsIDOMDOMConstructor),
                  false, v.address(), getter_AddRefs(holder));
  NS_ENSURE_SUCCESS(rv, rv);

  if (install) {
    rv = constructor->Install(cx, obj, v);
    NS_ENSURE_SUCCESS(rv, rv);
  }

  JS::Rooted<JSObject*> class_obj(cx, holder->GetJSObject());
  NS_ASSERTION(class_obj, "The return value lied");

  const nsIID *primary_iid = &NS_GET_IID(nsISupports);

  if (!ci_data) {
    primary_iid = &name_struct->mIID;
  }
  else if (ci_data->mProtoChainInterface) {
    primary_iid = ci_data->mProtoChainInterface;
  }

  nsCOMPtr<nsIInterfaceInfo> if_info;
  nsCOMPtr<nsIInterfaceInfo> parent;
  const char *class_parent_name = nullptr;

  if (!primary_iid->Equals(NS_GET_IID(nsISupports))) {
    JSAutoCompartment ac(cx, class_obj);

    rv = DefineInterfaceConstants(cx, class_obj, primary_iid);
    NS_ENSURE_SUCCESS(rv, rv);

    // Special case for |IDBKeyRange| which gets funny "static" functions.
    if (primary_iid->Equals(NS_GET_IID(nsIIDBKeyRange)) &&
        !indexedDB::IDBKeyRange::DefineConstructors(cx, class_obj)) {
      return NS_ERROR_FAILURE;
    }

    // Special case a few IDB interfaces which for now are getting transitional
    // constants.
    if (primary_iid->Equals(NS_GET_IID(nsIIDBCursor)) ||
        primary_iid->Equals(NS_GET_IID(nsIIDBRequest)) ||
        primary_iid->Equals(NS_GET_IID(nsIIDBTransaction))) {
      rv = DefineIDBInterfaceConstants(cx, class_obj, primary_iid);
      NS_ENSURE_SUCCESS(rv, rv);
    }

    nsCOMPtr<nsIInterfaceInfoManager>
      iim(do_GetService(NS_INTERFACEINFOMANAGER_SERVICE_CONTRACTID));
    NS_ENSURE_TRUE(iim, NS_ERROR_NOT_AVAILABLE);

    iim->GetInfoForIID(primary_iid, getter_AddRefs(if_info));
    NS_ENSURE_TRUE(if_info, NS_ERROR_UNEXPECTED);

    const nsIID *iid = nullptr;

    if (ci_data && !ci_data->mHasClassInterface) {
      if_info->GetIIDShared(&iid);
    } else {
      if_info->GetParent(getter_AddRefs(parent));
      NS_ENSURE_TRUE(parent, NS_ERROR_UNEXPECTED);

      parent->GetIIDShared(&iid);
    }

    if (iid) {
      if (!iid->Equals(NS_GET_IID(nsISupports))) {
        if (ci_data && !ci_data->mHasClassInterface) {
          // If the class doesn't have a class interface the primary
          // interface is the interface that should be
          // constructor.prototype.__proto__.

          if_info->GetNameShared(&class_parent_name);
        } else {
          // If the class does have a class interface (or there's no
          // real class for this name) then the parent of the
          // primary interface is what we want on
          // constructor.prototype.__proto__.

          NS_ASSERTION(parent, "Whoa, this is bad, null parent here!");

          parent->GetNameShared(&class_parent_name);
        }
      }
    }
  }

  {
    JS::Rooted<JSObject*> winobj(cx, aWin->FastGetGlobalJSObject());

    JS::Rooted<JSObject*> proto(cx);

    if (class_parent_name) {
      JSAutoCompartment ac(cx, winobj);

      JS::Rooted<JS::Value> val(cx);
      if (!JS_LookupProperty(cx, winobj, CutPrefix(class_parent_name), val.address())) {
        return NS_ERROR_UNEXPECTED;
      }

      if (val.isObject()) {
        if (!JS_LookupProperty(cx, &val.toObject(), "prototype", val.address())) {
          return NS_ERROR_UNEXPECTED;
        }

        if (val.isObject()) {
          proto = &val.toObject();
        }
      }
    }

    if (dot_prototype) {
      JSAutoCompartment ac(cx, dot_prototype);
      JS::Rooted<JSObject*> xpc_proto_proto(cx);
      if (!::JS_GetPrototype(cx, dot_prototype, xpc_proto_proto.address())) {
        return NS_ERROR_UNEXPECTED;
      }

      if (proto &&
          (!xpc_proto_proto ||
           JS_GetClass(xpc_proto_proto) == sObjectClass)) {
        if (!JS_WrapObject(cx, proto.address()) ||
            !JS_SetPrototype(cx, dot_prototype, proto)) {
          return NS_ERROR_UNEXPECTED;
        }
      }
    } else {
      JSAutoCompartment ac(cx, winobj);
      if (!proto) {
        proto = JS_GetObjectPrototype(cx, winobj);
      }
      dot_prototype = ::JS_NewObjectWithUniqueType(cx,
                                                   &sDOMConstructorProtoClass,
                                                   proto,
                                                   winobj);
      NS_ENSURE_TRUE(dot_prototype, NS_ERROR_OUT_OF_MEMORY);
    }
  }

  v = OBJECT_TO_JSVAL(dot_prototype);

  JSAutoCompartment ac(cx, class_obj);

  // Per ECMA, the prototype property is {DontEnum, DontDelete, ReadOnly}
  if (!JS_WrapValue(cx, v.address()) ||
      !JS_DefineProperty(cx, class_obj, "prototype", v,
                         JS_PropertyStub, JS_StrictPropertyStub,
                         JSPROP_PERMANENT | JSPROP_READONLY)) {
    return NS_ERROR_UNEXPECTED;
  }

  *did_resolve = true;

  return NS_OK;
}

static bool
OldBindingConstructorEnabled(const nsGlobalNameStruct *aStruct,
                             nsGlobalWindow *aWin)
{
  MOZ_ASSERT(aStruct->mType == nsGlobalNameStruct::eTypeClassConstructor ||
             aStruct->mType == nsGlobalNameStruct::eTypeExternalClassInfo);

  // Don't expose chrome only constructors to content windows.
  if (aStruct->mChromeOnly &&
      !nsContentUtils::IsSystemPrincipal(aWin->GetPrincipal())) {
    return false;
  }

  // Don't expose CSSSupportsRule unless @supports processing is enabled.
  if (aStruct->mDOMClassInfoID == eDOMClassInfo_CSSSupportsRule_id) {
    if (!CSSSupportsRule::PrefEnabled()) {
      return false;
    }
  }

  return true;
}

// static
nsresult
nsWindowSH::GlobalResolve(nsGlobalWindow *aWin, JSContext *cx,
                          JS::Handle<JSObject*> obj, JS::Handle<jsid> id,
                          bool *did_resolve)
{
  *did_resolve = false;

  nsScriptNameSpaceManager *nameSpaceManager =
    nsJSRuntime::GetNameSpaceManager();
  NS_ENSURE_TRUE(nameSpaceManager, NS_ERROR_NOT_INITIALIZED);

  nsDependentJSString name(id);

  const PRUnichar *class_name = nullptr;
  const nsGlobalNameStruct *name_struct =
    nameSpaceManager->LookupName(name, &class_name);

  if (!name_struct) {
    return NS_OK;
  }

  NS_ENSURE_TRUE(class_name, NS_ERROR_UNEXPECTED);

  nsresult rv = NS_OK;

  if (name_struct->mType == nsGlobalNameStruct::eTypeExternalClassInfoCreator) {
    rv = GetExternalClassInfo(nameSpaceManager, name, name_struct,
                              &name_struct);
    if (NS_FAILED(rv) || !name_struct) {
      return rv;
    }
  }

  if (name_struct->mType == nsGlobalNameStruct::eTypeNewDOMBinding ||
      name_struct->mType == nsGlobalNameStruct::eTypeInterface ||
      name_struct->mType == nsGlobalNameStruct::eTypeClassProto ||
      name_struct->mType == nsGlobalNameStruct::eTypeClassConstructor) {
    // Lookup new DOM bindings.
    mozilla::dom::DefineInterface define =
      name_struct->mDefineDOMInterface;
    if (define) {
      if (name_struct->mType == nsGlobalNameStruct::eTypeClassConstructor &&
          !OldBindingConstructorEnabled(name_struct, aWin)) {
        return NS_OK;
      }

      Maybe<JSAutoCompartment> ac;
      JS::Rooted<JSObject*> global(cx);
      bool defineOnXray = xpc::WrapperFactory::IsXrayWrapper(obj);
      if (defineOnXray) {
        global = js::CheckedUnwrap(obj, /* stopAtOuter = */ false);
        if (!global) {
          return NS_ERROR_DOM_SECURITY_ERR;
        }
        ac.construct(cx, global);
      } else {
        global = obj;
      }

      // Check whether our constructor is enabled after we unwrap Xrays, since
      // we don't want to define an interface on the Xray if it's disabled in
      // the target global, even if it's enabled in the Xray's global.
      if (name_struct->mConstructorEnabled &&
          !(*name_struct->mConstructorEnabled)(cx, global)) {
        return NS_OK;
      }

      bool enabled;
      JS::Rooted<JSObject*> interfaceObject(cx, define(cx, global, id, &enabled));
      if (enabled) {
        if (!interfaceObject) {
          return NS_ERROR_FAILURE;
        }

        if (defineOnXray) {
          // This really should be handled by the Xray for the window.
          ac.destroy();
          if (!JS_WrapObject(cx, interfaceObject.address()) ||
              !JS_DefinePropertyById(cx, obj, id,
                                     JS::ObjectValue(*interfaceObject), JS_PropertyStub,
                                     JS_StrictPropertyStub, 0)) {
            return NS_ERROR_FAILURE;
          }
        }

        *did_resolve = true;

        return NS_OK;
      }
    }
  }

  if (name_struct->mType == nsGlobalNameStruct::eTypeInterface) {
    // We're resolving a name of a DOM interface for which there is no
    // direct DOM class, create a constructor object...
    nsRefPtr<nsDOMConstructor> constructor;
    rv = nsDOMConstructor::Create(class_name,
                                  nullptr,
                                  name_struct,
                                  static_cast<nsPIDOMWindow*>(aWin),
                                  getter_AddRefs(constructor));
    NS_ENSURE_SUCCESS(rv, rv);

    nsCOMPtr<nsIXPConnectJSObjectHolder> holder;
    JS::Rooted<JS::Value> v(cx);
    rv = WrapNative(cx, obj, constructor, &NS_GET_IID(nsIDOMDOMConstructor),
                    false, v.address(), getter_AddRefs(holder));
    NS_ENSURE_SUCCESS(rv, rv);

    rv = constructor->Install(cx, obj, v);
    NS_ENSURE_SUCCESS(rv, rv);

    JS::Rooted<JSObject*> class_obj(cx, holder->GetJSObject());
    NS_ASSERTION(class_obj, "The return value lied");

    // ... and define the constants from the DOM interface on that
    // constructor object.

    JSAutoCompartment ac(cx, class_obj);
    rv = DefineInterfaceConstants(cx, class_obj, &name_struct->mIID);
    NS_ENSURE_SUCCESS(rv, rv);

    *did_resolve = true;

    return NS_OK;
  }

  if (name_struct->mType == nsGlobalNameStruct::eTypeClassConstructor ||
      name_struct->mType == nsGlobalNameStruct::eTypeExternalClassInfo) {
    if (!OldBindingConstructorEnabled(name_struct, aWin)) {
      return NS_OK;
    }

    // Create the XPConnect prototype for our classinfo, PostCreateProto will
    // set up the prototype chain.
    nsCOMPtr<nsIXPConnectJSObjectHolder> proto_holder;
    rv = GetXPCProto(sXPConnect, cx, aWin, name_struct,
                     getter_AddRefs(proto_holder));

    if (NS_SUCCEEDED(rv) && obj != aWin->GetGlobalJSObject()) {
      JS::Rooted<JSObject*> dot_prototype(cx, proto_holder->GetJSObject());
      NS_ENSURE_STATE(dot_prototype);

      const nsDOMClassInfoData *ci_data;
      if (name_struct->mType == nsGlobalNameStruct::eTypeClassConstructor) {
        ci_data = &sClassInfoData[name_struct->mDOMClassInfoID];
      } else {
        ci_data = name_struct->mData;
      }

      return ResolvePrototype(sXPConnect, aWin, cx, obj, class_name, ci_data,
                              name_struct, nameSpaceManager, dot_prototype,
                              true, did_resolve);
    }

    *did_resolve = NS_SUCCEEDED(rv);

    return rv;
  }

  if (name_struct->mType == nsGlobalNameStruct::eTypeClassProto) {
    // We don't have a XPConnect prototype object, let ResolvePrototype create
    // one.
    return ResolvePrototype(sXPConnect, aWin, cx, obj, class_name, nullptr,
                            name_struct, nameSpaceManager, nullptr, true,
                            did_resolve);
  }

  if (name_struct->mType == nsGlobalNameStruct::eTypeExternalConstructorAlias) {
    const nsGlobalNameStruct *alias_struct =
      nameSpaceManager->GetConstructorProto(name_struct);
    NS_ENSURE_TRUE(alias_struct, NS_ERROR_UNEXPECTED);

    // We need to use the XPConnect prototype for the DOM class that this
    // constructor is an alias for (for example for Image we need the prototype
    // for HTMLImageElement).
    nsCOMPtr<nsIXPConnectJSObjectHolder> proto_holder;
    rv = GetXPCProto(sXPConnect, cx, aWin, alias_struct,
                     getter_AddRefs(proto_holder));
    NS_ENSURE_SUCCESS(rv, rv);

    JSObject* dot_prototype = proto_holder->GetJSObject();
    NS_ENSURE_STATE(dot_prototype);

    const nsDOMClassInfoData *ci_data;
    if (alias_struct->mType == nsGlobalNameStruct::eTypeClassConstructor) {
      ci_data = &sClassInfoData[alias_struct->mDOMClassInfoID];
    } else if (alias_struct->mType == nsGlobalNameStruct::eTypeExternalClassInfo) {
      ci_data = alias_struct->mData;
    } else {
      return NS_ERROR_UNEXPECTED;
    }

    return ResolvePrototype(sXPConnect, aWin, cx, obj, class_name, ci_data,
                            name_struct, nameSpaceManager, nullptr, true,
                            did_resolve);
  }

  if (name_struct->mType == nsGlobalNameStruct::eTypeExternalConstructor) {
    nsRefPtr<nsDOMConstructor> constructor;
    rv = nsDOMConstructor::Create(class_name, nullptr, name_struct,
                                  static_cast<nsPIDOMWindow*>(aWin),
                                  getter_AddRefs(constructor));
    NS_ENSURE_SUCCESS(rv, rv);

    JS::Rooted<JS::Value> val(cx);
    nsCOMPtr<nsIXPConnectJSObjectHolder> holder;
    rv = WrapNative(cx, obj, constructor, &NS_GET_IID(nsIDOMDOMConstructor),
                    false, val.address(), getter_AddRefs(holder));
    NS_ENSURE_SUCCESS(rv, rv);

    rv = constructor->Install(cx, obj, val);
    NS_ENSURE_SUCCESS(rv, rv);

    NS_ASSERTION(holder->GetJSObject(), "Why didn't we get a JSObject?");

    *did_resolve = true;

    return NS_OK;
  }

  if (name_struct->mType == nsGlobalNameStruct::eTypeProperty) {
    if (name_struct->mChromeOnly && !nsContentUtils::IsCallerChrome())
      return NS_OK;

    // Before defining a global property, check for a named subframe of the
    // same name. If it exists, we don't want to shadow it.
    nsCOMPtr<nsIDOMWindow> childWin = aWin->GetChildWindow(name);
    if (childWin)
      return NS_OK;

    nsCOMPtr<nsISupports> native(do_CreateInstance(name_struct->mCID, &rv));
    NS_ENSURE_SUCCESS(rv, rv);

    JS::Rooted<JS::Value> prop_val(cx, JS::UndefinedValue()); // Property value.

    nsCOMPtr<nsIXPConnectJSObjectHolder> holder;
    nsCOMPtr<nsIDOMGlobalPropertyInitializer> gpi(do_QueryInterface(native));
    if (gpi) {
      rv = gpi->Init(aWin, prop_val.address());
      NS_ENSURE_SUCCESS(rv, rv);
    }

    if (JSVAL_IS_PRIMITIVE(prop_val) && !JSVAL_IS_NULL(prop_val)) {
      JSObject *scope;

      if (aWin->IsOuterWindow()) {
        nsGlobalWindow *inner = aWin->GetCurrentInnerWindowInternal();
        NS_ENSURE_TRUE(inner, NS_ERROR_UNEXPECTED);

        scope = inner->GetGlobalJSObject();
      } else {
        scope = aWin->GetGlobalJSObject();
      }

      rv = WrapNative(cx, scope, native, true, prop_val.address(),
                      getter_AddRefs(holder));
    }

    NS_ENSURE_SUCCESS(rv, rv);

    if (!JS_WrapValue(cx, prop_val.address())) {
      return NS_ERROR_UNEXPECTED;
    }

    JSBool ok = ::JS_DefinePropertyById(cx, obj, id, prop_val,
                                        JS_PropertyStub, JS_StrictPropertyStub,
                                        JSPROP_ENUMERATE);

    *did_resolve = true;

    return ok ? NS_OK : NS_ERROR_FAILURE;
  }

  if (name_struct->mType == nsGlobalNameStruct::eTypeDynamicNameSet) {
    nsCOMPtr<nsIScriptExternalNameSet> nameset =
      do_CreateInstance(name_struct->mCID, &rv);
    NS_ENSURE_SUCCESS(rv, rv);

    nsIScriptContext *context = aWin->GetContext();
    NS_ENSURE_TRUE(context, NS_ERROR_UNEXPECTED);

    rv = nameset->InitializeNameSet(context);

    *did_resolve = true;
  }

  return rv;
}

// Native code for window._content getter, this simply maps
// window._content to window.content for backwards compatibility only.
static JSBool
ContentWindowGetter(JSContext *cx, unsigned argc, jsval *vp)
{
  JSObject *obj = JS_THIS_OBJECT(cx, vp);
  if (!obj)
    return JS_FALSE;

  return ::JS_GetProperty(cx, obj, "content", vp);
}

template<class Interface>
static nsresult
LocationSetterGuts(JSContext *cx, JSObject *obj, jsval *vp)
{
  // This function duplicates some of the logic in XPC_WN_HelperSetProperty
  obj = js::CheckedUnwrap(obj, /* stopAtOuter = */ false);
  if (!IS_WN_REFLECTOR(obj))
      return NS_ERROR_XPC_BAD_CONVERT_JS;
  XPCWrappedNative *wrapper = XPCWrappedNative::Get(obj);

  // The error checks duplicate code in THROW_AND_RETURN_IF_BAD_WRAPPER
  NS_ENSURE_TRUE(!wrapper || wrapper->IsValid(), NS_ERROR_XPC_HAS_BEEN_SHUTDOWN);

  nsCOMPtr<Interface> xpcomObj = do_QueryWrappedNative(wrapper, obj);
  NS_ENSURE_TRUE(xpcomObj, NS_ERROR_UNEXPECTED);

  nsCOMPtr<nsIDOMLocation> location;
  nsresult rv = xpcomObj->GetLocation(getter_AddRefs(location));
  NS_ENSURE_SUCCESS(rv, rv);

  // Grab the value we're being set to before we stomp on |vp|
  JS::Rooted<JSString*> val(cx, ::JS_ValueToString(cx, *vp));
  NS_ENSURE_TRUE(val, NS_ERROR_UNEXPECTED);

  // Make sure |val| stays alive below
  JS::Anchor<JSString *> anchor(val);

  // We have to wrap location into vp before null-checking location, to
  // avoid assigning the wrong thing into the slot.
  nsCOMPtr<nsIXPConnectJSObjectHolder> holder;
  rv = WrapNative(cx, JS_GetGlobalForScopeChain(cx), location,
                  &NS_GET_IID(nsIDOMLocation), true, vp,
                  getter_AddRefs(holder));
  NS_ENSURE_SUCCESS(rv, rv);

  if (!location) {
    // Make this a no-op
    return NS_OK;
  }

  nsDependentJSString depStr;
  NS_ENSURE_TRUE(depStr.init(cx, val), NS_ERROR_UNEXPECTED);

  return location->SetHref(depStr);
}

template<class Interface>
static JSBool
LocationSetter(JSContext *cx, JS::Handle<JSObject*> obj, JS::Handle<jsid> id, JSBool strict,
               JS::MutableHandle<JS::Value> vp)
{
  nsresult rv = LocationSetterGuts<Interface>(cx, obj, vp.address());
  if (NS_FAILED(rv)) {
    xpc::Throw(cx, rv);
    return JS_FALSE;
  }

  return JS_TRUE;
}

static JSBool
LocationSetterUnwrapper(JSContext *cx, JS::Handle<JSObject*> obj_, JS::Handle<jsid> id,
                        JSBool strict, JS::MutableHandle<JS::Value> vp)
{
  JS::RootedObject obj(cx, obj_);

  JSObject *wrapped = XPCWrapper::UnsafeUnwrapSecurityWrapper(obj);
  if (wrapped) {
    obj = wrapped;
  }

  return LocationSetter<nsIDOMWindow>(cx, obj, id, strict, vp);
}

struct InterfaceShimEntry {
  const char *geckoName;
  const char *domName;
};

// We add shims from Components.interfaces.nsIDOMFoo to window.Foo for each
// interface that has interface constants that sites might be getting off
// of Ci.
const InterfaceShimEntry kInterfaceShimMap[] =
{ { "nsIDOMFileReader", "FileReader" },
  { "nsIXMLHttpRequest", "XMLHttpRequest" },
  { "nsIDOMDOMException", "DOMException" },
  { "nsIDOMNode", "Node" },
  { "nsIDOMUserDataHandler", "UserDataHandler" },
  { "nsIDOMCSSPrimitiveValue", "CSSPrimitiveValue" },
  { "nsIDOMCSSRule", "CSSRule" },
  { "nsIDOMCSSValue", "CSSValue" },
  { "nsIDOMEvent", "Event" },
  { "nsIDOMNSEvent", "Event" },
  { "nsIDOMKeyEvent", "KeyEvent" },
  { "nsIDOMMouseEvent", "MouseEvent" },
  { "nsIDOMMouseScrollEvent", "MouseScrollEvent" },
  { "nsIDOMMutationEvent", "MutationEvent" },
  { "nsIDOMSimpleGestureEvent", "SimpleGestureEvent" },
  { "nsIDOMUIEvent", "UIEvent" },
  { "nsIDOMGeoPositionError", "GeoPositionError" },
  { "nsIDOMHTMLMediaElement", "HTMLMediaElement" },
  { "nsIDOMMediaError", "MediaError" },
  { "nsIDOMLoadStatus", "LoadStatus" },
  { "nsIDOMOfflineResourceList", "OfflineResourceList" },
  { "nsIDOMRange", "Range" },
  { "nsIDOMSVGLength", "SVGLength" },
  { "nsIDOMNodeFilter", "NodeFilter" },
  { "nsIDOMXPathNamespace", "XPathNamespace" },
  { "nsIDOMXPathResult", "XPathResult" },
  { "nsIDOMXULButtonElement", "XULButtonElement" },
  { "nsIDOMXULCheckboxElement", "XULCheckboxElement" },
  { "nsIDOMXULPopupElement", "XULPopupElement" } };

static nsresult
DefineComponentsShim(JSContext *cx, JS::HandleObject global)
{
  // Keep track of how often this happens.
  Telemetry::Accumulate(Telemetry::COMPONENTS_SHIM_ACCESSED_BY_CONTENT, true);

  // Create a fake Components object.
  JS::Rooted<JSObject*> components(cx, JS_NewObject(cx, nullptr, nullptr, global));
  NS_ENSURE_TRUE(components, NS_ERROR_OUT_OF_MEMORY);
  bool ok = JS_DefineProperty(cx, global, "Components", JS::ObjectValue(*components),
                              JS_PropertyStub, JS_StrictPropertyStub, JSPROP_ENUMERATE);
  NS_ENSURE_TRUE(ok, NS_ERROR_OUT_OF_MEMORY);

  // Create a fake interfaces object.
  JS::Rooted<JSObject*> interfaces(cx, JS_NewObject(cx, nullptr, nullptr, global));
  NS_ENSURE_TRUE(interfaces, NS_ERROR_OUT_OF_MEMORY);
  ok = JS_DefineProperty(cx, components, "interfaces", JS::ObjectValue(*interfaces),
                         JS_PropertyStub, JS_StrictPropertyStub,
                         JSPROP_ENUMERATE | JSPROP_PERMANENT | JSPROP_READONLY);
  NS_ENSURE_TRUE(ok, NS_ERROR_OUT_OF_MEMORY);

  // Define a bunch of shims from the Ci.nsIDOMFoo to window.Foo for DOM
  // interfaces with constants.
  for (uint32_t i = 0; i < ArrayLength(kInterfaceShimMap); ++i) {

    // Grab the names from the table.
    const char *geckoName = kInterfaceShimMap[i].geckoName;
    const char *domName = kInterfaceShimMap[i].domName;

    // Look up the appopriate interface object on the global.
    JS::Rooted<JS::Value> v(cx, JS::UndefinedValue());
    ok = JS_GetProperty(cx, global, domName, v.address());
    NS_ENSURE_TRUE(ok, NS_ERROR_OUT_OF_MEMORY);
    if (!v.isObject()) {
      NS_WARNING("Unable to find interface object on global");
      continue;
    }

    // Define the shim on the interfaces object.
    ok = JS_DefineProperty(cx, interfaces, geckoName, v,
                           JS_PropertyStub, JS_StrictPropertyStub,
                           JSPROP_ENUMERATE | JSPROP_PERMANENT | JSPROP_READONLY);
    NS_ENSURE_TRUE(ok, NS_ERROR_OUT_OF_MEMORY);
  }

  return NS_OK;
}

NS_IMETHODIMP
nsWindowSH::NewResolve(nsIXPConnectWrappedNative *wrapper, JSContext *cx,
                       JSObject *obj_, jsid id_, uint32_t flags,
                       JSObject **objp, bool *_retval)
{
  JS::RootedObject obj(cx, obj_);
  JS::RootedId id(cx, id_);

  if (!JSID_IS_STRING(id)) {
    return NS_OK;
  }

  MOZ_ASSERT(*_retval == true); // guaranteed by XPC_WN_Helper_NewResolve
  if (id == XPCJSRuntime::Get()->GetStringID(XPCJSRuntime::IDX_COMPONENTS)) {
    *objp = obj;
    return DefineComponentsShim(cx, obj);
  }

  nsGlobalWindow *win = nsGlobalWindow::FromWrapper(wrapper);
  MOZ_ASSERT(win->IsInnerWindow());

  nsIScriptContext *my_context = win->GetContextInternal();

  // Don't resolve standard classes on XrayWrappers, only resolve them if we're
  // resolving on the real global object.
  if (!xpc::WrapperFactory::IsXrayWrapper(obj)) {
    JSBool did_resolve = JS_FALSE;
    JSBool ok = JS_TRUE;
    JS::Rooted<JS::Value> exn(cx, JSVAL_VOID);

    {
      // Resolve standard classes on my_context's JSContext (or on cx,
      // if we don't have a my_context yet), in case the two contexts
      // have different origins.  We want lazy standard class
      // initialization to behave as if it were done eagerly, on each
      // window's own context (not on some other window-caller's
      // context).
      AutoPushJSContext my_cx(my_context ? my_context->GetNativeContext() : cx);
      JSAutoCompartment ac(my_cx, obj);

      ok = JS_ResolveStandardClass(my_cx, obj, id, &did_resolve);

      if (!ok) {
        // Trust the JS engine (or the script security manager) to set
        // the exception in the JS engine.

        if (!JS_GetPendingException(my_cx, exn.address())) {
          return NS_ERROR_UNEXPECTED;
        }

        // Return NS_OK to avoid stomping over the exception that was passed
        // down from the ResolveStandardClass call.
        // Note that the order of the JS_ClearPendingException and
        // JS_SetPendingException is important in the case that my_cx == cx.

        JS_ClearPendingException(my_cx);
      }
    }

    if (!ok) {
      JS_SetPendingException(cx, exn);
      *_retval = JS_FALSE;
      return NS_OK;
    }

    if (did_resolve) {
      *objp = obj;
      return NS_OK;
    }
  }

  // We want this code to be before the child frame lookup code
  // below so that a child frame named 'constructor' doesn't
  // shadow the window's constructor property.
  if (sConstructor_id == id) {
    return ResolveConstructor(cx, obj, objp);
  }

  if (!my_context || !my_context->IsContextInitialized()) {
    // The context is not yet initialized so there's nothing we can do
    // here yet.

    return NS_OK;
  }

  if (sLocation_id == id) {
    // This must be done even if we're just getting the value of
    // window.location (i.e. no checking flags & JSRESOLVE_ASSIGNING
    // here) since we must define window.location to prevent the
    // getter from being overriden (for security reasons).

    nsCOMPtr<nsIDOMLocation> location;
    nsresult rv = win->GetLocation(getter_AddRefs(location));
    NS_ENSURE_SUCCESS(rv, rv);

    // Make sure we wrap the location object in the window's scope.
    JS::Rooted<JSObject*> scope(cx, wrapper->GetJSObject());

    nsCOMPtr<nsIXPConnectJSObjectHolder> holder;
    JS::Rooted<JS::Value> v(cx);
    rv = WrapNative(cx, scope, location, &NS_GET_IID(nsIDOMLocation), true,
                    v.address(), getter_AddRefs(holder));
    NS_ENSURE_SUCCESS(rv, rv);

    JSBool ok = JS_WrapValue(cx, v.address()) &&
                JS_DefinePropertyById(cx, obj, id, v, JS_PropertyStub,
                                      LocationSetterUnwrapper,
                                      JSPROP_PERMANENT | JSPROP_ENUMERATE);

    if (!ok) {
      return NS_ERROR_FAILURE;
    }

    *objp = obj;

    return NS_OK;
  }

  if (sTop_id == id) {
    nsCOMPtr<nsIDOMWindow> top;
    nsresult rv = win->GetScriptableTop(getter_AddRefs(top));
    NS_ENSURE_SUCCESS(rv, rv);

    JS::Rooted<JS::Value> v(cx);
    nsCOMPtr<nsIXPConnectJSObjectHolder> holder;
    rv = WrapNative(cx, obj, top, &NS_GET_IID(nsIDOMWindow), true,
                    v.address(), getter_AddRefs(holder));
    NS_ENSURE_SUCCESS(rv, rv);

    // Hold on to the top window object as a global property so we
    // don't need to worry about losing expando properties etc.
    if (!JS_DefinePropertyById(cx, obj, id, v, JS_PropertyStub, JS_StrictPropertyStub,
                               JSPROP_READONLY | JSPROP_PERMANENT |
                               JSPROP_ENUMERATE)) {
      return NS_ERROR_FAILURE;
    }
    *objp = obj;

    return NS_OK;
  }

  // Handle resolving if id refers to a name resolved by DOM worker code.
  JS::RootedObject tmp(cx, NULL);
  if (!ResolveWorkerClasses(cx, obj, id, flags, &tmp)) {
    return NS_ERROR_FAILURE;
  }
  if (tmp) {
    *objp = tmp;
    return NS_OK;
  }

  // Check for names managed by the script namespace manager.  Call
  // GlobalResolve() after we call FindChildWithName() so that named child
  // frames will override external properties which have been registered with
  // the script namespace manager -- pages must be able to depend on frame
  // names working no matter how Gecko's been configured.
  bool did_resolve = false;
  nsresult rv = GlobalResolve(win, cx, obj, id, &did_resolve);
  NS_ENSURE_SUCCESS(rv, rv);

  if (did_resolve) {
    *objp = obj;
    return NS_OK;
  }

  // NB: By accident, we previously didn't support this over Xrays. This is a
  // deprecated non-standard feature, so there's no reason to start doing so
  // now.
  if ((s_content_id == id) && !xpc::WrapperFactory::IsXrayWrapper(obj)) {
    // Map window._content to window.content for backwards
    // compatibility, this should spit out an message on the JS
    // console.
    JS::Rooted<JSObject*> funObj(cx);
    JSFunction *fun = ::JS_NewFunction(cx, ContentWindowGetter, 0, 0,
                                       obj, "_content");
    if (!fun) {
      return NS_ERROR_OUT_OF_MEMORY;
    }
    funObj = ::JS_GetFunctionObject(fun);

    if (!JS_WrapObject(cx, funObj.address()) ||
        !JS_DefinePropertyById(cx, obj, id, JSVAL_VOID,
                               JS_DATA_TO_FUNC_PTR(JSPropertyOp, funObj.get()),
                               JS_StrictPropertyStub,
                               JSPROP_ENUMERATE | JSPROP_GETTER |
                               JSPROP_SHARED)) {
      return NS_ERROR_FAILURE;
    }

    *objp = obj;

    return NS_OK;
  }

  if (flags & JSRESOLVE_ASSIGNING) {
    if (IsReadonlyReplaceable(id)) {
      // A readonly "replaceable" property is being set.  Define the property
      // on obj with the value undefined to override the predefined property.
      // This isn't quite what WebIDL requires for [Replaceable] properties,
      // but it'll do until we move Window over to the new DOM bindings.

      if (!::JS_DefinePropertyById(cx, obj, id, JSVAL_VOID, JS_PropertyStub,
                                   JS_StrictPropertyStub, JSPROP_ENUMERATE)) {
        return NS_ERROR_FAILURE;
      }
      *objp = obj;

      return NS_OK;
    }
  } else {
    if (sDocument_id == id) {
      nsCOMPtr<nsIDocument> document = win->GetDoc();
      JS::Rooted<JS::Value> v(cx);
      nsCOMPtr<nsIXPConnectJSObjectHolder> holder;
      rv = WrapNative(cx, JS_GetGlobalForScopeChain(cx), document, document,
                      &NS_GET_IID(nsIDOMDocument), v.address(), getter_AddRefs(holder),
                      false);
      NS_ENSURE_SUCCESS(rv, rv);

      // The PostCreate hook for the document will handle defining the
      // property
      *objp = obj;

      // NB: We need to do this for any Xray wrapper.
      if (xpc::WrapperFactory::IsXrayWrapper(obj)) {
        // Unless our object is a native wrapper, in which case we have to
        // define it ourselves.

        *_retval = JS_WrapValue(cx, v.address()) &&
                   JS_DefineProperty(cx, obj, "document", v,
                                     JS_PropertyStub, JS_StrictPropertyStub,
                                     JSPROP_READONLY | JSPROP_ENUMERATE);
        if (!*_retval) {
          return NS_ERROR_UNEXPECTED;
        }
      }

      return NS_OK;
    }
  }

  rv = nsDOMGenericSH::NewResolve(wrapper, cx, obj, id, flags, objp,
                                  _retval);

  if (NS_FAILED(rv) || *objp) {
    // Something went wrong, or the property got resolved. Return.
    return rv;
  }

  // Make a fast expando if we're assigning to (not declaring or
  // binding a name) a new undefined property that's not already
  // defined on our prototype chain. This way we can access this
  // expando w/o ever getting back into XPConnect.
  if (flags & JSRESOLVE_ASSIGNING) {
    JS::Rooted<JSObject*> realObj(cx, wrapper->GetJSObject());

    if (obj == realObj) {
      JS::Rooted<JSObject*> proto(cx);
      if (!js::GetObjectProto(cx, obj, &proto)) {
          *_retval = JS_FALSE;
          return NS_OK;
      }
      if (proto) {
        JS::Rooted<JSObject*> pobj(cx);
        JS::Rooted<JS::Value> val(cx);

        if (!::JS_LookupPropertyWithFlagsById(cx, proto, id, flags,
                                              pobj.address(), val.address())) {
          *_retval = JS_FALSE;

          return NS_OK;
        }

        if (pobj) {
          // A property was found on the prototype chain.
          *objp = pobj;
          return NS_OK;
        }
      }

      // Define a fast expando.  The key here is to use JS_PropertyStub as the
      // getter/setter, which makes us stay out of XPConnect when using this
      // property.
      //
      // We're adding a new property here, so we don't need to worry about
      // conflicting with any existing ones.
      //
      // Since we always create the undeclared property here, shortcutting the
      // normal process, we go out of our way to tell the JS engine to report
      // strict warnings/errors using js::ReportIfUndeclaredVarAssignment.
      JS::Rooted<JSString*> str(cx, JSID_TO_STRING(id));
      if (!js::ReportIfUndeclaredVarAssignment(cx, str) ||
          !::JS_DefinePropertyById(cx, obj, id, JSVAL_VOID, JS_PropertyStub,
                                   JS_StrictPropertyStub, JSPROP_ENUMERATE)) {
        *_retval = JS_FALSE;

        return NS_OK;
      }

      *objp = obj;
    }
  }

  return NS_OK;
}

NS_IMETHODIMP
nsWindowSH::Finalize(nsIXPConnectWrappedNative *wrapper, JSFreeOp *fop,
                     JSObject *obj)
{
  nsCOMPtr<nsIScriptGlobalObject> sgo(do_QueryWrappedNative(wrapper));
  NS_ENSURE_TRUE(sgo, NS_ERROR_UNEXPECTED);

  sgo->OnFinalize(obj);

  return NS_OK;
}

NS_IMETHODIMP
nsWindowSH::OuterObject(nsIXPConnectWrappedNative *wrapper, JSContext * cx,
                        JSObject * obj, JSObject * *_retval)
{
  nsGlobalWindow *origWin = nsGlobalWindow::FromWrapper(wrapper);
  nsGlobalWindow *win = origWin->GetOuterWindowInternal();

  if (!win) {
    // If we no longer have an outer window. No code should ever be
    // running on a window w/o an outer, which means this hook should
    // never be called when we have no outer. But just in case, return
    // null to prevent leaking an inner window to code in a different
    // window.
    *_retval = nullptr;
    return NS_ERROR_UNEXPECTED;
  }

  JS::Rooted<JSObject*> winObj(cx, win->FastGetGlobalJSObject());
  MOZ_ASSERT(winObj);

  // Note that while |wrapper| is same-compartment with cx, the outer window
  // might not be. If we're running script in an inactive scope and evalute
  // |this|, the outer window is actually a cross-compartment wrapper. So we
  // need to wrap here.
  if (!JS_WrapObject(cx, winObj.address())) {
    *_retval = nullptr;
    return NS_ERROR_UNEXPECTED;
  }

  *_retval = winObj;
  return NS_OK;
}

// DOM Location helper

NS_IMETHODIMP
nsLocationSH::CheckAccess(nsIXPConnectWrappedNative *wrapper, JSContext *cx,
                          JSObject *obj, jsid id, uint32_t mode,
                          jsval *vp, bool *_retval)
{
  if ((mode & JSACC_TYPEMASK) == JSACC_PROTO && (mode & JSACC_WRITE)) {
    // No setting location.__proto__, ever!

    // Let XPConnect know that the access was not granted.
    *_retval = false;

    return NS_ERROR_DOM_SECURITY_ERR;
  }

  return nsDOMGenericSH::CheckAccess(wrapper, cx, obj, id, mode, vp, _retval);
}

NS_IMETHODIMP
nsLocationSH::PreCreate(nsISupports *nativeObj, JSContext *cx,
                        JSObject *globalObj, JSObject **parentObj)
{
  // window.location can be held onto by both evil pages that want to track the
  // user's progress on the web and bookmarklets that want to use the location
  // object. Parent it to the outer window so that access checks do the Right
  // Thing.
  *parentObj = globalObj;

  nsCOMPtr<nsIDOMLocation> safeLoc(do_QueryInterface(nativeObj));
  if (!safeLoc) {
    // Oops, this wasn't really a location object. This can happen if someone
    // tries to use our scriptable helper as a real object and tries to wrap
    // it, see bug 319296
    return NS_OK;
  }

  nsLocation *loc = (nsLocation *)safeLoc.get();
  nsIDocShell *ds = loc->GetDocShell();
  if (!ds) {
    NS_WARNING("Refusing to create a location in the wrong scope");
    return NS_ERROR_UNEXPECTED;
  }

  nsCOMPtr<nsIScriptGlobalObject> sgo = do_GetInterface(ds);
  if (!sgo) {
    NS_WARNING("Refusing to create a location in the wrong scope because the "
               "docshell is being destroyed");
    return NS_ERROR_UNEXPECTED;
  }

  *parentObj = sgo->GetGlobalJSObject();
  return *parentObj ? NS_OK : NS_ERROR_FAILURE;
}

NS_IMETHODIMP
nsLocationSH::AddProperty(nsIXPConnectWrappedNative *wrapper, JSContext *cx,
                          JSObject *obj, jsid aId, jsval *vp, bool *_retval)
{
  // Shadowing protection. This will go away when nsLocation moves to the new
  // bindings.
  JS::Rooted<jsid> id(cx, aId);
  if (wrapper->HasNativeMember(id)) {
    JS_ReportError(cx, "Permission denied to shadow native property");
    return NS_ERROR_FAILURE;
  }

  return NS_OK;
}

// EventTarget helper

NS_IMETHODIMP
nsEventTargetSH::PreCreate(nsISupports *nativeObj, JSContext *cx,
                           JSObject *aGlobalObj, JSObject **parentObj)
{
  JS::Rooted<JSObject*> globalObj(cx, aGlobalObj);
  nsDOMEventTargetHelper *target =
    nsDOMEventTargetHelper::FromSupports(nativeObj);

  nsCOMPtr<nsIScriptGlobalObject> native_parent;
  target->GetParentObject(getter_AddRefs(native_parent));

  *parentObj = native_parent ? native_parent->GetGlobalJSObject() : globalObj;

  return *parentObj ? NS_OK : NS_ERROR_FAILURE;
}

NS_IMETHODIMP
nsEventTargetSH::AddProperty(nsIXPConnectWrappedNative *wrapper, JSContext *cx,
                             JSObject *obj, jsid id, jsval *vp, bool *_retval)
{
  nsEventTargetSH::PreserveWrapper(GetNative(wrapper, obj));

  return NS_OK;
}

void
nsEventTargetSH::PreserveWrapper(nsISupports *aNative)
{
  nsDOMEventTargetHelper *target =
    nsDOMEventTargetHelper::FromSupports(aNative);
  target->PreserveWrapper(aNative);
}

// IDBEventTarget helper

NS_IMETHODIMP
IDBEventTargetSH::PreCreate(nsISupports *aNativeObj, JSContext *aCx,
                            JSObject *aGlobalObj, JSObject **aParentObj)
{
  JS::Rooted<JSObject*> globalObj(aCx, aGlobalObj);
  IDBWrapperCache *target = IDBWrapperCache::FromSupports(aNativeObj);
  JSObject *parent = target->GetParentObject();
  *aParentObj = parent ? parent : globalObj;
  return NS_OK;
}

// Generic array scriptable helper.

NS_IMETHODIMP
nsGenericArraySH::NewResolve(nsIXPConnectWrappedNative *wrapper, JSContext *cx,
                             JSObject *aObj, jsid aId, uint32_t flags,
                             JSObject **objp, bool *_retval)
{
  JS::Rooted<JSObject*> obj(cx, aObj);
  JS::Rooted<jsid> id(cx, aId);
  if (id == sLength_id) {
    // Bail early; this isn't something we're interested in
    return NS_OK;
  }

  bool is_number = false;
  int32_t n = GetArrayIndexFromId(cx, id, &is_number);

  if (is_number && n >= 0) {
    // XXX The following is a cheap optimization to avoid hitting xpconnect to
    // get the length. We may want to consider asking our concrete
    // implementation for the length, and falling back onto the GetProperty if
    // it doesn't provide one.

    uint32_t length;
    nsresult rv = GetLength(wrapper, cx, obj, &length);
    NS_ENSURE_SUCCESS(rv, rv);

    uint32_t index = uint32_t(n);
    if (index < length) {
      *_retval = ::JS_DefineElement(cx, obj, index, JSVAL_VOID, nullptr, nullptr,
                                    JSPROP_ENUMERATE | JSPROP_SHARED);
      *objp = obj;
    }
  }

  return NS_OK;
}

nsresult
nsGenericArraySH::GetLength(nsIXPConnectWrappedNative *wrapper, JSContext *cx,
                             JSObject *obj, uint32_t *length)
{
  *length = 0;

  JS::Rooted<JS::Value> lenval(cx);
  if (!JS_GetProperty(cx, obj, "length", lenval.address())) {
    return NS_ERROR_UNEXPECTED;
  }

  if (!JSVAL_IS_INT(lenval)) {
    // This can apparently happen with some sparse array impls falling back
    // onto this code.
    return NS_OK;
  }

  int32_t slen = JSVAL_TO_INT(lenval);
  if (slen < 0) {
    return NS_OK;
  }

  *length = (uint32_t)slen;

  return NS_OK;
}

NS_IMETHODIMP
nsGenericArraySH::Enumerate(nsIXPConnectWrappedNative *wrapper, JSContext *cx,
                            JSObject *aObj, bool *_retval)
{
  // Recursion protection in case someone tries to be smart and call
  // the enumerate hook from a user defined .length getter, or
  // somesuch.

  JS::Rooted<JSObject*> obj(cx, aObj);
  static bool sCurrentlyEnumerating;

  if (sCurrentlyEnumerating) {
    // Don't recurse to death.
    return NS_OK;
  }

  sCurrentlyEnumerating = true;

  JS::Rooted<JS::Value> len_val(cx);
  JSBool ok = ::JS_GetProperty(cx, obj, "length", len_val.address());

  if (ok && JSVAL_IS_INT(len_val)) {
    int32_t length = JSVAL_TO_INT(len_val);

    for (int32_t i = 0; ok && i < length; ++i) {
      ok = ::JS_DefineElement(cx, obj, i, JSVAL_VOID, nullptr, nullptr,
                              JSPROP_ENUMERATE | JSPROP_SHARED);
    }
  }

  sCurrentlyEnumerating = false;

  return ok ? NS_OK : NS_ERROR_UNEXPECTED;
}

// Array scriptable helper

NS_IMETHODIMP
nsArraySH::GetProperty(nsIXPConnectWrappedNative *wrapper, JSContext *cx,
                       JSObject *aObj, jsid aId, jsval *vp, bool *_retval)
{
  JS::Rooted<JSObject*> obj(cx, aObj);
  JS::Rooted<jsid> id(cx, aId);
  bool is_number = false;
  int32_t n = GetArrayIndexFromId(cx, id, &is_number);

  nsresult rv = NS_OK;

  if (is_number) {
    if (n < 0) {
      return NS_ERROR_DOM_INDEX_SIZE_ERR;
    }

    // Make sure rv == NS_OK here, so GetItemAt implementations that never fail
    // don't have to set rv.
    rv = NS_OK;
    nsWrapperCache *cache = nullptr;
    nsISupports* array_item =
      GetItemAt(GetNative(wrapper, obj), n, &cache, &rv);
    NS_ENSURE_SUCCESS(rv, rv);

    if (array_item) {
      rv = WrapNative(cx, JS_GetGlobalForScopeChain(cx), array_item, cache,
                      true, vp);
      NS_ENSURE_SUCCESS(rv, rv);

      rv = NS_SUCCESS_I_DID_SOMETHING;
    }
  }

  return rv;
}


// StringList scriptable helper

nsresult
nsStringListSH::GetStringAt(nsISupports *aNative, int32_t aIndex,
                            nsAString& aResult)
{
  nsCOMPtr<nsIDOMDOMStringList> list(do_QueryInterface(aNative));
  NS_ENSURE_TRUE(list, NS_ERROR_UNEXPECTED);

  nsresult rv = list->Item(aIndex, aResult);
#ifdef DEBUG
  if (DOMStringIsNull(aResult)) {
    uint32_t length = 0;
    list->GetLength(&length);
    NS_ASSERTION(uint32_t(aIndex) >= length, "Item should only return null for out-of-bounds access");
  }
#endif
  return rv;
}


// Named Array helper

NS_IMETHODIMP
nsNamedArraySH::NewResolve(nsIXPConnectWrappedNative *wrapper, JSContext *cx,
                           JSObject *aObj, jsid aId, uint32_t flags,
                           JSObject **objp, bool *_retval)
{
  JS::Rooted<JSObject*> obj(cx, aObj);
  JS::Rooted<jsid> id(cx, aId);
  if ((!(JSRESOLVE_ASSIGNING & flags)) && JSID_IS_STRING(id) &&
      !ObjectIsNativeWrapper(cx, obj)) {

    {
      JS::Rooted<JSObject*> realObj(cx, wrapper ? wrapper->GetJSObject() : obj);

      JSAutoCompartment ac(cx, realObj);
      JS::Rooted<JSObject*> proto(cx);
      if (!::JS_GetPrototype(cx, realObj, proto.address())) {
        return NS_ERROR_FAILURE;
      }

      if (proto) {
        JSBool hasProp;
        if (!::JS_HasPropertyById(cx, proto, id, &hasProp)) {
          *_retval = false;
          return NS_ERROR_FAILURE;
        }

        if (hasProp) {
          // We found the property we're resolving on the prototype,
          // nothing left to do here then.
          return NS_OK;
        }
      }
    }

    // Make sure rv == NS_OK here, so GetNamedItem implementations
    // that never fail don't have to set rv.
    nsresult rv = NS_OK;
    nsWrapperCache *cache;

    nsISupports* item = GetNamedItem(GetNative(wrapper, obj),
                                     nsDependentJSString(id), &cache, &rv);
    NS_ENSURE_SUCCESS(rv, rv);

    if (item) {
      *_retval = ::JS_DefinePropertyById(cx, obj, id, JSVAL_VOID, nullptr,
                                         nullptr, JSPROP_ENUMERATE | JSPROP_SHARED);

      *objp = obj;

      return *_retval ? NS_OK : NS_ERROR_FAILURE;
    }
  }

  return nsArraySH::NewResolve(wrapper, cx, obj, id, flags, objp, _retval);
}

NS_IMETHODIMP
nsNamedArraySH::GetProperty(nsIXPConnectWrappedNative *wrapper, JSContext *cx,
                            JSObject *aObj, jsid aId, jsval *vp,
                            bool *_retval)
{
  JS::Rooted<JSObject*> obj(cx, aObj);
  JS::Rooted<jsid> id(cx, aId);
  if (JSID_IS_STRING(id) && !ObjectIsNativeWrapper(cx, obj)) {
    nsresult rv = NS_OK;
    nsWrapperCache *cache = nullptr;
    nsISupports* item = GetNamedItem(GetNative(wrapper, obj),
                                     nsDependentJSString(id), &cache, &rv);
    NS_ENSURE_SUCCESS(rv, rv);

    if (item) {
      rv = WrapNative(cx, JS_GetGlobalForScopeChain(cx), item, cache,
                      true, vp);
      NS_ENSURE_SUCCESS(rv, rv);

      rv = NS_SUCCESS_I_DID_SOMETHING;
    }

    // Don't fall through to nsArraySH::GetProperty() here
    return rv;
  }

  return nsArraySH::GetProperty(wrapper, cx, obj, id, vp, _retval);
}


// HTMLAllCollection

JSClass sHTMLDocumentAllClass = {
  "HTML document.all class",
  JSCLASS_HAS_PRIVATE | JSCLASS_PRIVATE_IS_NSISUPPORTS | JSCLASS_NEW_RESOLVE |
  JSCLASS_EMULATES_UNDEFINED | JSCLASS_HAS_RESERVED_SLOTS(1),
  JS_PropertyStub,                                         /* addProperty */
  JS_DeletePropertyStub,                                   /* delProperty */
  nsHTMLDocumentSH::DocumentAllGetProperty,                /* getProperty */
  JS_StrictPropertyStub,                                   /* setProperty */
  JS_EnumerateStub,
  (JSResolveOp)nsHTMLDocumentSH::DocumentAllNewResolve,
  JS_ConvertStub,
  nsHTMLDocumentSH::ReleaseDocument,
  nullptr,                                                  /* checkAccess */
  nsHTMLDocumentSH::CallToGetPropMapper
};


// static
JSBool
nsHTMLDocumentSH::GetDocumentAllNodeList(JSContext *cx,
                                         JS::Handle<JSObject*> obj,
                                         nsDocument *domdoc,
                                         nsContentList **nodeList)
{
  // The document.all object is a mix of the node list returned by
  // document.getElementsByTagName("*") and a map of elements in the
  // document exposed by their id and/or name. To make access to the
  // node list part (i.e. access to elements by index) not walk the
  // document each time, we create a nsContentList and hold on to it
  // in a reserved slot (0) on the document.all JSObject.
  nsresult rv = NS_OK;

  JS::Rooted<JS::Value> collection(cx, JS_GetReservedSlot(obj, 0));

  if (!JSVAL_IS_PRIMITIVE(collection)) {
    // We already have a node list in our reserved slot, use it.
    JS::Rooted<JSObject*> obj(cx, JSVAL_TO_OBJECT(collection));
    nsIHTMLCollection* htmlCollection;
    rv = mozilla::dom::UnwrapObject<nsIHTMLCollection>(cx, obj, htmlCollection);
    if (NS_SUCCEEDED(rv)) {
      NS_ADDREF(*nodeList = static_cast<nsContentList*>(htmlCollection));
    }
    else {
      nsISupports *native = nsDOMClassInfo::XPConnect()->GetNativeOfWrapper(cx, obj);
      if (native) {
        NS_ADDREF(*nodeList = nsContentList::FromSupports(native));
        rv = NS_OK;
      }
      else {
        rv = NS_ERROR_FAILURE;
      }
    }
  } else {
    // No node list for this document.all yet, create one...

    nsRefPtr<nsContentList> list =
      domdoc->GetElementsByTagName(NS_LITERAL_STRING("*"));
    if (!list) {
      rv = NS_ERROR_OUT_OF_MEMORY;
    }

    nsCOMPtr<nsIXPConnectJSObjectHolder> holder;
    nsresult tmp = WrapNative(cx, JS_GetGlobalForScopeChain(cx),
                              static_cast<nsINodeList*>(list), list, false,
                              collection.address(), getter_AddRefs(holder));
    if (NS_FAILED(tmp)) {
      rv = tmp;
    }

    list.forget(nodeList);

    // ... and store it in our reserved slot.
    JS_SetReservedSlot(obj, 0, collection);
  }

  if (NS_FAILED(rv)) {
    xpc::Throw(cx, NS_ERROR_FAILURE);

    return JS_FALSE;
  }

  return *nodeList != nullptr;
}

JSBool
nsHTMLDocumentSH::DocumentAllGetProperty(JSContext *cx, JS::Handle<JSObject*> obj_,
                                         JS::Handle<jsid> id, JS::MutableHandle<JS::Value> vp)
{
  JS::Rooted<JSObject*> obj(cx, obj_);

  // document.all.item and .namedItem get their value in the
  // newResolve hook, so nothing to do for those properties here. And
  // we need to return early to prevent <div id="item"> from shadowing
  // document.all.item(), etc.
  if (nsDOMClassInfo::sItem_id == id || nsDOMClassInfo::sNamedItem_id == id) {
    return JS_TRUE;
  }

  JS::Rooted<JSObject*> proto(cx);
  while (js::GetObjectJSClass(obj) != &sHTMLDocumentAllClass) {
    if (!js::GetObjectProto(cx, obj, &proto)) {
      return JS_FALSE;
    }

    if (!proto) {
      NS_ERROR("The JS engine lies!");
      return JS_TRUE;
    }

    obj = proto;
  }

  nsHTMLDocument *doc = GetDocument(obj);
  nsISupports *result;
  nsWrapperCache *cache;
  nsresult rv = NS_OK;

  if (JSID_IS_STRING(id)) {
    if (nsDOMClassInfo::sLength_id == id) {
      // Map document.all.length to the length of the collection
      // document.getElementsByTagName("*"), and make sure <div
      // id="length"> doesn't shadow document.all.length.

      nsRefPtr<nsContentList> nodeList;
      if (!GetDocumentAllNodeList(cx, obj, doc, getter_AddRefs(nodeList))) {
        return JS_FALSE;
      }

      uint32_t length;
      rv = nodeList->GetLength(&length);

      if (NS_FAILED(rv)) {
        xpc::Throw(cx, rv);

        return JS_FALSE;
      }

      vp.set(INT_TO_JSVAL(length));

      return JS_TRUE;
    }

    // For all other strings, look for an element by id or name.
    nsDependentJSString str(id);
    result = doc->GetDocumentAllResult(str, &cache, &rv);

    if (NS_FAILED(rv)) {
      xpc::Throw(cx, rv);
      return JS_FALSE;
    }
  } else if (JSID_IS_INT(id) && JSID_TO_INT(id) >= 0) {
    // Map document.all[n] (where n is a number) to the n:th item in
    // the document.all node list.

    nsRefPtr<nsContentList> nodeList;
    if (!GetDocumentAllNodeList(cx, obj, doc, getter_AddRefs(nodeList))) {
      return JS_FALSE;
    }

    nsIContent *node = nodeList->Item(JSID_TO_INT(id));

    result = node;
    cache = node;
  } else {
    result = nullptr;
  }

  if (result) {
    rv = WrapNative(cx, JS_GetGlobalForScopeChain(cx), result, cache, true, vp.address());
    if (NS_FAILED(rv)) {
      xpc::Throw(cx, rv);

      return JS_FALSE;
    }
  } else {
    vp.setUndefined();
  }

  return JS_TRUE;
}

JSBool
nsHTMLDocumentSH::DocumentAllNewResolve(JSContext *cx, JS::Handle<JSObject*> obj,
                                        JS::Handle<jsid> id, unsigned flags,
                                        JS::MutableHandle<JSObject*> objp)
{
  JS::RootedValue v(cx);

  if (nsDOMClassInfo::sItem_id == id || nsDOMClassInfo::sNamedItem_id == id) {
    // Define the item() or namedItem() method.

    JSFunction *fnc = ::JS_DefineFunctionById(cx, obj, id, CallToGetPropMapper,
                                              0, JSPROP_ENUMERATE);
    objp.set(obj);

    return fnc != nullptr;
  }

  if (nsDOMClassInfo::sLength_id == id) {
    // document.all.length. Any jsval other than undefined would do
    // here, all we need is to get into the code below that defines
    // this propery on obj, the rest happens in
    // DocumentAllGetProperty().

    v = JSVAL_ONE;
  } else {
    if (!DocumentAllGetProperty(cx, obj, id, &v)) {
      return JS_FALSE;
    }
  }

  JSBool ok = JS_TRUE;

  if (v.get() != JSVAL_VOID) {
    ok = ::JS_DefinePropertyById(cx, obj, id, v, nullptr, nullptr, 0);
    objp.set(obj);
  }

  return ok;
}

void
nsHTMLDocumentSH::ReleaseDocument(JSFreeOp *fop, JSObject *obj)
{
  nsIHTMLDocument* doc = GetDocument(obj);
  if (doc) {
    nsContentUtils::DeferredFinalize(doc);
  }
}

JSBool
nsHTMLDocumentSH::CallToGetPropMapper(JSContext *cx, unsigned argc, jsval *vp)
{
  // Handle document.all("foo") style access to document.all.

  if (argc != 1) {
    // XXX: Should throw NS_ERROR_XPC_NOT_ENOUGH_ARGS for argc < 1,
    // and create a new NS_ERROR_XPC_TOO_MANY_ARGS for argc > 1? IE
    // accepts nothing other than one arg.
    xpc::Throw(cx, NS_ERROR_INVALID_ARG);

    return JS_FALSE;
  }

  // Convert all types to string.
  JS::Rooted<JSString*> str(cx, ::JS_ValueToString(cx, JS_ARGV(cx, vp)[0]));
  if (!str) {
    return JS_FALSE;
  }

  // If we are called via document.all(id) instead of document.all.item(i) or
  // another method, use the document.all callee object as self.
  JSObject *self;
  JS::Value callee = JS_CALLEE(cx, vp);
  if (callee.isObject() &&
      JS_GetClass(&callee.toObject()) == &sHTMLDocumentAllClass) {
    self = JSVAL_TO_OBJECT(JS_CALLEE(cx, vp));
  } else {
    self = JS_THIS_OBJECT(cx, vp);
    if (!self)
      return JS_FALSE;
  }

  size_t length;
  JS::Anchor<JSString *> anchor(str);
  const jschar *chars = ::JS_GetStringCharsAndLength(cx, str, &length);
  if (!chars) {
    return JS_FALSE;
  }

  return ::JS_GetUCProperty(cx, self, chars, length, vp);
}

// StringArray helper

NS_IMETHODIMP
nsStringArraySH::GetProperty(nsIXPConnectWrappedNative *wrapper, JSContext *cx,
                             JSObject *aObj, jsid aId, jsval *vp,
                             bool *_retval)
{
  JS::Rooted<JSObject*> obj(cx, aObj);
  JS::Rooted<jsid> id(cx, aId);
  bool is_number = false;
  int32_t n = GetArrayIndexFromId(cx, id, &is_number);

  if (!is_number) {
    return NS_OK;
  }

  nsAutoString val;

  nsresult rv = GetStringAt(GetNative(wrapper, obj), n, val);
  NS_ENSURE_SUCCESS(rv, rv);

  if (DOMStringIsNull(val)) {
    *vp = JSVAL_VOID;
    return NS_SUCCESS_I_DID_SOMETHING;
  }

  NS_ENSURE_TRUE(xpc::NonVoidStringToJsval(cx, val, vp),
                 NS_ERROR_OUT_OF_MEMORY);
  return NS_SUCCESS_I_DID_SOMETHING;
}


// History helper

NS_IMETHODIMP
nsHistorySH::PreCreate(nsISupports *nativeObj, JSContext *cx,
                       JSObject *globalObj, JSObject **parentObj)
{
  nsHistory *history = (nsHistory *)((nsIDOMHistory*)nativeObj);
  nsCOMPtr<nsPIDOMWindow> innerWindow;
  history->GetWindow(getter_AddRefs(innerWindow));
  if (!innerWindow) {
    NS_WARNING("refusing to create history object in the wrong scope");
    return NS_ERROR_FAILURE;
  }
  return SetParentToWindow(static_cast<nsGlobalWindow *>(innerWindow.get()),
                           parentObj);
}

NS_IMETHODIMP
nsHistorySH::GetProperty(nsIXPConnectWrappedNative *wrapper, JSContext *cx,
                         JSObject *aObj, jsid aId, jsval *vp, bool *_retval)
{
  JS::Rooted<JSObject*> obj(cx, aObj);
  JS::Rooted<jsid> id(cx, aId);
  bool is_number = false;
  GetArrayIndexFromId(cx, id, &is_number);

  if (!is_number) {
    return NS_OK;
  }

  return nsStringArraySH::GetProperty(wrapper, cx, obj, id, vp, _retval);
}

nsresult
nsHistorySH::GetStringAt(nsISupports *aNative, int32_t aIndex,
                         nsAString& aResult)
{
  if (aIndex < 0) {
    return NS_ERROR_DOM_INDEX_SIZE_ERR;
  }

  nsCOMPtr<nsIDOMHistory> history(do_QueryInterface(aNative));

  nsresult rv = history->Item(aIndex, aResult);
#ifdef DEBUG
  if (DOMStringIsNull(aResult)) {
    int32_t length = 0;
    history->GetLength(&length);
    NS_ASSERTION(aIndex >= length, "Item should only return null for out-of-bounds access");
  }
#endif
  return rv;
}


// MediaList helper

nsresult
nsMediaListSH::GetStringAt(nsISupports *aNative, int32_t aIndex,
                           nsAString& aResult)
{
  if (aIndex < 0) {
    return NS_ERROR_DOM_INDEX_SIZE_ERR;
  }

  nsCOMPtr<nsIDOMMediaList> media_list(do_QueryInterface(aNative));

  nsresult rv = media_list->Item(uint32_t(aIndex), aResult);
#ifdef DEBUG
  if (DOMStringIsNull(aResult)) {
    uint32_t length = 0;
    media_list->GetLength(&length);
    NS_ASSERTION(uint32_t(aIndex) >= length, "Item should only return null for out-of-bounds access");
  }
#endif
  return rv;
}


// StyleSheetList helper

nsISupports*
nsStyleSheetListSH::GetItemAt(nsISupports *aNative, uint32_t aIndex,
                              nsWrapperCache **aCache, nsresult *rv)
{
  nsDOMStyleSheetList* list = nsDOMStyleSheetList::FromSupports(aNative);

  return list->GetItemAt(aIndex);
}


// CSSRuleList scriptable helper

nsISupports*
nsCSSRuleListSH::GetItemAt(nsISupports *aNative, uint32_t aIndex,
                           nsWrapperCache **aCache, nsresult *aResult)
{
  nsICSSRuleList* list = static_cast<nsICSSRuleList*>(aNative);
#ifdef DEBUG
  {
    nsCOMPtr<nsICSSRuleList> list_qi = do_QueryInterface(aNative);

    // If this assertion fires the QI implementation for the object in
    // question doesn't use the nsICSSRuleList pointer as the nsISupports
    // pointer. That must be fixed, or we'll crash...
    NS_ABORT_IF_FALSE(list_qi == list, "Uh, fix QI!");
  }
#endif

  return list->GetItemAt(aIndex, aResult);
}


// Storage2SH

// One reason we need a newResolve hook is that in order for
// enumeration of storage object keys to work the keys we're
// enumerating need to exist on the storage object for the JS engine
// to find them.

NS_IMETHODIMP
nsStorage2SH::NewResolve(nsIXPConnectWrappedNative *wrapper, JSContext *cx,
                         JSObject *obj, jsid aId, uint32_t flags,
                         JSObject **objp, bool *_retval)
{
  JS::Rooted<jsid> id(cx, aId);
  if (ObjectIsNativeWrapper(cx, obj)) {
    return NS_OK;
  }

  JS::Rooted<JSObject*> realObj(cx, wrapper->GetJSObject());

  JSAutoCompartment ac(cx, realObj);

  // First check to see if the property is defined on our prototype,
  // after converting id to a string if it's an integer.

  JS::Rooted<JSString*> jsstr(cx, IdToString(cx, id));
  if (!jsstr) {
    return NS_OK;
  }

  JS::Rooted<JSObject*> proto(cx);
  if (!::JS_GetPrototype(cx, realObj, proto.address())) {
    return NS_ERROR_FAILURE;
  }
  JSBool hasProp;

  if (proto &&
      (::JS_HasPropertyById(cx, proto, id, &hasProp) &&
       hasProp)) {
    // We found the property we're resolving on the prototype,
    // nothing left to do here then.

    return NS_OK;
  }

  // We're resolving property that doesn't exist on the prototype,
  // check if the key exists in the storage object.

  nsCOMPtr<nsIDOMStorage> storage(do_QueryWrappedNative(wrapper));

  nsDependentJSString depStr;
  NS_ENSURE_TRUE(depStr.init(cx, jsstr), NS_ERROR_UNEXPECTED);

  // GetItem() will return null if the caller can't access the session
  // storage item.
  nsAutoString data;
  nsresult rv = storage->GetItem(depStr, data);
  NS_ENSURE_SUCCESS(rv, rv);

  if (!DOMStringIsNull(data)) {
    if (!::JS_DefinePropertyById(cx, realObj, id, JSVAL_VOID, nullptr,
                                 nullptr, JSPROP_ENUMERATE)) {
      return NS_ERROR_FAILURE;
    }

    *objp = realObj;
  }

  return NS_OK;
}

NS_IMETHODIMP
nsStorage2SH::GetProperty(nsIXPConnectWrappedNative *wrapper, JSContext *cx,
                          JSObject *aObj, jsid aId, jsval *vp, bool *_retval)
{
  JS::Rooted<JSObject*> obj(cx, aObj);
  JS::Rooted<jsid> id(cx, aId);
  nsCOMPtr<nsIDOMStorage> storage(do_QueryWrappedNative(wrapper));
  NS_ENSURE_TRUE(storage, NS_ERROR_UNEXPECTED);

  JSString* key = IdToString(cx, id);
  NS_ENSURE_TRUE(key, NS_ERROR_UNEXPECTED);

  nsDependentJSString keyStr;
  NS_ENSURE_TRUE(keyStr.init(cx, key), NS_ERROR_UNEXPECTED);

  // For native wrappers, do not get random names on storage objects.
  if (ObjectIsNativeWrapper(cx, obj)) {
    return NS_ERROR_NOT_AVAILABLE;
  }

  nsAutoString val;
  nsresult rv = storage->GetItem(keyStr, val);
  NS_ENSURE_SUCCESS(rv, rv);

  if (DOMStringIsNull(val)) {
    // No such key.
    *vp = JSVAL_VOID;
  } else {
    JSString* str =
      JS_NewUCStringCopyN(cx, static_cast<const jschar *>(val.get()),
                          val.Length());
    NS_ENSURE_TRUE(str, NS_ERROR_OUT_OF_MEMORY);

    *vp = STRING_TO_JSVAL(str);
  }

  return NS_SUCCESS_I_DID_SOMETHING;
}

NS_IMETHODIMP
nsStorage2SH::SetProperty(nsIXPConnectWrappedNative *wrapper,
                          JSContext *cx, JSObject *obj, jsid aId,
                          jsval *vp, bool *_retval)
{
  JS::Rooted<jsid> id(cx, aId);
  nsCOMPtr<nsIDOMStorage> storage(do_QueryWrappedNative(wrapper));
  NS_ENSURE_TRUE(storage, NS_ERROR_UNEXPECTED);

  JSString *key = IdToString(cx, id);
  NS_ENSURE_TRUE(key, NS_ERROR_UNEXPECTED);

  nsDependentJSString keyStr;
  NS_ENSURE_TRUE(keyStr.init(cx, key), NS_ERROR_UNEXPECTED);

  JSString *value = ::JS_ValueToString(cx, *vp);
  NS_ENSURE_TRUE(value, NS_ERROR_UNEXPECTED);

  nsDependentJSString valueStr;
  NS_ENSURE_TRUE(valueStr.init(cx, value), NS_ERROR_UNEXPECTED);

  nsresult rv = storage->SetItem(keyStr, valueStr);
  if (NS_SUCCEEDED(rv)) {
    rv = NS_SUCCESS_I_DID_SOMETHING;
  }

  return rv;
}

NS_IMETHODIMP
nsStorage2SH::DelProperty(nsIXPConnectWrappedNative *wrapper,
                          JSContext *cx, JSObject *obj, jsid aId,
                          bool *_retval)
{
  JS::Rooted<jsid> id(cx, aId);
  nsCOMPtr<nsIDOMStorage> storage(do_QueryWrappedNative(wrapper));
  NS_ENSURE_TRUE(storage, NS_ERROR_UNEXPECTED);

  JSString *key = IdToString(cx, id);
  NS_ENSURE_TRUE(key, NS_ERROR_UNEXPECTED);

  nsDependentJSString keyStr;
  NS_ENSURE_TRUE(keyStr.init(cx, key), NS_ERROR_UNEXPECTED);

  nsresult rv = storage->RemoveItem(keyStr);
  if (NS_FAILED(rv)) {
    return rv;
  }

  *_retval = true;
  return NS_SUCCESS_I_DID_SOMETHING;
}


NS_IMETHODIMP
nsStorage2SH::NewEnumerate(nsIXPConnectWrappedNative *wrapper, JSContext *cx,
                           JSObject *obj, uint32_t enum_op, jsval *statep,
                           jsid *idp, bool *_retval)
{
  if (enum_op == JSENUMERATE_INIT || enum_op == JSENUMERATE_INIT_ALL) {
    nsCOMPtr<nsPIDOMStorage> storage(do_QueryWrappedNative(wrapper));

    // XXXndeakin need to free the keys afterwards
    nsTArray<nsString> *keys = storage->GetKeys();
    NS_ENSURE_TRUE(keys, NS_ERROR_OUT_OF_MEMORY);

    *statep = PRIVATE_TO_JSVAL(keys);

    if (idp) {
      *idp = INT_TO_JSID(keys->Length());
    }
    return NS_OK;
  }

  nsTArray<nsString> *keys =
    (nsTArray<nsString> *)JSVAL_TO_PRIVATE(*statep);

  if (enum_op == JSENUMERATE_NEXT && keys->Length() != 0) {
    nsString& key = keys->ElementAt(0);
    JSString *str =
      JS_NewUCStringCopyN(cx, reinterpret_cast<const jschar *>
                                              (key.get()),
                          key.Length());
    NS_ENSURE_TRUE(str, NS_ERROR_OUT_OF_MEMORY);

    JS_ValueToId(cx, STRING_TO_JSVAL(str), idp);

    keys->RemoveElementAt(0);

    return NS_OK;
  }

  // destroy the keys array if we have no keys or if we're done
  NS_ABORT_IF_FALSE(enum_op == JSENUMERATE_DESTROY ||
                    (enum_op == JSENUMERATE_NEXT && keys->Length() == 0),
                    "Bad call from the JS engine");
  delete keys;

  *statep = JSVAL_NULL;

  return NS_OK;
}

// nsIDOMEventListener::HandleEvent() 'this' converter helper

NS_INTERFACE_MAP_BEGIN(nsEventListenerThisTranslator)
  NS_INTERFACE_MAP_ENTRY(nsIXPCFunctionThisTranslator)
  NS_INTERFACE_MAP_ENTRY(nsISupports)
NS_INTERFACE_MAP_END


NS_IMPL_ADDREF(nsEventListenerThisTranslator)
NS_IMPL_RELEASE(nsEventListenerThisTranslator)


NS_IMETHODIMP
nsEventListenerThisTranslator::TranslateThis(nsISupports *aInitialThis,
                                             nsISupports **_retval)
{
  nsCOMPtr<nsIDOMEvent> event(do_QueryInterface(aInitialThis));
  NS_ENSURE_TRUE(event, NS_ERROR_UNEXPECTED);

  nsCOMPtr<EventTarget> target = event->InternalDOMEvent()->GetCurrentTarget();
  *_retval = target.forget().get();
  return NS_OK;
}

NS_IMETHODIMP
nsDOMConstructorSH::PreCreate(nsISupports *nativeObj, JSContext *cx,
                              JSObject *aGlobalObj, JSObject **parentObj)
{
  JS::Rooted<JSObject*> globalObj(cx, aGlobalObj);
  nsDOMConstructor *wrapped = static_cast<nsDOMConstructor *>(nativeObj);

#ifdef DEBUG
  {
    nsCOMPtr<nsIDOMDOMConstructor> is_constructor =
      do_QueryInterface(nativeObj);
    NS_ASSERTION(is_constructor, "How did we not get a constructor?");
  }
#endif

  return wrapped->PreCreate(cx, globalObj, parentObj);
}

NS_IMETHODIMP
nsDOMConstructorSH::NewResolve(nsIXPConnectWrappedNative *wrapper, JSContext *cx,
                               JSObject *aObj, jsid aId, uint32_t flags,
                               JSObject **objp, bool *_retval)
{
  JS::Rooted<JSObject*> obj(cx, aObj);
  JS::Rooted<jsid> id(cx, aId);
  // For regular DOM constructors, we have our interface constants defined on
  // us by nsWindowSH::GlobalResolve. However, XrayWrappers can't see these
  // interface constants (as they look like expando properties) so we have to
  // specially resolve those constants here, but only for Xray wrappers.
  if (!ObjectIsNativeWrapper(cx, obj)) {
    return NS_OK;
  }

  JS::Rooted<JSObject*> nativePropsObj(cx, xpc::XrayUtils::GetNativePropertiesObject(cx, obj));
  nsDOMConstructor *wrapped =
    static_cast<nsDOMConstructor *>(wrapper->Native());
  nsresult rv = wrapped->ResolveInterfaceConstants(cx, nativePropsObj);
  NS_ENSURE_SUCCESS(rv, rv);

  // Now re-lookup the ID to see if we should report back that we resolved the
  // looked-for constant. Note that we don't have to worry about infinitely
  // recurring back here because the Xray wrapper's holder object doesn't call
  // NewResolve hooks.
  JSBool found;
  if (!JS_HasPropertyById(cx, nativePropsObj, id, &found)) {
    *_retval = false;
    return NS_OK;
  }

  if (found) {
    *objp = obj;
  }
  return NS_OK;
}

NS_IMETHODIMP
nsDOMConstructorSH::Call(nsIXPConnectWrappedNative *wrapper, JSContext *cx,
                         JSObject *aObj, const JS::CallArgs &args, bool *_retval)
{
  JS::Rooted<JSObject*> obj(cx, aObj);
  MOZ_ASSERT(obj);

  nsDOMConstructor *wrapped =
    static_cast<nsDOMConstructor *>(wrapper->Native());

#ifdef DEBUG
  {
    nsCOMPtr<nsIDOMDOMConstructor> is_constructor =
      do_QueryWrappedNative(wrapper);
    NS_ASSERTION(is_constructor, "How did we not get a constructor?");
  }
#endif

  return wrapped->Construct(wrapper, cx, obj, args, _retval);
}

NS_IMETHODIMP
nsDOMConstructorSH::Construct(nsIXPConnectWrappedNative *wrapper, JSContext *cx,
                              JSObject *aObj, const JS::CallArgs &args, bool *_retval)
{
  JS::Rooted<JSObject*> obj(cx, aObj);
  MOZ_ASSERT(obj);

  nsDOMConstructor *wrapped =
    static_cast<nsDOMConstructor *>(wrapper->Native());

#ifdef DEBUG
  {
    nsCOMPtr<nsIDOMDOMConstructor> is_constructor =
      do_QueryWrappedNative(wrapper);
    NS_ASSERTION(is_constructor, "How did we not get a constructor?");
  }
#endif

  return wrapped->Construct(wrapper, cx, obj, args, _retval);
}

NS_IMETHODIMP
nsDOMConstructorSH::HasInstance(nsIXPConnectWrappedNative *wrapper,
                                JSContext *cx, JSObject *aObj, const jsval &val,
                                bool *bp, bool *_retval)
{
  JS::Rooted<JSObject*> obj(cx, aObj);
  nsDOMConstructor *wrapped =
    static_cast<nsDOMConstructor *>(wrapper->Native());

#ifdef DEBUG
  {
    nsCOMPtr<nsIDOMDOMConstructor> is_constructor =
      do_QueryWrappedNative(wrapper);
    NS_ASSERTION(is_constructor, "How did we not get a constructor?");
  }
#endif

  return wrapped->HasInstance(wrapper, cx, obj, val, bp, _retval);
}

NS_IMETHODIMP
nsNonDOMObjectSH::GetFlags(uint32_t *aFlags)
{
  // This is NOT a DOM Object.  Use this helper class for cases when you need
  // to do something like implement nsISecurityCheckedComponent in a meaningful
  // way.
  *aFlags = nsIClassInfo::MAIN_THREAD_ONLY | nsIClassInfo::SINGLETON_CLASSINFO;
  return NS_OK;
}<|MERGE_RESOLUTION|>--- conflicted
+++ resolved
@@ -246,16 +246,12 @@
 #include "BluetoothDevice.h"
 #endif
 
-<<<<<<< HEAD
 #ifdef MOZ_B2G_NFC
 #include "nsNfc.h"
 #include "nsIDOMNfc.h"
 #include "NdefRecord.h"
 #endif
 
-#include "nsIDOMNavigatorSystemMessages.h"
-=======
->>>>>>> 8dde80d3
 #include "DOMCameraManager.h"
 #include "DOMCameraControl.h"
 #include "DOMCameraCapabilities.h"
@@ -1259,57 +1255,6 @@
     DOM_CLASSINFO_MAP_ENTRY(nsIDOMLocation)
   DOM_CLASSINFO_MAP_END
 
-<<<<<<< HEAD
-  DOM_CLASSINFO_MAP_BEGIN(Navigator, nsIDOMNavigator)
-    DOM_CLASSINFO_MAP_ENTRY(nsIDOMNavigator)
-    DOM_CLASSINFO_MAP_ENTRY(nsIDOMNavigatorDeviceStorage)
-    DOM_CLASSINFO_MAP_ENTRY(nsIDOMNavigatorGeolocation)
-    DOM_CLASSINFO_MAP_CONDITIONAL_ENTRY(nsIDOMNavigatorDesktopNotification,
-                                        Navigator::HasDesktopNotificationSupport())
-    DOM_CLASSINFO_MAP_ENTRY(nsIDOMClientInformation)
-    DOM_CLASSINFO_MAP_CONDITIONAL_ENTRY(nsINavigatorBattery,
-                                        battery::BatteryManager::HasSupport())
-    DOM_CLASSINFO_MAP_ENTRY(nsIDOMMozNavigatorSms)
-    DOM_CLASSINFO_MAP_ENTRY(nsIDOMMozNavigatorMobileMessage)
-#ifdef MOZ_MEDIA_NAVIGATOR
-    DOM_CLASSINFO_MAP_ENTRY(nsINavigatorUserMedia)
-    DOM_CLASSINFO_MAP_ENTRY(nsIDOMNavigatorUserMedia)
-#endif
-#ifdef MOZ_B2G_RIL
-    DOM_CLASSINFO_MAP_ENTRY(nsIDOMNavigatorTelephony)
-#endif
-#ifdef MOZ_GAMEPAD
-    DOM_CLASSINFO_MAP_CONDITIONAL_ENTRY(nsINavigatorGamepads,
-                                        GamepadService::IsAPIEnabled())
-#endif
-    DOM_CLASSINFO_MAP_CONDITIONAL_ENTRY(nsIDOMMozNavigatorNetwork,
-                                        network::IsAPIEnabled())
-#ifdef MOZ_B2G_RIL
-    DOM_CLASSINFO_MAP_ENTRY(nsIMozNavigatorMobileConnection)
-    DOM_CLASSINFO_MAP_ENTRY(nsIMozNavigatorCellBroadcast)
-    DOM_CLASSINFO_MAP_ENTRY(nsIMozNavigatorVoicemail)
-    DOM_CLASSINFO_MAP_ENTRY(nsIMozNavigatorIccManager)
-#endif
-#ifdef MOZ_B2G_BT
-    DOM_CLASSINFO_MAP_ENTRY(nsIDOMNavigatorBluetooth)
-#endif
-#ifdef MOZ_B2G_NFC
-    DOM_CLASSINFO_MAP_ENTRY(nsIDOMNavigatorNfc)
-#endif
-    DOM_CLASSINFO_MAP_ENTRY(nsIDOMNavigatorCamera)
-    DOM_CLASSINFO_MAP_CONDITIONAL_ENTRY(nsIDOMNavigatorSystemMessages,
-                                        Activity::PrefEnabled())
-#ifdef MOZ_TIME_MANAGER
-    DOM_CLASSINFO_MAP_ENTRY(nsIDOMMozNavigatorTime)
-#endif
-#ifdef MOZ_AUDIO_CHANNEL_MANAGER
-    DOM_CLASSINFO_MAP_ENTRY(nsIMozNavigatorAudioChannelManager)
-#endif
-
-  DOM_CLASSINFO_MAP_END
-
-=======
->>>>>>> 8dde80d3
   DOM_CLASSINFO_MAP_BEGIN(History, nsIDOMHistory)
     DOM_CLASSINFO_MAP_ENTRY(nsIDOMHistory)
   DOM_CLASSINFO_MAP_END
