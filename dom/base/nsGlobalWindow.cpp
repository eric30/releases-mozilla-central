--- conflicted
+++ resolved
@@ -253,11 +253,7 @@
 #include "nsLocation.h"
 #include "nsWrapperCacheInlines.h"
 
-<<<<<<< HEAD
-#if defined(ANDROID) && defined(DEBUG)
-=======
 #ifdef ANDROID
->>>>>>> a8f1b183
 #include <android/log.h>
 #endif
 
