--- conflicted
+++ resolved
@@ -71,14 +71,9 @@
   makeReadOnlyNDEF: function makeReadOnlyNDEF() {
     return this._nfcContentHelper.makeReadOnlyNDEF(this._window, this.session);
   },
-<<<<<<< HEAD
-  connect: function connect(int_tech_type) {
-    return this._nfcContentHelper.connect(this._window, int_tech_type, this.session);
-=======
   connect: function connect(enum_tech_type) {
     let int_tech_type = this._techTypesMap[enum_tech_type];
     return this._nfcContentHelper.connect(this._window, int_tech_type);
->>>>>>> 53d4992e
   },
   close: function close() {
     return this._nfcContentHelper.close(this._window, this.session);
