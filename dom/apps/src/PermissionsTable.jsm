/* This Source Code Form is subject to the terms of the Mozilla Public
 * License, v. 2.0. If a copy of the MPL was not distributed with this file,
 * You can obtain one at http://mozilla.org/MPL/2.0/. */

"use strict";

const Ci = Components.interfaces;
const Cu = Components.utils;

this.EXPORTED_SYMBOLS = [
  "PermissionsTable",
  "PermissionsReverseTable",
  "expandPermissions",
  "appendAccessToPermName",
  "isExplicitInPermissionsTable"
];

// Permission access flags
const READONLY = "readonly";
const CREATEONLY = "createonly";
const READCREATE = "readcreate";
const READWRITE = "readwrite";

const UNKNOWN_ACTION = Ci.nsIPermissionManager.UNKNOWN_ACTION;
const ALLOW_ACTION = Ci.nsIPermissionManager.ALLOW_ACTION;
const DENY_ACTION = Ci.nsIPermissionManager.DENY_ACTION;
const PROMPT_ACTION = Ci.nsIPermissionManager.PROMPT_ACTION;

// Permissions Matrix: https://docs.google.com/spreadsheet/ccc?key=0Akyz_Bqjgf5pdENVekxYRjBTX0dCXzItMnRyUU1RQ0E#gid=0

// Permissions that are implicit:
// battery-status, network-information, vibration,
// device-capabilities

this.PermissionsTable =  { geolocation: {
                             app: PROMPT_ACTION,
                             privileged: PROMPT_ACTION,
                             certified: PROMPT_ACTION
                           },
                           camera: {
                             app: DENY_ACTION,
                             privileged: DENY_ACTION,
                             certified: ALLOW_ACTION
                           },
                           alarms: {
                             app: ALLOW_ACTION,
                             privileged: ALLOW_ACTION,
                             certified: ALLOW_ACTION
                           },
                           "tcp-socket": {
                             app: DENY_ACTION,
                             privileged: ALLOW_ACTION,
                             certified: ALLOW_ACTION
                           },
                           "network-events": {
                             app: DENY_ACTION,
                             privileged: DENY_ACTION,
                             certified: ALLOW_ACTION
                           },
                           contacts: {
                             app: DENY_ACTION,
                             privileged: PROMPT_ACTION,
                             certified: ALLOW_ACTION,
                             access: ["read", "write", "create"]
                           },
                           "device-storage:apps": {
                             app: DENY_ACTION,
                             privileged: DENY_ACTION,
                             certified: ALLOW_ACTION,
                             access: ["read"]
                           },
                           "device-storage:crashes": {
                             app: DENY_ACTION,
                             privileged: DENY_ACTION,
                             certified: ALLOW_ACTION,
                             access: ["read"]
                           },
                           "device-storage:pictures": {
                             app: DENY_ACTION,
                             privileged: PROMPT_ACTION,
                             certified: ALLOW_ACTION,
                             access: ["read", "write", "create"]
                           },
                           "device-storage:videos": {
                             app: DENY_ACTION,
                             privileged: PROMPT_ACTION,
                             certified: ALLOW_ACTION,
                             access: ["read", "write", "create"]
                           },
                           "device-storage:music": {
                             app: DENY_ACTION,
                             privileged: PROMPT_ACTION,
                             certified: ALLOW_ACTION,
                             access: ["read", "write", "create"]
                           },
                           "device-storage:sdcard": {
                             app: DENY_ACTION,
                             privileged: PROMPT_ACTION,
                             certified: ALLOW_ACTION,
                             access: ["read", "write", "create"]
                           },
                           sms: {
                             app: DENY_ACTION,
                             privileged: DENY_ACTION,
                             certified: ALLOW_ACTION
                           },
                           telephony: {
                             app: DENY_ACTION,
                             privileged: DENY_ACTION,
                             certified: ALLOW_ACTION
                           },
                           browser: {
                             app: DENY_ACTION,
                             privileged: ALLOW_ACTION,
                             certified: ALLOW_ACTION
                           },
                           bluetooth: {
                             app: DENY_ACTION,
                             privileged: DENY_ACTION,
                             certified: ALLOW_ACTION
                           },
                           mobileconnection: {
                             app: DENY_ACTION,
                             privileged: DENY_ACTION,
                             certified: ALLOW_ACTION
                           },
                           mobilenetwork: {
                             app: DENY_ACTION,
                             privileged: ALLOW_ACTION,
                             certified: ALLOW_ACTION
                           },
                           power: {
                             app: DENY_ACTION,
                             privileged: DENY_ACTION,
                             certified: ALLOW_ACTION
                           },
                           push: {
                            app: ALLOW_ACTION,
                            privileged: ALLOW_ACTION,
                            certified: ALLOW_ACTION
                           },
                           settings: {
                             app: DENY_ACTION,
                             privileged: DENY_ACTION,
                             certified: ALLOW_ACTION,
                             access: ["read", "write"],
                             additional: ["indexedDB-chrome-settings"]
                           },
                           permissions: {
                             app: DENY_ACTION,
                             privileged: DENY_ACTION,
                             certified: ALLOW_ACTION
                           },
                           phonenumberservice: {
                             app: DENY_ACTION,
                             privileged: DENY_ACTION,
                             certified: ALLOW_ACTION
                           },
                           fmradio: {
                             app: DENY_ACTION,
                             privileged: ALLOW_ACTION,
                             certified: ALLOW_ACTION
                           },
                           attention: {
                             app: DENY_ACTION,
                             privileged: DENY_ACTION,
                             certified: ALLOW_ACTION
                           },
                           "webapps-manage": {
                             app: DENY_ACTION,
                             privileged: DENY_ACTION,
                             certified: ALLOW_ACTION
                           },
                           "backgroundservice": {
                             app: DENY_ACTION,
                             privileged: DENY_ACTION,
                             certified: ALLOW_ACTION
                           },
                           "desktop-notification": {
                             app: ALLOW_ACTION,
                             privileged: ALLOW_ACTION,
                             certified: ALLOW_ACTION
                           },
                           "networkstats-manage": {
                             app: DENY_ACTION,
                             privileged: DENY_ACTION,
                             certified: ALLOW_ACTION
                           },
                           "wifi-manage": {
                             app: DENY_ACTION,
                             privileged: DENY_ACTION,
                             certified: ALLOW_ACTION
                           },
                           "systemXHR": {
                             app: DENY_ACTION,
                             privileged: ALLOW_ACTION,
                             certified: ALLOW_ACTION
                           },
                           "voicemail": {
                             app: DENY_ACTION,
                             privileged: DENY_ACTION,
                             certified: ALLOW_ACTION
                           },
                           "deprecated-hwvideo": {
                             app: DENY_ACTION,
                             privileged: DENY_ACTION,
                             certified: ALLOW_ACTION
                           },
                           "idle": {
                             app: DENY_ACTION,
                             privileged: DENY_ACTION,
                             certified: ALLOW_ACTION
                           },
                           "time": {
                             app: DENY_ACTION,
                             privileged: DENY_ACTION,
                             certified: ALLOW_ACTION
                           },
                           "embed-apps": {
                             app: DENY_ACTION,
                             privileged: DENY_ACTION,
                             certified: ALLOW_ACTION
                           },
                           "storage": {
                             app: ALLOW_ACTION,
                             privileged: ALLOW_ACTION,
                             certified: ALLOW_ACTION,
                             substitute: [
                               "indexedDB-unlimited",
                               "offline-app",
                               "pin-app",
                               "default-persistent-storage"
                             ]
                           },
                           "background-sensors": {
                             app: DENY_ACTION,
                             privileged: DENY_ACTION,
                             certified: ALLOW_ACTION
                           },
                           cellbroadcast: {
                             app: DENY_ACTION,
                             privileged: DENY_ACTION,
                             certified: ALLOW_ACTION
                           },
                           "audio-channel-normal": {
                             app: ALLOW_ACTION,
                             privileged: ALLOW_ACTION,
                             certified: ALLOW_ACTION
                           },
                           "audio-channel-content": {
                             app: ALLOW_ACTION,
                             privileged: ALLOW_ACTION,
                             certified: ALLOW_ACTION
                           },
                           "audio-channel-notification": {
                             app: DENY_ACTION,
                             privileged: ALLOW_ACTION,
                             certified: ALLOW_ACTION
                           },
                           "audio-channel-alarm": {
                             app: DENY_ACTION,
                             privileged: ALLOW_ACTION,
                             certified: ALLOW_ACTION
                           },
                           "audio-channel-telephony": {
                             app: DENY_ACTION,
                             privileged: DENY_ACTION,
                             certified: ALLOW_ACTION
                           },
                           "audio-channel-ringer": {
                             app: DENY_ACTION,
                             privileged: DENY_ACTION,
                             certified: ALLOW_ACTION
                           },
                           "audio-channel-publicnotification": {
                             app: DENY_ACTION,
                             privileged: DENY_ACTION,
                             certified: ALLOW_ACTION
                           },
                           "open-remote-window": {
                             app: DENY_ACTION,
                             privileged: DENY_ACTION,
                             certified: ALLOW_ACTION
                           },
                           "keyboard": {
                             app: DENY_ACTION,
                             privileged: ALLOW_ACTION,
                             certified: ALLOW_ACTION
                           },
                           "inputmethod-manage": {
                             app: DENY_ACTION,
                             privileged: DENY_ACTION,
                             certified: ALLOW_ACTION
                           },
                           "wappush": {
                             app: DENY_ACTION,
                             privileged: DENY_ACTION,
                             certified: ALLOW_ACTION
                           },
<<<<<<< HEAD
                           "nfc": {
                             app: DENY_ACTION,
                             privileged: DENY_ACTION,
                             certified: ALLOW_ACTION,
                             access: ["read", "write"]
                           },
                           "nfc-manager": {
                             app: DENY_ACTION,
                             privileged: DENY_ACTION,
                             certified: ALLOW_ACTION
=======
                           "audio-capture": {
                             app: PROMPT_ACTION,
                             privileged: PROMPT_ACTION,
                             certified: PROMPT_ACTION
>>>>>>> f8faf632
                           },
                         };

/**
 * Append access modes to the permission name as suffixes.
 *   e.g. permission name 'contacts' with ['read', 'write'] =
 *   ['contacts-read', contacts-write']
 * @param string aPermName
 * @param array aAccess
 * @returns array containing access-appended permission names.
 **/
this.appendAccessToPermName = function appendAccessToPermName(aPermName, aAccess) {
  if (aAccess.length == 0) {
    return [aPermName];
  }
  return aAccess.map(function(aMode) {
    return aPermName + "-" + aMode;
  });
};

/**
 * Expand an access string into multiple permission names,
 *   e.g: permission name 'contacts' with 'readwrite' =
 *   ['contacts-read', 'contacts-create', 'contacts-write']
 * @param string aPermName
 * @param string aAccess (optional)
 * @returns array containing expanded permission names.
 **/
this.expandPermissions = function expandPermissions(aPermName, aAccess) {
  if (!PermissionsTable[aPermName]) {
    let errorMsg =
      "PermissionsTable.jsm: expandPermissions: Unknown Permission: " + aPermName;
    Cu.reportError(errorMsg);
    dump(errorMsg);
    return [];
  }

  const tableEntry = PermissionsTable[aPermName];

  if (tableEntry.substitute && tableEntry.additional) {
    let errorMsg =
      "PermissionsTable.jsm: expandPermissions: Can't handle both 'substitute' " +
      "and 'additional' entries for permission: " + aPermName;
    Cu.reportError(errorMsg);
    dump(errorMsg);
    return [];
  }

  if (!aAccess && tableEntry.access ||
      aAccess && !tableEntry.access) {
    let errorMsg =
      "PermissionsTable.jsm: expandPermissions: Invalid access for permission " +
      aPermName + ": " + aAccess + "\n";
    Cu.reportError(errorMsg);
    dump(errorMsg);
    return [];
  }

  let expandedPermNames = [];

  if (tableEntry.access && aAccess) {
    let requestedSuffixes = [];
    switch (aAccess) {
    case READONLY:
      requestedSuffixes.push("read");
      break;
    case CREATEONLY:
      requestedSuffixes.push("create");
      break;
    case READCREATE:
      requestedSuffixes.push("read", "create");
      break;
    case READWRITE:
      requestedSuffixes.push("read", "create", "write");
      break;
    default:
      return [];
    }

    let permArr = appendAccessToPermName(aPermName, requestedSuffixes);

    // Add the same suffix to each of the additions.
    if (tableEntry.additional) {
      for each (let additional in tableEntry.additional) {
        permArr = permArr.concat(appendAccessToPermName(additional, requestedSuffixes));
      }
    }

    // Only add the suffixed version if the suffix exists in the table.
    for (let idx in permArr) {
      let suffix = requestedSuffixes[idx % requestedSuffixes.length];
      if (tableEntry.access.indexOf(suffix) != -1) {
        expandedPermNames.push(permArr[idx]);
      }
    }
  } else if (tableEntry.substitute) {
    expandedPermNames = expandedPermNames.concat(tableEntry.substitute);
  } else {
    expandedPermNames.push(aPermName);
    // Include each of the additions exactly as they appear in the table.
    if (tableEntry.additional) {
      expandedPermNames = expandedPermNames.concat(tableEntry.additional);
    }
  }

  return expandedPermNames;
};

this.PermissionsReverseTable = (function () {
  // PermissionsTable as it is works well for direct searches, but not
  // so well for reverse ones (that is, if I get something like
  // device-storage:music-read or indexedDB-chrome-settings-read how
  // do I know which permission it really is? Hence this table is
  // born. The idea is that
  // reverseTable[device-storage:music-read] should return
  // device-storage:music
  let reverseTable = {};

  for (let permName in PermissionsTable) {
    let permAliases;
    if (PermissionsTable[permName].access) {
      permAliases = expandPermissions(permName, "readwrite");
    } else {
      permAliases = expandPermissions(permName);
    }
    for (let i = 0; i < permAliases.length; i++) {
      reverseTable[permAliases[i]] = permName;
    }
  }

  return reverseTable;

})();

this.isExplicitInPermissionsTable = function(aPermName, aIntStatus) {

  // Check to see if the 'webapp' is app/privileged/certified.
  let appStatus;
  switch (aIntStatus) {
    case Ci.nsIPrincipal.APP_STATUS_CERTIFIED:
      appStatus = "certified";
      break;
    case Ci.nsIPrincipal.APP_STATUS_PRIVILEGED:
      appStatus = "privileged";
      break;
    default: // If it isn't certified or privileged, it's app
      appStatus = "app";
      break;
  }

  let realPerm = PermissionsReverseTable[aPermName];

  if (realPerm) {
    return (PermissionsTable[realPerm][appStatus] ==
            Ci.nsIPermissionManager.PROMPT_ACTION);
  } else {
    return false;
  }
}<|MERGE_RESOLUTION|>--- conflicted
+++ resolved
@@ -297,23 +297,21 @@
                              privileged: DENY_ACTION,
                              certified: ALLOW_ACTION
                            },
-<<<<<<< HEAD
-                           "nfc": {
-                             app: DENY_ACTION,
-                             privileged: DENY_ACTION,
-                             certified: ALLOW_ACTION,
-                             access: ["read", "write"]
-                           },
-                           "nfc-manager": {
-                             app: DENY_ACTION,
-                             privileged: DENY_ACTION,
-                             certified: ALLOW_ACTION
-=======
                            "audio-capture": {
                              app: PROMPT_ACTION,
                              privileged: PROMPT_ACTION,
                              certified: PROMPT_ACTION
->>>>>>> f8faf632
+                           },
+                           "nfc": {
+                             app: DENY_ACTION,
+                             privileged: DENY_ACTION,
+                             certified: ALLOW_ACTION,
+                             access: ["read", "write"]
+                           },
+                           "nfc-manager": {
+                             app: DENY_ACTION,
+                             privileged: DENY_ACTION,
+                             certified: ALLOW_ACTION
                            },
                          };
 
