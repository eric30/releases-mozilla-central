--- conflicted
+++ resolved
@@ -302,12 +302,6 @@
                              privileged: PROMPT_ACTION,
                              certified: PROMPT_ACTION
                            },
-<<<<<<< HEAD
-                           "video-capture": {
-                             app: PROMPT_ACTION,
-                             privileged: PROMPT_ACTION,
-                             certified: PROMPT_ACTION
-                           },
                            "nfc": {
                              app: DENY_ACTION,
                              privileged: DENY_ACTION,
@@ -319,8 +313,6 @@
                              privileged: DENY_ACTION,
                              certified: ALLOW_ACTION
                            },
-=======
->>>>>>> 88bcfa3e
                          };
 
 /**
