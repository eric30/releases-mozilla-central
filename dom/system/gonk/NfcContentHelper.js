/* Copyright 2012 Mozilla Foundation and Mozilla contributors
 *
 * Licensed under the Apache License, Version 2.0 (the "License");
 * you may not use this file except in compliance with the License.
 * You may obtain a copy of the License at
 *
 *     http://www.apache.org/licenses/LICENSE-2.0
 *
 * Unless required by applicable law or agreed to in writing, software
 * distributed under the License is distributed on an "AS IS" BASIS,
 * WITHOUT WARRANTIES OR CONDITIONS OF ANY KIND, either express or implied.
 * See the License for the specific language governing permissions and
 * limitations under the License.
 */

/* Copyright © 2013, Deutsche Telekom, Inc. */

"use strict";

const {classes: Cc, interfaces: Ci, utils: Cu, results: Cr} = Components;

Cu.import("resource://gre/modules/XPCOMUtils.jsm");
Cu.import("resource://gre/modules/Services.jsm");
Cu.import("resource://gre/modules/ObjectWrapper.jsm");
Cu.import("resource://gre/modules/DOMRequestHelper.jsm");

<<<<<<< HEAD
const DEBUG = true; // set to true to see debug messages
=======
var NFC = {};
Cu.import("resource://gre/modules/nfc_consts.js", NFC);

// set to true to in nfc_consts.js to see debug messages
var DEBUG = NFC.DEBUG_CONTENT_HELPER;
>>>>>>> 9c007997

let debug;
if (DEBUG) {
  debug = function (s) {
    dump("-*- NfcContentHelper: " + s + "\n");
  };
} else {
  debug = function (s) {};
}

const NFCCONTENTHELPER_CID =
  Components.ID("{4d72c120-da5f-11e1-9b23-0800200c9a66}");


const NFC_IPC_MSG_NAMES = [
  "NFC:TechDiscovered",
  "NFC:TechLost",
  "NFC:NDEFDetailsResponse",
  "NFC:NDEFReadResponse",
  "NFC:NDEFWriteResponse",
  "NFC:NDEFMakeReadOnlyResponse",
  "NFC:ConnectResponse",
  "NFC:CloseResponse"
];

XPCOMUtils.defineLazyServiceGetter(this, "cpmm",
                                   "@mozilla.org/childprocessmessagemanager;1",
                                   "nsISyncMessageSender");

function NfcContentHelper() {
  this.initDOMRequestHelper(/* aWindow */ null, NFC_IPC_MSG_NAMES);
  Services.obs.addObserver(this, "xpcom-shutdown", false);

  this._requestMap = [];
}

NfcContentHelper.prototype = {
  __proto__: DOMRequestIpcHelper.prototype,

  QueryInterface: XPCOMUtils.generateQI([Ci.nsINfcContentHelper,
                                         Ci.nsIObserver]),
  classID:   NFCCONTENTHELPER_CID,
  classInfo: XPCOMUtils.generateCI({
    classID:          NFCCONTENTHELPER_CID,
    classDescription: "NfcContentHelper",
    interfaces:       [Ci.nsINfcContentHelper]
  }),

  _requestMap: null,

  // FIXME: btoa's will be unneeded when binary nfcd/gonk protocol is merged.
  encodeNdefRecords: function encodeNdefRecords(records) {
    var encodedRecords = [];
    for(var i=0; i < records.length; i++) {
      var record = records[i];
      encodedRecords.push({
        tnf: record.tnf,
        type: record.type,
        id: record.id,
        payload: record.payload,
      });
    }
    return encodedRecords;
  },

  // NFC interface:
  setSessionToken: function setSession(sessionToken) {
    if (sessionToken== null) {
      throw Components.Exception("No session token!",
                                  Cr.NS_ERROR_UNEXPECTED);
      return false;
    }
    // Report session to Nfc.js only.
    cpmm.sendAsyncMessage("NFC:SetSessionToken", {
      sessionToken: sessionToken,
    });
    return true;
  },

  // NFCTag interface
  getDetailsNDEF: function getDetailsNDEF(window, sessionToken) {
    if (window == null) {
      throw Components.Exception("Can't get window object",
                                  Cr.NS_ERROR_UNEXPECTED);
    }
    let request = Services.DOMRequest.createRequest(window);
    let requestId = btoa(this.getRequestId(request));
    this._requestMap[requestId] = {win: window};

    cpmm.sendAsyncMessage("NFC:GetDetailsNDEF", {
      requestId: requestId,
      sessionId: sessionToken
    });
    return request;
  },

  readNDEF: function readNDEF(window, sessionToken) {
    if (window == null) {
      throw Components.Exception("Can't get window object",
                                  Cr.NS_ERROR_UNEXPECTED);
    }
    let request = Services.DOMRequest.createRequest(window);
    let requestId = btoa(this.getRequestId(request));
    this._requestMap[requestId] = {win: window};

    cpmm.sendAsyncMessage("NFC:ReadNDEF", {
      requestId: requestId,
      sessionId: sessionToken
    });
    return request;
  },

  writeNDEF: function writeNDEF(window, records, sessionToken) {
    if (window == null) {
      throw Components.Exception("Can't get window object",
                                  Cr.NS_ERROR_UNEXPECTED);
    }

    let request = Services.DOMRequest.createRequest(window);
    let requestId = btoa(this.getRequestId(request));
    this._requestMap[requestId] = {win: window};

    let encodedRecords = this.encodeNdefRecords(records);

    cpmm.sendAsyncMessage("NFC:WriteNDEF", {
      requestId: requestId,
      sessionId: sessionToken,
      records: encodedRecords
    });
    return request;
  },

  makeReadOnlyNDEF: function makeReadOnlyNDEF(window, sessionToken) {
    if (window == null) {
      throw Components.Exception("Can't get window object",
                                  Cr.NS_ERROR_UNEXPECTED);
    }

    let request = Services.DOMRequest.createRequest(window);
    let requestId = btoa(this.getRequestId(request));
    this._requestMap[requestId] = {win: window};

    cpmm.sendAsyncMessage("NFC:MakeReadOnlyNDEF", {
      requestId: requestId,
      sessionId: sessionToken
    });
    return request;
  },

  connect: function connect(window, techType, sessionToken) {
    if (window == null) {
      throw Components.Exception("Can't get window object",
                                  Cr.NS_ERROR_UNEXPECTED);
    }
    let request = Services.DOMRequest.createRequest(window);
    let requestId = btoa(this.getRequestId(request));
    this._requestMap[requestId] = {win: window};

    cpmm.sendAsyncMessage("NFC:Connect", {
      requestId: requestId,
      sessionId: sessionToken,
      techType: techType
    });
    return request;
  },

  close: function close(window, sessionToken) {
    if (window == null) {
      throw Components.Exception("Can't get window object",
                                  Cr.NS_ERROR_UNEXPECTED);
    }
    let request = Services.DOMRequest.createRequest(window);
    let requestId = btoa(this.getRequestId(request));
    this._requestMap[requestId] = {win: window};

    cpmm.sendAsyncMessage("NFC:Close", {
      requestId: requestId,
      sessionId: sessionToken
    });
    return request;
  },

  registerCallback: function registerCallback(callbackType, callback) {
    let callbacks = this[callbackType];
    if (!callbacks) {
      callbacks = this[callbackType] = [];
    }

    if (callbacks.indexOf(callback) != -1) {
      throw new Error("Already registered this callback!");
    }

    callbacks.push(callback);
    debug("Registered " + callbackType + " callback: " + callback);
  },

  unregisterCallback: function unregisterCallback(callbackType, callback) {
    let callbacks = this[callbackType];
    if (!callbacks) {
      return;
    }

    let index = callbacks.indexOf(callback);
    if (index != -1) {
      callbacks.splice(index, 1);
      debug("Unregistered telephony callback: " + callback);
    }
  },

  registerNfcCallback: function registerNfcCallback(callback) {
    this.registerCallback("_nfcCallbacks", callback);
  },

  unregisterNfcCallback: function unregisterNfcCallback(callback) {
    this.unregisterCallback("_nfcCallbacks", callback);
  },


  // nsIObserver

  observe: function observe(subject, topic, data) {
    if (topic == "xpcom-shutdown") {
      this.removeMessageListener();
      Services.obs.removeObserver(this, "xpcom-shutdown");
      cpmm = null;
    }
  },

  // nsIMessageListener

  fireRequestSuccess: function fireRequestSuccess(requestId, result) {
    let request = this.takeRequest(requestId);
    if (!request) {
      debug("not firing success for id: " + requestId +
            ", result: " + JSON.stringify(result));
      return;
    }

    debug("fire request success, id: " + requestId +
          ", result: " + JSON.stringify(result));
    Services.DOMRequest.fireSuccess(request, result);
  },

  dispatchFireRequestSuccess: function dispatchFireRequestSuccess(requestId, result) {
    let currentThread = Services.tm.currentThread;

    currentThread.dispatch(this.fireRequestSuccess.bind(this, requestId, result),
                           Ci.nsIThread.DISPATCH_NORMAL);
  },

  fireRequestError: function fireRequestError(requestId, error) {
    let request = this.takeRequest(requestId);
    if (!request) {
      debug("not firing error for id: " + requestId +
            ", error: " + JSON.stringify(error));
      return;
    }

    debug("fire request error, id: " + requestId +
          ", result: " + JSON.stringify(error));
    Services.DOMRequest.fireError(request, error);
  },

  dispatchFireRequestError: function dispatchFireRequestError(requestId, error) {
    let currentThread = Services.tm.currentThread;

    currentThread.dispatch(this.fireRequestError.bind(this, requestId, error),
                           Ci.nsIThread.DISPATCH_NORMAL);
  },

  receiveMessage: function receiveMessage(message) {
    debug("Message received: " + JSON.stringify(message));
    switch (message.name) {
      case "NFC:NDEFDetailsResponse":
        this.handleNDEFDetailsResponse(message.json);
        break;
      case "NFC:NDEFReadResponse":
        this.handleNDEFReadResponse(message.json);
        break;
      case "NFC:NDEFWriteResponse":
        this.handleNDEFWriteResponse(message.json);
        break;
      case "NFC:NDEFMakeReadOnlyResponse":
        this.handleNDEFReadOnlyResponse(message.json);
        break;
      case "NFC:ConnectResponse":
        this.handleConnectResponse(message.json);
        break;
      case "NFC:CloseResponse":
        this.handleCloseResponse(message.json);
        break;
    }
  },

<<<<<<< HEAD
  // NFC Notifications
  handleTechDiscovered: function handleTechDiscovered(message) {
    this._connectedSessionId = message.sessionId;
    debug('TechDiscovered. Updated SessionId:' + this._connectedSessionId);
  },

  handleTechLost: function handleTechLost(message) {
    debug('TechLost. Clear session:');
    this._connectedSessionId = null;
  },

=======
>>>>>>> 9c007997
  handleNDEFDetailsResponse: function handleNDEFDetailsResponse(message) {
    debug("NDEFDetailsResponse(" + JSON.stringify(message) + ")");
    let requester = this._requestMap[message.requestId];
    if (typeof requester === 'undefined') {
       return; // Nothing to do in this instance.
    }
    delete this._requestMap[message.requestId];
    let result = message.content;
    let requestId = atob(message.requestId);

    if (message.content.status != "OK") {
      this.fireRequestError(requestId, result.status);
    } else  {
      this.fireRequestSuccess(requestId, ObjectWrapper.wrap(result, requester.win));
    }
  },

  handleNDEFReadResponse: function handleNDEFReadResponse(message) {
    debug("NDEFReadResponse(" + JSON.stringify(message) + ")");
    let requester = this._requestMap[message.requestId];
    if (typeof requester === 'undefined') {
       return; // Nothing to do in this instance.
    }
    delete this._requestMap[message.requestId];
    let result = message.content;
    let requestId = atob(message.requestId);
    let records = result.records.map(function(r) {
      let type = "";
      for (let i = 0; i < r.type.length; i++) {
        type += String.fromCharCode(r.type[i]);
      }
      r.type = type;
      let id = "";
      for (let i = 0; i < r.id.length; i++) {
        id += String.fromCharCode(r.id[i]);
      }
      r.id = id;
      let payload = "";
      for (let i = 0; i < r.payload.length; i++) {
        payload += String.fromCharCode(r.payload[i]);
      }
      r.payload = payload;
      return r;
    });
    let resultA = {records: records};

    if (!resultA.records) {
      this.fireRequestError(requestId, result.status);
    } else  {
      this.fireRequestSuccess(requestId, ObjectWrapper.wrap(result, requester.win));
    }
  },

  handleNDEFWriteResponse: function handleNDEFWriteResponse(message) {
    debug("NDEFWriteResponse(" + JSON.stringify(message) + ")");
    let requester = this._requestMap[message.requestId];
    if (typeof requester === 'undefined') {
       debug('Returning: requester: ' + requester);
       return; // Nothing to do in this instance.
    }
    delete this._requestMap[message.requestId];
    let result = message.content;
    let requestId = atob(message.requestId);

    if (result.status != "OK") {
      this.fireRequestError(requestId, result.status);
    } else  {
      this.fireRequestSuccess(requestId, ObjectWrapper.wrap(result, requester.win));
    }
  },

  handleNDEFReadOnlyResponse: function handleNDEFReadOnlyResponse(message) {
    debug("NDEFReadOnlyResponse(" + JSON.stringify(message) + ")");
    let requester = this._requestMap[message.requestId];
    if (typeof requester === 'undefined') {
       debug('Returning: requester: ' + requester);
       return; // Nothing to do in this instance.
    }
    delete this._requestMap[message.requestId];
    let result = message.content;
    let requestId = atob(message.requestId);

    if (result.status != "OK") {
      this.fireRequestError(requestId, ObjectWrapper.wrap(result, requester.win));
    } else  {
      this.fireRequestSuccess(requestId, ObjectWrapper.wrap(result, requester.win));
    }
  },

  handleNDEFPushResponse: function handleNDEFPushResponse(message) {
    debug("NDEFPushResponse(" + JSON.stringify(message) + ")");
    let requester = this._requestMap[message.requestId];
<<<<<<< HEAD
    if ((typeof requester === 'undefined') ||
        (message.sessionId != this._connectedSessionId)) {
       debug('Returning: requester: ' + requester);
       debug('Returning: sessionId matches?: ' + (message.sessionId == this._connectedSessionId));
=======
    if (typeof requester === 'undefined') {
       debug('ConnectResponse return requester='+requester+" message.sessionId="+message.sessionId);
>>>>>>> 9c007997
       return; // Nothing to do in this instance.
    }
    delete this._requestMap[message.requestId];
    let result = message.content;
    let requestId = atob(message.requestId);

    if (result.status != "OK") {
      this.fireRequestError(requestId, result.status);
    } else  {
      this.fireRequestSuccess(requestId, ObjectWrapper.wrap(result, requester.win));
    }
  },

  handleConnectResponse: function handleConnectResponse(message) {
    debug("ConnectResponse(" + JSON.stringify(message) + ")");
    let requester = this._requestMap[message.requestId];
<<<<<<< HEAD
    if ((typeof requester === 'undefined') ||
        (message.sessionId != this._connectedSessionId)) {
       debug('ConnectResponse return requester='+requester+" message.sessionId="+message.sessionId+" this._connectedSessionId="+this._connectedSessionId);
=======
    if (typeof requester === 'undefined') {
       debug('ConnectResponse return requester='+requester+" message.sessionId="+message.sessionId);
>>>>>>> 9c007997
       return; // Nothing to do in this instance.
    }
    delete this._requestMap[message.requestId];
    let result = message.content;
    let requestId = atob(message.requestId);

    if (message.content.status != "OK") {
      this.fireRequestError(requestId, result.status);
    } else  {
      this.fireRequestSuccess(requestId, ObjectWrapper.wrap(result, requester.win));
    }
  },

  handleCloseResponse: function handleCloseResponse(message) {
    debug("CloseResponse(" + JSON.stringify(message) + ")");
    let requester = this._requestMap[message.requestId];
    if (typeof requester === 'undefined') {
       return; // Nothing to do in this instance.
    }
    delete this._requestMap[message.requestId];
    let result = message.content;
    let requestId = atob(message.requestId);


    if (message.content.status != "OK") {
      this.fireRequestError(requestId, result.status);
    } else  {
      this.fireRequestSuccess(requestId, ObjectWrapper.wrap(result, requester.win));
    }
  },

  _deliverCallback: function _deliverCallback(callbackType, name, args) {
    let thisCallbacks = this[callbackType];
    if (!thisCallbacks) {
      return;
    }

    let callbacks = thisCallbacks.slice();
    for each (let callback in callbacks) {
      if (thisCallbacks.indexOf(callback) == -1) {
        continue;
      }
      let handler = callback[name];
      if (typeof handler != "function") {
        throw new Error("No handler for " + name);
      }
      try {
        handler.apply(callback, args);
      } catch (e) {
        debug("callback handler for " + name + " threw an exception: " + e);
      }
    }
  },
};

this.NSGetFactory = XPCOMUtils.generateNSGetFactory([NfcContentHelper]);<|MERGE_RESOLUTION|>--- conflicted
+++ resolved
@@ -24,15 +24,11 @@
 Cu.import("resource://gre/modules/ObjectWrapper.jsm");
 Cu.import("resource://gre/modules/DOMRequestHelper.jsm");
 
-<<<<<<< HEAD
-const DEBUG = true; // set to true to see debug messages
-=======
 var NFC = {};
 Cu.import("resource://gre/modules/nfc_consts.js", NFC);
 
 // set to true to in nfc_consts.js to see debug messages
 var DEBUG = NFC.DEBUG_CONTENT_HELPER;
->>>>>>> 9c007997
 
 let debug;
 if (DEBUG) {
@@ -327,20 +323,6 @@
     }
   },
 
-<<<<<<< HEAD
-  // NFC Notifications
-  handleTechDiscovered: function handleTechDiscovered(message) {
-    this._connectedSessionId = message.sessionId;
-    debug('TechDiscovered. Updated SessionId:' + this._connectedSessionId);
-  },
-
-  handleTechLost: function handleTechLost(message) {
-    debug('TechLost. Clear session:');
-    this._connectedSessionId = null;
-  },
-
-=======
->>>>>>> 9c007997
   handleNDEFDetailsResponse: function handleNDEFDetailsResponse(message) {
     debug("NDEFDetailsResponse(" + JSON.stringify(message) + ")");
     let requester = this._requestMap[message.requestId];
@@ -433,15 +415,8 @@
   handleNDEFPushResponse: function handleNDEFPushResponse(message) {
     debug("NDEFPushResponse(" + JSON.stringify(message) + ")");
     let requester = this._requestMap[message.requestId];
-<<<<<<< HEAD
-    if ((typeof requester === 'undefined') ||
-        (message.sessionId != this._connectedSessionId)) {
-       debug('Returning: requester: ' + requester);
-       debug('Returning: sessionId matches?: ' + (message.sessionId == this._connectedSessionId));
-=======
     if (typeof requester === 'undefined') {
        debug('ConnectResponse return requester='+requester+" message.sessionId="+message.sessionId);
->>>>>>> 9c007997
        return; // Nothing to do in this instance.
     }
     delete this._requestMap[message.requestId];
@@ -458,14 +433,8 @@
   handleConnectResponse: function handleConnectResponse(message) {
     debug("ConnectResponse(" + JSON.stringify(message) + ")");
     let requester = this._requestMap[message.requestId];
-<<<<<<< HEAD
-    if ((typeof requester === 'undefined') ||
-        (message.sessionId != this._connectedSessionId)) {
-       debug('ConnectResponse return requester='+requester+" message.sessionId="+message.sessionId+" this._connectedSessionId="+this._connectedSessionId);
-=======
     if (typeof requester === 'undefined') {
        debug('ConnectResponse return requester='+requester+" message.sessionId="+message.sessionId);
->>>>>>> 9c007997
        return; // Nothing to do in this instance.
     }
     delete this._requestMap[message.requestId];
