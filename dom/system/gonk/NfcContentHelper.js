/* Copyright 2012 Mozilla Foundation and Mozilla contributors
 *
 * Licensed under the Apache License, Version 2.0 (the "License");
 * you may not use this file except in compliance with the License.
 * You may obtain a copy of the License at
 *
 *     http://www.apache.org/licenses/LICENSE-2.0
 *
 * Unless required by applicable law or agreed to in writing, software
 * distributed under the License is distributed on an "AS IS" BASIS,
 * WITHOUT WARRANTIES OR CONDITIONS OF ANY KIND, either express or implied.
 * See the License for the specific language governing permissions and
 * limitations under the License.
 */

/* Copyright © 2013, Deutsche Telekom, Inc. */

"use strict";

const {classes: Cc, interfaces: Ci, utils: Cu, results: Cr} = Components;

Cu.import("resource://gre/modules/XPCOMUtils.jsm");
Cu.import("resource://gre/modules/Services.jsm");
Cu.import("resource://gre/modules/ObjectWrapper.jsm");
Cu.import("resource://gre/modules/DOMRequestHelper.jsm");

let NFC = {};
Cu.import("resource://gre/modules/nfc_consts.js", NFC);

// set to true to in nfc_consts.js to see debug messages
let DEBUG = NFC.DEBUG_CONTENT_HELPER;

let debug;
if (DEBUG) {
  debug = function (s) {
    dump("-*- NfcContentHelper: " + s + "\n");
  };
} else {
  debug = function (s) {};
}

const NFCCONTENTHELPER_CID =
  Components.ID("{4d72c120-da5f-11e1-9b23-0800200c9a66}");

const NFC_IPC_MSG_NAMES = [
  "NFC:ReadNDEFResponse",
  "NFC:WriteNDEFResponse",
  "NFC:GetDetailsNDEFResponse",
  "NFC:MakeReadOnlyNDEFResponse",
  "NFC:ConnectResponse",
  "NFC:CloseResponse"
];

XPCOMUtils.defineLazyServiceGetter(this, "cpmm",
                                   "@mozilla.org/childprocessmessagemanager;1",
                                   "nsISyncMessageSender");

function NfcContentHelper() {
  this.initDOMRequestHelper(/* aWindow */ null, NFC_IPC_MSG_NAMES);
  Services.obs.addObserver(this, "xpcom-shutdown", false);

  this._requestMap = [];
}

NfcContentHelper.prototype = {
  __proto__: DOMRequestIpcHelper.prototype,

  QueryInterface: XPCOMUtils.generateQI([Ci.nsINfcContentHelper,
                                         Ci.nsISupportsWeakReference,
                                         Ci.nsIObserver]),
  classID:   NFCCONTENTHELPER_CID,
  classInfo: XPCOMUtils.generateCI({
    classID:          NFCCONTENTHELPER_CID,
    classDescription: "NfcContentHelper",
    interfaces:       [Ci.nsINfcContentHelper]
  }),

  _requestMap: null,

  encodeNdefRecords: function encodeNdefRecords(records) {
    let encodedRecords = [];
    for (let i = 0; i < records.length; i++) {
      let record = records[i];
      encodedRecords.push({
        tnf: record.tnf,
        type: record.type,
        id: record.id,
        payload: record.payload,
      });
    }
    return encodedRecords;
  },

  // NFC interface:
  setSessionToken: function setSessionToken(sessionToken) {
    if (sessionToken == null) {
      throw Components.Exception("No session token!",
                                  Cr.NS_ERROR_UNEXPECTED);
      return;
    }
    // Report session to Nfc.js only.
    cpmm.sendAsyncMessage("NFC:SetSessionToken", {
      sessionToken: sessionToken,
    });
  },

  // NFCTag interface
  getDetailsNDEF: function getDetailsNDEF(window, sessionToken) {
    if (window == null) {
      throw Components.Exception("Can't get window object",
                                  Cr.NS_ERROR_UNEXPECTED);
    }
    let request = Services.DOMRequest.createRequest(window);
    let requestId = btoa(this.getRequestId(request));
    this._requestMap[requestId] = window;

    cpmm.sendAsyncMessage("NFC:GetDetailsNDEF", {
      requestId: requestId,
      sessionToken: sessionToken
    });
    return request;
  },

  readNDEF: function readNDEF(window, sessionToken) {
    if (window == null) {
      throw Components.Exception("Can't get window object",
                                  Cr.NS_ERROR_UNEXPECTED);
    }
    let request = Services.DOMRequest.createRequest(window);
    let requestId = btoa(this.getRequestId(request));
    this._requestMap[requestId] = window;

    cpmm.sendAsyncMessage("NFC:ReadNDEF", {
      requestId: requestId,
      sessionToken: sessionToken
    });
    return request;
  },

  writeNDEF: function writeNDEF(window, records, sessionToken) {
    if (window == null) {
      throw Components.Exception("Can't get window object",
                                  Cr.NS_ERROR_UNEXPECTED);
    }

    let request = Services.DOMRequest.createRequest(window);
    let requestId = btoa(this.getRequestId(request));
    this._requestMap[requestId] = window;

    let encodedRecords = this.encodeNdefRecords(records);

    cpmm.sendAsyncMessage("NFC:WriteNDEF", {
      requestId: requestId,
      sessionToken: sessionToken,
      records: encodedRecords
    });
    return request;
  },

  makeReadOnlyNDEF: function makeReadOnlyNDEF(window, sessionToken) {
    if (window == null) {
      throw Components.Exception("Can't get window object",
                                  Cr.NS_ERROR_UNEXPECTED);
    }

    let request = Services.DOMRequest.createRequest(window);
    let requestId = btoa(this.getRequestId(request));
    this._requestMap[requestId] = window;

    cpmm.sendAsyncMessage("NFC:MakeReadOnlyNDEF", {
      requestId: requestId,
      sessionToken: sessionToken
    });
    return request;
  },

  connect: function connect(window, techType, sessionToken) {
    if (window == null) {
      throw Components.Exception("Can't get window object",
                                  Cr.NS_ERROR_UNEXPECTED);
    }
    let request = Services.DOMRequest.createRequest(window);
    let requestId = btoa(this.getRequestId(request));
    this._requestMap[requestId] = window;

    cpmm.sendAsyncMessage("NFC:Connect", {
      requestId: requestId,
      sessionToken: sessionToken,
      techType: techType
    });
    return request;
  },

  close: function close(window, sessionToken) {
    if (window == null) {
      throw Components.Exception("Can't get window object",
                                  Cr.NS_ERROR_UNEXPECTED);
    }
    let request = Services.DOMRequest.createRequest(window);
    let requestId = btoa(this.getRequestId(request));
    this._requestMap[requestId] = window;

    cpmm.sendAsyncMessage("NFC:Close", {
      requestId: requestId,
      sessionToken: sessionToken
    });
    return request;
  },

  // nsIObserver

  observe: function observe(subject, topic, data) {
    if (topic == "xpcom-shutdown") {
      this.removeMessageListener();
      Services.obs.removeObserver(this, "xpcom-shutdown");
      cpmm = null;
    }
  },

  // nsIMessageListener

  fireRequestSuccess: function fireRequestSuccess(requestId, result) {
    let request = this.takeRequest(requestId);
    if (!request) {
      debug("not firing success for id: " + requestId +
            ", result: " + JSON.stringify(result));
      return;
    }

    debug("fire request success, id: " + requestId +
          ", result: " + JSON.stringify(result));
    Services.DOMRequest.fireSuccess(request, result);
  },

  dispatchFireRequestSuccess: function dispatchFireRequestSuccess(requestId, result) {
    let currentThread = Services.tm.currentThread;

    currentThread.dispatch(this.fireRequestSuccess.bind(this, requestId, result),
                           Ci.nsIThread.DISPATCH_NORMAL);
  },

  fireRequestError: function fireRequestError(requestId, error) {
    let request = this.takeRequest(requestId);
    if (!request) {
      debug("not firing error for id: " + requestId +
            ", error: " + JSON.stringify(error));
      return;
    }

    debug("fire request error, id: " + requestId +
          ", result: " + JSON.stringify(error));
    Services.DOMRequest.fireError(request, error);
  },

  dispatchFireRequestError: function dispatchFireRequestError(requestId, error) {
    let currentThread = Services.tm.currentThread;

    currentThread.dispatch(this.fireRequestError.bind(this, requestId, error),
                           Ci.nsIThread.DISPATCH_NORMAL);
  },

  receiveMessage: function receiveMessage(message) {
    debug("Message received: " + JSON.stringify(message));
    switch (message.name) {
      case "NFC:ReadNDEFResponse": // Fall through.
      case "NFC:ConnectResponse":
      case "NFC:CloseResponse":
      case "NFC:WriteNDEFResponse":
      case "NFC:MakeReadOnlyNDEFResponse":
      case "NFC:GetDetailsNDEFResponse":
        this.handleResponse(message.json);
        break;
    }
  },

<<<<<<< HEAD
=======
  handleReadNDEFResponse: function handleReadNDEFResponse(message) {
    debug("ReadNDEFResponse(" + JSON.stringify(message) + ")");
    let requester = this._requestMap[message.requestId];
    if (!requester) {
       debug("ReadNDEFResponse Invalid requester=" + requester +
             " message.sessionToken=" + message.sessionToken);
       return; // Nothing to do in this instance.
    }
    delete this._requestMap[message.requestId];
    let result = message;
    let requestId = atob(message.requestId);
    let records = result.records.map(function(r) {
      let type = "";
      for (let i = 0; i < r.type.length; i++) {
        type += String.fromCharCode(r.type[i]);
      }
      r.type = type;
      let id = "";
      for (let i = 0; i < r.id.length; i++) {
        id += String.fromCharCode(r.id[i]);
      }
      r.id = id;
      let payload = "";
      for (let i = 0; i < r.payload.length; i++) {
        payload += String.fromCharCode(r.payload[i]);
      }
      r.payload = payload;
      return r;
    });

    if (result.status !== NFC.GECKO_NFC_ERROR_SUCCESS) {
      this.fireRequestError(requestId, result.status);
    } else {
      this.fireRequestSuccess(requestId, ObjectWrapper.wrap(result, requester));
    }
  },

>>>>>>> 1be2bbfc
  handleResponse: function handleResponse(message) {
    debug("Response(" + JSON.stringify(message) + ")");
    let requester = this._requestMap[message.requestId];
    if (!requester) {
       debug("Response Invalid requester=" + requester +
             " message.sessionToken=" + message.sessionToken);
       return; // Nothing to do in this instance.
    }
    delete this._requestMap[message.requestId];
    let result = message;
    let requestId = atob(message.requestId);

    if (message.status !== NFC.GECKO_NFC_ERROR_SUCCESS) {
      this.fireRequestError(requestId, result.status);
    } else {
      this.fireRequestSuccess(requestId, ObjectWrapper.wrap(result, requester));
    }
  },
};

this.NSGetFactory = XPCOMUtils.generateNSGetFactory([NfcContentHelper]);<|MERGE_RESOLUTION|>--- conflicted
+++ resolved
@@ -273,46 +273,6 @@
     }
   },
 
-<<<<<<< HEAD
-=======
-  handleReadNDEFResponse: function handleReadNDEFResponse(message) {
-    debug("ReadNDEFResponse(" + JSON.stringify(message) + ")");
-    let requester = this._requestMap[message.requestId];
-    if (!requester) {
-       debug("ReadNDEFResponse Invalid requester=" + requester +
-             " message.sessionToken=" + message.sessionToken);
-       return; // Nothing to do in this instance.
-    }
-    delete this._requestMap[message.requestId];
-    let result = message;
-    let requestId = atob(message.requestId);
-    let records = result.records.map(function(r) {
-      let type = "";
-      for (let i = 0; i < r.type.length; i++) {
-        type += String.fromCharCode(r.type[i]);
-      }
-      r.type = type;
-      let id = "";
-      for (let i = 0; i < r.id.length; i++) {
-        id += String.fromCharCode(r.id[i]);
-      }
-      r.id = id;
-      let payload = "";
-      for (let i = 0; i < r.payload.length; i++) {
-        payload += String.fromCharCode(r.payload[i]);
-      }
-      r.payload = payload;
-      return r;
-    });
-
-    if (result.status !== NFC.GECKO_NFC_ERROR_SUCCESS) {
-      this.fireRequestError(requestId, result.status);
-    } else {
-      this.fireRequestSuccess(requestId, ObjectWrapper.wrap(result, requester));
-    }
-  },
-
->>>>>>> 1be2bbfc
   handleResponse: function handleResponse(message) {
     debug("Response(" + JSON.stringify(message) + ")");
     let requester = this._requestMap[message.requestId];
