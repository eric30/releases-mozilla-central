/* Copyright 2012 Mozilla Foundation and Mozilla contributors
 *
 * Licensed under the Apache License, Version 2.0 (the "License");
 * you may not use this file except in compliance with the License.
 * You may obtain a copy of the License at
 *
 *     http://www.apache.org/licenses/LICENSE-2.0
 *
 * Unless required by applicable law or agreed to in writing, software
 * distributed under the License is distributed on an "AS IS" BASIS,
 * WITHOUT WARRANTIES OR CONDITIONS OF ANY KIND, either express or implied.
 * See the License for the specific language governing permissions and
 * limitations under the License.
 */

/* Copyright © 2013, Deutsche Telekom, Inc. */

"use strict";

const {classes: Cc, interfaces: Ci, utils: Cu, results: Cr} = Components;

Cu.import("resource://gre/modules/XPCOMUtils.jsm");
Cu.import("resource://gre/modules/Services.jsm");
Cu.import("resource://gre/modules/ObjectWrapper.jsm");
Cu.import("resource://gre/modules/DOMRequestHelper.jsm");

var NFC = {};
Cu.import("resource://gre/modules/nfc_consts.js", NFC);

// set to true to in nfc_consts.js to see debug messages
var DEBUG = NFC.DEBUG_CONTENT_HELPER;

let debug;
if (DEBUG) {
  debug = function (s) {
    dump("-*- NfcContentHelper: " + s + "\n");
  };
} else {
  debug = function (s) {};
}

const NFCCONTENTHELPER_CID =
  Components.ID("{4d72c120-da5f-11e1-9b23-0800200c9a66}");

const NFC_IPC_MSG_NAMES = [
<<<<<<< HEAD
  "NFC:NDEFDetailsResponse",
  "NFC:NDEFReadResponse",
  "NFC:NDEFWriteResponse",
  "NFC:NDEFMakeReadOnlyResponse",
=======
  "NFC:TechDiscovered",
  "NFC:TechLost",
  "NFC:DetailsNDEFResponse",
  "NFC:ReadNDEFResponse",
  "NFC:WriteNDEFResponse",
  "NFC:MakeReadOnlyNDEFResponse",
>>>>>>> 145ae056
  "NFC:ConnectResponse",
  "NFC:CloseResponse"
];

XPCOMUtils.defineLazyServiceGetter(this, "cpmm",
                                   "@mozilla.org/childprocessmessagemanager;1",
                                   "nsISyncMessageSender");

function NfcContentHelper() {
  this.initDOMRequestHelper(/* aWindow */ null, NFC_IPC_MSG_NAMES);
  Services.obs.addObserver(this, "xpcom-shutdown", false);

  this._requestMap = [];
}

NfcContentHelper.prototype = {
  __proto__: DOMRequestIpcHelper.prototype,

  QueryInterface: XPCOMUtils.generateQI([Ci.nsINfcContentHelper,
                                         Ci.nsIObserver]),
  classID:   NFCCONTENTHELPER_CID,
  classInfo: XPCOMUtils.generateCI({
    classID:          NFCCONTENTHELPER_CID,
    classDescription: "NfcContentHelper",
    interfaces:       [Ci.nsINfcContentHelper]
  }),

  _requestMap: null,

  // FIXME: btoa's will be unneeded when binary nfcd/gonk protocol is merged.
  encodeNdefRecords: function encodeNdefRecords(records) {
    var encodedRecords = [];
    for(var i=0; i < records.length; i++) {
      var record = records[i];
      encodedRecords.push({
        tnf: record.tnf,
        type: record.type,
        id: record.id,
        payload: record.payload,
      });
    }
    return encodedRecords;
  },

  // NFC interface:
  setSessionToken: function setSession(sessionToken) {
    if (sessionToken== null) {
      throw Components.Exception("No session token!",
                                  Cr.NS_ERROR_UNEXPECTED);
      return false;
    }
    // Report session to Nfc.js only.
    cpmm.sendAsyncMessage("NFC:SetSessionToken", {
      sessionToken: sessionToken,
    });
    return true;
  },

  // NFCTag interface
  getDetailsNDEF: function getDetailsNDEF(window, sessionToken) {
    if (window == null) {
      throw Components.Exception("Can't get window object",
                                  Cr.NS_ERROR_UNEXPECTED);
    }
    let request = Services.DOMRequest.createRequest(window);
    let requestId = btoa(this.getRequestId(request));
    this._requestMap[requestId] = {win: window};

    cpmm.sendAsyncMessage("NFC:GetDetailsNDEF", {
      requestId: requestId,
      sessionId: sessionToken
    });
    return request;
  },

  readNDEF: function readNDEF(window, sessionToken) {
    if (window == null) {
      throw Components.Exception("Can't get window object",
                                  Cr.NS_ERROR_UNEXPECTED);
    }
    let request = Services.DOMRequest.createRequest(window);
    let requestId = btoa(this.getRequestId(request));
    this._requestMap[requestId] = {win: window};

    cpmm.sendAsyncMessage("NFC:ReadNDEF", {
      requestId: requestId,
      sessionId: sessionToken
    });
    return request;
  },

  writeNDEF: function writeNDEF(window, records, sessionToken) {
    if (window == null) {
      throw Components.Exception("Can't get window object",
                                  Cr.NS_ERROR_UNEXPECTED);
    }

    let request = Services.DOMRequest.createRequest(window);
    let requestId = btoa(this.getRequestId(request));
    this._requestMap[requestId] = {win: window};

    let encodedRecords = this.encodeNdefRecords(records);

    cpmm.sendAsyncMessage("NFC:WriteNDEF", {
      requestId: requestId,
      sessionId: sessionToken,
      records: encodedRecords
    });
    return request;
  },

  makeReadOnlyNDEF: function makeReadOnlyNDEF(window, sessionToken) {
    if (window == null) {
      throw Components.Exception("Can't get window object",
                                  Cr.NS_ERROR_UNEXPECTED);
    }

    let request = Services.DOMRequest.createRequest(window);
    let requestId = btoa(this.getRequestId(request));
    this._requestMap[requestId] = {win: window};

    cpmm.sendAsyncMessage("NFC:MakeReadOnlyNDEF", {
      requestId: requestId,
      sessionId: sessionToken
    });
    return request;
  },

  connect: function connect(window, techType, sessionToken) {
    if (window == null) {
      throw Components.Exception("Can't get window object",
                                  Cr.NS_ERROR_UNEXPECTED);
    }
    let request = Services.DOMRequest.createRequest(window);
    let requestId = btoa(this.getRequestId(request));
    this._requestMap[requestId] = {win: window};

    cpmm.sendAsyncMessage("NFC:Connect", {
      requestId: requestId,
      sessionId: sessionToken,
      techType: techType
    });
    return request;
  },

  close: function close(window, sessionToken) {
    if (window == null) {
      throw Components.Exception("Can't get window object",
                                  Cr.NS_ERROR_UNEXPECTED);
    }
    let request = Services.DOMRequest.createRequest(window);
    let requestId = btoa(this.getRequestId(request));
    this._requestMap[requestId] = {win: window};

    cpmm.sendAsyncMessage("NFC:Close", {
      requestId: requestId,
      sessionId: sessionToken
    });
    return request;
  },

  registerCallback: function registerCallback(callbackType, callback) {
    let callbacks = this[callbackType];
    if (!callbacks) {
      callbacks = this[callbackType] = [];
    }

    if (callbacks.indexOf(callback) != -1) {
      throw new Error("Already registered this callback!");
    }

    callbacks.push(callback);
    debug("Registered " + callbackType + " callback: " + callback);
  },

  unregisterCallback: function unregisterCallback(callbackType, callback) {
    let callbacks = this[callbackType];
    if (!callbacks) {
      return;
    }

    let index = callbacks.indexOf(callback);
    if (index != -1) {
      callbacks.splice(index, 1);
      debug("Unregistered telephony callback: " + callback);
    }
  },

  registerNfcCallback: function registerNfcCallback(callback) {
    this.registerCallback("_nfcCallbacks", callback);
  },

  unregisterNfcCallback: function unregisterNfcCallback(callback) {
    this.unregisterCallback("_nfcCallbacks", callback);
  },


  // nsIObserver

  observe: function observe(subject, topic, data) {
    if (topic == "xpcom-shutdown") {
      this.removeMessageListener();
      Services.obs.removeObserver(this, "xpcom-shutdown");
      cpmm = null;
    }
  },

  // nsIMessageListener

  fireRequestSuccess: function fireRequestSuccess(requestId, result) {
    let request = this.takeRequest(requestId);
    if (!request) {
      debug("not firing success for id: " + requestId +
            ", result: " + JSON.stringify(result));
      return;
    }

    debug("fire request success, id: " + requestId +
          ", result: " + JSON.stringify(result));
    Services.DOMRequest.fireSuccess(request, result);
  },

  dispatchFireRequestSuccess: function dispatchFireRequestSuccess(requestId, result) {
    let currentThread = Services.tm.currentThread;

    currentThread.dispatch(this.fireRequestSuccess.bind(this, requestId, result),
                           Ci.nsIThread.DISPATCH_NORMAL);
  },

  fireRequestError: function fireRequestError(requestId, error) {
    let request = this.takeRequest(requestId);
    if (!request) {
      debug("not firing error for id: " + requestId +
            ", error: " + JSON.stringify(error));
      return;
    }

    debug("fire request error, id: " + requestId +
          ", result: " + JSON.stringify(error));
    Services.DOMRequest.fireError(request, error);
  },

  dispatchFireRequestError: function dispatchFireRequestError(requestId, error) {
    let currentThread = Services.tm.currentThread;

    currentThread.dispatch(this.fireRequestError.bind(this, requestId, error),
                           Ci.nsIThread.DISPATCH_NORMAL);
  },

  receiveMessage: function receiveMessage(message) {
    debug("Message received: " + JSON.stringify(message));
    switch (message.name) {
      case "NFC:DetailsNDEFResponse":
        this.handleDetailsNDEFResponse(message.json);
        break;
      case "NFC:ReadNDEFResponse":
        this.handleReadNDEFResponse(message.json);
        break;
      case "NFC:WriteNDEFResponse":
        this.handleWriteNDEFResponse(message.json);
        break;
      case "NFC:MakeReadOnlyNDEFResponse":
        this.handleMakeReadOnlyNDEFResponse(message.json);
        break;
      case "NFC:ConnectResponse":
        this.handleConnectResponse(message.json);
        break;
      case "NFC:CloseResponse":
        this.handleCloseResponse(message.json);
        break;
    }
  },

  handleDetailsNDEFResponse: function handleDetailsNDEFResponse(message) {
    debug("DetailsNDEFResponse(" + JSON.stringify(message) + ")");
    let requester = this._requestMap[message.requestId];
    if (typeof requester === 'undefined') {
       return; // Nothing to do in this instance.
    }
    delete this._requestMap[message.requestId];
    let result = message.content;
    let requestId = atob(message.requestId);

    if (message.content.status != "OK") {
      this.fireRequestError(requestId, result.status);
    } else  {
      this.fireRequestSuccess(requestId, ObjectWrapper.wrap(result, requester.win));
    }
  },

  handleReadNDEFResponse: function handleReadNDEFResponse(message) {
    debug("ReadNDEFResponse(" + JSON.stringify(message) + ")");
    let requester = this._requestMap[message.requestId];
    if (typeof requester === 'undefined') {
       return; // Nothing to do in this instance.
    }
    delete this._requestMap[message.requestId];
    let result = message.content;
    let requestId = atob(message.requestId);
    let records = result.records.map(function(r) {
      let type = "";
      for (let i = 0; i < r.type.length; i++) {
        type += String.fromCharCode(r.type[i]);
      }
      r.type = type;
      let id = "";
      for (let i = 0; i < r.id.length; i++) {
        id += String.fromCharCode(r.id[i]);
      }
      r.id = id;
      let payload = "";
      for (let i = 0; i < r.payload.length; i++) {
        payload += String.fromCharCode(r.payload[i]);
      }
      r.payload = payload;
      return r;
    });
    let resultA = {records: records};

    if (!resultA.records) {
      this.fireRequestError(requestId, result.status);
    } else  {
      this.fireRequestSuccess(requestId, ObjectWrapper.wrap(result, requester.win));
    }
  },

  handleWriteNDEFResponse: function handleWriteNDEFResponse(message) {
    debug("WriteNDEFResponse(" + JSON.stringify(message) + ")");
    let requester = this._requestMap[message.requestId];
    if (typeof requester === 'undefined') {
       debug('Returning: requester: ' + requester);
       return; // Nothing to do in this instance.
    }
    delete this._requestMap[message.requestId];
    let result = message.content;
    let requestId = atob(message.requestId);

    if (result.status != "OK") {
      this.fireRequestError(requestId, result.status);
    } else  {
      this.fireRequestSuccess(requestId, ObjectWrapper.wrap(result, requester.win));
    }
  },

  handleMakeReadOnlyNDEFResponse: function handleReadOnlyNDEFResponse(message) {
    debug("MakeReadOnlyNDEFResponse(" + JSON.stringify(message) + ")");
    let requester = this._requestMap[message.requestId];
    if (typeof requester === 'undefined') {
       debug('Returning: requester: ' + requester);
       return; // Nothing to do in this instance.
    }
    delete this._requestMap[message.requestId];
    let result = message.content;
    let requestId = atob(message.requestId);

    if (result.status != "OK") {
      this.fireRequestError(requestId, ObjectWrapper.wrap(result, requester.win));
    } else  {
      this.fireRequestSuccess(requestId, ObjectWrapper.wrap(result, requester.win));
    }
  },

  handleConnectResponse: function handleConnectResponse(message) {
    debug("ConnectResponse(" + JSON.stringify(message) + ")");
    let requester = this._requestMap[message.requestId];
    if (typeof requester === 'undefined') {
       debug('ConnectResponse return requester='+requester+" message.sessionId="+message.sessionId);
       return; // Nothing to do in this instance.
    }
    delete this._requestMap[message.requestId];
    let result = message.content;
    let requestId = atob(message.requestId);

    if (message.content.status != "OK") {
      this.fireRequestError(requestId, result.status);
    } else  {
      this.fireRequestSuccess(requestId, ObjectWrapper.wrap(result, requester.win));
    }
  },

  handleCloseResponse: function handleCloseResponse(message) {
    debug("CloseResponse(" + JSON.stringify(message) + ")");
    let requester = this._requestMap[message.requestId];
    if (typeof requester === 'undefined') {
       return; // Nothing to do in this instance.
    }
    delete this._requestMap[message.requestId];
    let result = message.content;
    let requestId = atob(message.requestId);


    if (message.content.status != "OK") {
      this.fireRequestError(requestId, result.status);
    } else  {
      this.fireRequestSuccess(requestId, ObjectWrapper.wrap(result, requester.win));
    }
  },

  _deliverCallback: function _deliverCallback(callbackType, name, args) {
    let thisCallbacks = this[callbackType];
    if (!thisCallbacks) {
      return;
    }

    let callbacks = thisCallbacks.slice();
    for each (let callback in callbacks) {
      if (thisCallbacks.indexOf(callback) == -1) {
        continue;
      }
      let handler = callback[name];
      if (typeof handler != "function") {
        throw new Error("No handler for " + name);
      }
      try {
        handler.apply(callback, args);
      } catch (e) {
        debug("callback handler for " + name + " threw an exception: " + e);
      }
    }
  },
};

this.NSGetFactory = XPCOMUtils.generateNSGetFactory([NfcContentHelper]);<|MERGE_RESOLUTION|>--- conflicted
+++ resolved
@@ -43,19 +43,10 @@
   Components.ID("{4d72c120-da5f-11e1-9b23-0800200c9a66}");
 
 const NFC_IPC_MSG_NAMES = [
-<<<<<<< HEAD
-  "NFC:NDEFDetailsResponse",
-  "NFC:NDEFReadResponse",
-  "NFC:NDEFWriteResponse",
-  "NFC:NDEFMakeReadOnlyResponse",
-=======
-  "NFC:TechDiscovered",
-  "NFC:TechLost",
   "NFC:DetailsNDEFResponse",
   "NFC:ReadNDEFResponse",
   "NFC:WriteNDEFResponse",
   "NFC:MakeReadOnlyNDEFResponse",
->>>>>>> 145ae056
   "NFC:ConnectResponse",
   "NFC:CloseResponse"
 ];
