--- conflicted
+++ resolved
@@ -94,13 +94,10 @@
   nsCOMPtr<nsIWorkerHolder> mWifiWorker;
 
   nsTArray<nsRefPtr<ipc::RilConsumer> > mRilConsumers;
-<<<<<<< HEAD
 #ifdef MOZ_NFC
   nsRefPtr<ipc::NfcConsumer> mNfcConsumer;
 #endif
-=======
   nsRefPtr<ipc::KeyStore> mKeyStore;
->>>>>>> 5fff7895
 
   bool mShutdown;
 };
