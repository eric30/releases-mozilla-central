--- conflicted
+++ resolved
@@ -18,11 +18,6 @@
     'nsIAudioManager.idl',
     'nsINetworkInterfaceListService.idl',
     'nsINetworkManager.idl',
-<<<<<<< HEAD
-    'nsINfcContentHelper.idl',
-    'nsIRadioInterfaceLayer.idl',
-=======
->>>>>>> a4511eaf
     'nsISystemWorkerManager.idl',
     'nsIVolume.idl',
     'nsIVolumeMountLock.idl',
@@ -67,28 +62,12 @@
     'NetworkInterfaceListService.js',
     'NetworkInterfaceListService.manifest',
     'NetworkManager.manifest',
-<<<<<<< HEAD
-    'Nfc.js',
-    'Nfc.manifest',
-    'NfcContentHelper.js',
-    'RadioInterfaceLayer.js',
-    'RadioInterfaceLayer.manifest',
-    'RILContentHelper.js',
-=======
->>>>>>> a4511eaf
 ]
 EXTRA_PP_COMPONENTS += [
     'NetworkManager.js',
 ]
 EXTRA_JS_MODULES += [
     'net_worker.js',
-<<<<<<< HEAD
-    'nfc_consts.js',
-    'nfc_worker.js',
-    'ril_consts.js',
-    'ril_worker.js',
-=======
->>>>>>> a4511eaf
     'systemlibs.js',
 ]
 
@@ -106,6 +85,20 @@
         'ril_worker.js',
     ]
 
+if CONFIG['MOZ_NFC']:
+    XPIDL_SOURCES += [
+        'nsINfcContentHelper.idl',
+    ]
+    EXTRA_COMPONENTS += [
+        'Nfc.js',
+        'Nfc.manifest',
+        'NfcContentHelper.js',
+    ]
+    EXTRA_JS_MODULES += [
+    'nfc_consts.js',
+    'nfc_worker.js',
+    ]
+
 FAIL_ON_WARNINGS = True
 
 LIBXUL_LIBRARY = True
