/* This Source Code Form is subject to the terms of the Mozilla Public
 * License, v. 2.0. If a copy of the MPL was not distributed with this
 * file, You can obtain one at http://mozilla.org/MPL/2.0/. */

#include "nsISupports.idl"

interface nsIDOMMozMobileConnectionInfo;
interface nsIDOMMozMobileICCInfo;
interface nsISmsRequest;
interface nsIDOMMozSmsSegmentInfo;

[scriptable, uuid(1e602d20-d066-4399-8997-daf36b3158ef)]
interface nsIRILDataCallInfo : nsISupports
{
  /**
   * Current data call state, one of the
   * nsINetworkInterface::NETWORK_STATE_* constants.
   */
  readonly attribute unsigned long state;
  readonly attribute AString cid;
  readonly attribute AString apn;
  readonly attribute AString ifname;
  readonly attribute AString ip;
  readonly attribute AString netmask;
  readonly attribute AString broadcast;
  readonly attribute AString gw;
  readonly attribute jsval dns;
};

[scriptable, uuid(5bcac053-c245-46f0-bb45-d0039bfb89f5)]
interface nsIRILDataCallback : nsISupports
{
  /**
   * Notified when a data call changes state.
   *
   * @param dataCall
   *        A nsIRILDataCallInfo object.
   */
  void dataCallStateChanged(in nsIRILDataCallInfo dataCall);

  /**
   * Called when nsIRadioInterfaceLayer is asked to enumerate the current
   * data call state.
   *
   * @param datacalls
   *        Array of nsIRILDataCallInfo objects.
   * @param length
   *        Lenght of the aforementioned array.
   */
  void receiveDataCallList([array,size_is(length)] in nsIRILDataCallInfo dataCalls,
                           in unsigned long length);
};

[scriptable, function, uuid(a94282b6-da60-4daf-95c1-82ee6889d0df)]
interface nsIRILContactCallback : nsISupports
{
  /**
   * Called when nsIRadioInterfaceLayer is asked to provide ICC contacts.
   *
   * @param errorMsg
   *        error message from RIL.
   * @param contactType
   *        Type of the dialling number, i.e. ADN, FDN.
   * @param contacts
   *        Array of the ICC contacts of the specified type.
   */
  void receiveContactsList(in DOMString errorMsg,
                           in DOMString contactType,
                           in jsval contacts);
};

[scriptable, function, uuid(ab954d56-12a1-4c6b-8753-14ad5664111d)]
interface nsIRILContactUpdateCallback : nsISupports
{
  /**
   * Called when an ICC contact is updated.
   *
   * @param errorMsg
   *        Error message from RIL.
   * @param contactType
   *        Type of the contact, i.e. ADN, FDN.
   */
<<<<<<< HEAD
  void dial(in DOMString number);
  void dialEmergency(in DOMString number);
  void hangUp(in unsigned long callIndex);

  void startTone(in DOMString dtmfChar);
  void stopTone();

  void answerCall(in unsigned long callIndex);
  void rejectCall(in unsigned long callIndex);
  void holdCall(in unsigned long callIndex);
  void resumeCall(in unsigned long callIndex);

  attribute bool microphoneMuted;
  attribute bool speakerEnabled;

  readonly attribute nsIDOMMozVoicemailStatus voicemailStatus;
  readonly attribute DOMString voicemailNumber;
  readonly attribute DOMString voicemailDisplayName;

  /**
   * SIM card ICC communication channel
   */
  nsIDOMDOMRequest iccOpenChannel(in nsIDOMWindow window, in DOMString aid);
  nsIDOMDOMRequest iccExchangeAPDU(in nsIDOMWindow window, in long channel, in jsval apdu);
  nsIDOMDOMRequest iccCloseChannel(in nsIDOMWindow window, in long channel);
=======
  void onUpdated(in DOMString errorMsg,
                 in DOMString contactType);
>>>>>>> ccae75cc
};

[scriptable, uuid(c0c5cb9f-6372-4b5a-b74c-baacc2da5e4f)]
interface nsIVoicemailInfo : nsISupports
{
  readonly attribute DOMString number;

  readonly attribute DOMString displayName;
};

[scriptable, uuid(a09c42c3-1063-42f6-8022-268c6a0fe5e8)]
interface nsIRilContext : nsISupports
{
  readonly attribute DOMString radioState;

  readonly attribute DOMString cardState;

  readonly attribute DOMString imsi;

  readonly attribute nsIDOMMozMobileICCInfo iccInfo;

  readonly attribute nsIDOMMozMobileConnectionInfo voice;

  readonly attribute nsIDOMMozMobileConnectionInfo data;
};

[scriptable, uuid(e5f8cfa9-fd23-4c8d-b06b-635fdbae8b90)]
interface nsIRadioInterfaceLayer : nsISupports
{
  /**
   * Activates or deactivates radio power.
   */
  void setRadioEnabled(in bool value);

  readonly attribute nsIRilContext rilContext;

  readonly attribute nsIVoicemailInfo voicemailInfo;

  /**
   * PDP APIs
   */
  void setupDataCallByType(in DOMString apntype);
  void deactivateDataCallByType(in DOMString apntype);
  long getDataCallStateByType(in DOMString apntype);
  void setupDataCall(in long radioTech,
                     in DOMString apn,
                     in DOMString user,
                     in DOMString passwd,
                     in long chappap,
                     in DOMString pdptype);
  void deactivateDataCall(in DOMString cid,
                          in DOMString reason);
  void getDataCallList();

  void registerDataCallCallback(in nsIRILDataCallback callback);
  void unregisterDataCallCallback(in nsIRILDataCallback callback);

  void updateRILNetworkInterface();

  /**
   * SMS-related functionality.
   */
  nsIDOMMozSmsSegmentInfo getSegmentInfoForText(in DOMString text);

  void sendSMS(in DOMString number,
               in DOMString message,
               in nsISmsRequest request);

  /**
   * ICC-related functionality.
   */

  /**
   * Get ICC Contact List.
   *
   * @param contactType One of the values below.
   *                    "ADN" (Abbreviated Dialling Numbers)
   *                    "FDN" (Fixed Dialling Numbers)
   * @param callback  A nsIRILContactCallback object.
   */
  void getICCContacts(in DOMString contactType,
                      in nsIRILContactCallback callback);

  /**
   * Update ICC Contact.
   *
   * This function allows two operations: update the existing contact or
   *                                      insert a new contact.
   * If the contact has 'recordId' property, the corresponding record will be
   * updated. If not, the contact will be inserted.
   *
   * @param contactType One of the values below.
   *                    "ADN" (Abbreviated Dialling Numbers)
   *                    "FDN" (Fixed Dialling Numbers)
   * @param contact     The contact will be updated.
   *                    If has 'recordId' property, updates corresponding record.
   *                    If not, finds a free record and updates it.
   * @param pin2        PIN2 is required for updating FDN, otherwise should be "".
   * @param callback    A nsIRILContactUpdateCallback object.
   */
  void updateICCContact(in DOMString contactType,
                        in jsval contact,
                        in DOMString pin2,
                        in nsIRILContactUpdateCallback callback);
};<|MERGE_RESOLUTION|>--- conflicted
+++ resolved
@@ -80,36 +80,8 @@
    * @param contactType
    *        Type of the contact, i.e. ADN, FDN.
    */
-<<<<<<< HEAD
-  void dial(in DOMString number);
-  void dialEmergency(in DOMString number);
-  void hangUp(in unsigned long callIndex);
-
-  void startTone(in DOMString dtmfChar);
-  void stopTone();
-
-  void answerCall(in unsigned long callIndex);
-  void rejectCall(in unsigned long callIndex);
-  void holdCall(in unsigned long callIndex);
-  void resumeCall(in unsigned long callIndex);
-
-  attribute bool microphoneMuted;
-  attribute bool speakerEnabled;
-
-  readonly attribute nsIDOMMozVoicemailStatus voicemailStatus;
-  readonly attribute DOMString voicemailNumber;
-  readonly attribute DOMString voicemailDisplayName;
-
-  /**
-   * SIM card ICC communication channel
-   */
-  nsIDOMDOMRequest iccOpenChannel(in nsIDOMWindow window, in DOMString aid);
-  nsIDOMDOMRequest iccExchangeAPDU(in nsIDOMWindow window, in long channel, in jsval apdu);
-  nsIDOMDOMRequest iccCloseChannel(in nsIDOMWindow window, in long channel);
-=======
   void onUpdated(in DOMString errorMsg,
                  in DOMString contactType);
->>>>>>> ccae75cc
 };
 
 [scriptable, uuid(c0c5cb9f-6372-4b5a-b74c-baacc2da5e4f)]
