--- conflicted
+++ resolved
@@ -1968,84 +1968,12 @@
   },
 
   /**
-<<<<<<< HEAD
-   * Open ICC channel to SIM card
-   */
-  iccOpenChannel: function iccOpenChannel(options) {
-    if (DEBUG) {
-      debug("iccOpenChannel: " + JSON.stringify(options));
-    }
-
-    let token = Buf.newParcel(REQUEST_SIM_OPEN_CHANNEL, options); // obtain
-    Buf.writeString(options.aid);
-    Buf.sendParcel();
-  },
-
-  /**
-   * Exchange APDU data on an open ICC channel
-   */
-  iccExchangeAPDU: function iccExchangeAPDU(options) {
-    if (DEBUG) {
-      debug("iccExchangeAPDU: " + JSON.stringify(options));
-    }
-
-    var cla = options.apdu.cla;
-    var command = options.apdu.command;
-    var channel = options.channel;
-    var path = options.apdu.path;
-    var data = options.apdu.data;
-    var data2 = options.apdu.data2;
-    if (path == null || path === undefined) {
-      var path = "";
-    }
-    if (data == null || data === undefined) {
-      var data = "";
-    }
-    if (data2 == null || data2 === undefined) {
-      var data2 = "";
-    }
-    var p1 = options.apdu.p1;
-    var p2 = options.apdu.p2;
-    var p3 = options.apdu.p3; // Extra
-
-    Buf.newParcel(REQUEST_SIM_TRANSMIT_CHANNEL, options);
-    Buf.writeUint32(cla);
-    Buf.writeUint32(command);
-    Buf.writeUint32(channel);
-    Buf.writeString(path); // path
-    Buf.writeUint32(p1);
-    Buf.writeUint32(p2);
-    Buf.writeUint32(p3);
-    Buf.writeString(data); // generic data field.
-    Buf.writeString(data2);
-
-    Buf.sendParcel();
-  },
-
-  /**
-   * Close ICC channel to SIM card
-   */
-  iccCloseChannel: function iccCloseChannel(options) {
-    if (DEBUG) {
-      debug("iccCloseChannel: " + JSON.stringify(options));
-    }
-
-    Buf.newParcel(REQUEST_SIM_CLOSE_CHANNEL, options);
-    Buf.writeUint32(1);
-    Buf.writeUint32(options.channel);
-    Buf.sendParcel();
-  },
-
-  /**
-   * Get current calls.
-=======
    * Deactivate a data call.
    *
    * @param cid
    *        String containing CID.
    * @param reason
    *        One of DATACALL_DEACTIVATE_* constants.
->>>>>>> ccae75cc
    */
   deactivateDataCall: function deactivateDataCall(options) {
     let datacall = this.currentDataCalls[options.cid];
@@ -5121,48 +5049,6 @@
                                          : PDU_FCS_USIM_DATA_DOWNLOAD_ERROR);
     return;
   }
-<<<<<<< HEAD
-  options.retryCount = length ? Buf.readUint32List()[0] : -1;
-  this.sendDOMMessage(options);
-};
-RIL[REQUEST_CHANGE_BARRING_PASSWORD] = null;
-RIL[REQUEST_SIM_OPEN_CHANNEL] = function REQUEST_SIM_OPEN_CHANNEL(length, options) {
-  if (options.rilRequestError) {
-    options.error = RIL_ERROR_TO_GECKO_ERROR[options.rilRequestError];
-    this.sendDOMMessage(options);
-    return;
-  }
-
-  options.channel = Buf.readUint32();
-  if (DEBUG) debug("Setting channel number in options: " + options.channel);
-  this.sendDOMMessage(options);
-};
-RIL[REQUEST_SIM_CLOSE_CHANNEL] = function REQUEST_SIM_CLOSE_CHANNEL(length, options) {
-  if (options.rilRequestError) {
-    options.error = RIL_ERROR_TO_GECKO_ERROR[options.rilRequestError];
-    this.sendDOMMessage(options);
-    return;
-  }
-
-  // No return value
-  this.sendDOMMessage(options);
-};
-RIL[REQUEST_SIM_TRANSMIT_CHANNEL] = function REQUEST_SIM_TRANSMIT_CHANNEL(length, options) {
-  if (options.rilRequestError) {
-    options.error = RIL_ERROR_TO_GECKO_ERROR[options.rilRequestError];
-    this.sendDOMMessage(options);
-  }
-
-  options.sw1 = Buf.readUint32();
-  options.sw2 = Buf.readUint32();
-  options.simResponse = Buf.readString();
-  if (DEBUG) debug("Setting return values for RIL[REQUEST_SIM_TRANSMIT_CHANNEL]: [" + options.sw1 + "," + options.sw2 + ", " + options.simResponse + "]");
-  this.sendDOMMessage(options);
-};
-RIL[REQUEST_QUERY_NETWORK_SELECTION_MODE] = function REQUEST_QUERY_NETWORK_SELECTION_MODE(length, options) {
-  this._receivedNetworkInfo(NETWORK_INFO_NETWORK_SELECTION_MODE);
-=======
->>>>>>> ccae75cc
 
   this.acknowledgeIncomingGsmSmsWithPDU(success, responsePduLen, options);
 };
