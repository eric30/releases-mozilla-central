# Copyright 2012 Mozilla Foundation and Mozilla contributors
#
# Licensed under the Apache License, Version 2.0 (the "License");
# you may not use this file except in compliance with the License.
# You may obtain a copy of the License at
#
#     http://www.apache.org/licenses/LICENSE-2.0
#
# Unless required by applicable law or agreed to in writing, software
# distributed under the License is distributed on an "AS IS" BASIS,
# WITHOUT WARRANTIES OR CONDITIONS OF ANY KIND, either express or implied.
# See the License for the specific language governing permissions and
# limitations under the License.

DEPTH            = @DEPTH@
topsrcdir        = @top_srcdir@
srcdir           = @srcdir@
VPATH            = @srcdir@

relativesrcdir   = @relativesrcdir@

include $(DEPTH)/config/autoconf.mk

LIBRARY_NAME     = domsystemgonk_s
LIBXUL_LIBRARY   = 1
FORCE_STATIC_LIB = 1
FAIL_ON_WARNINGS := 1

include $(topsrcdir)/dom/dom-config.mk

LOCAL_INCLUDES = \
  -I$(topsrcdir)/dom/base \
  -I$(topsrcdir)/dom/src/geolocation \
  -I$(topsrcdir)/dom/telephony \
  -I$(topsrcdir)/dom/nfc \
  -I$(topsrcdir)/dom/wifi \
  -I$(topsrcdir)/dom/bluetooth \
  -I$(topsrcdir)/content/events/src \
  $(NULL)

EXTRA_COMPONENTS = \
  NetworkManager.manifest \
  NetworkManager.js \
  Nfc.manifest \
  Nfc.js \
  NfcContentHelper.js \
  RadioInterfaceLayer.manifest \
  RadioInterfaceLayer.js \
  RILContentHelper.js \
  NetworkInterfaceListService.manifest \
  NetworkInterfaceListService.js \
  $(NULL)

<<<<<<< HEAD
EXTRA_JS_MODULES = \
  net_worker.js \
  nfc_worker.js \
  ril_consts.js \
  ril_worker.js \
  systemlibs.js \
  $(NULL)

=======
>>>>>>> 9b7b8ffe
include $(topsrcdir)/config/rules.mk
include $(topsrcdir)/ipc/chromium/chromium-config.mk
<|MERGE_RESOLUTION|>--- conflicted
+++ resolved
@@ -51,16 +51,5 @@
   NetworkInterfaceListService.js \
   $(NULL)
 
-<<<<<<< HEAD
-EXTRA_JS_MODULES = \
-  net_worker.js \
-  nfc_worker.js \
-  ril_consts.js \
-  ril_worker.js \
-  systemlibs.js \
-  $(NULL)
-
-=======
->>>>>>> 9b7b8ffe
 include $(topsrcdir)/config/rules.mk
 include $(topsrcdir)/ipc/chromium/chromium-config.mk
