--- conflicted
+++ resolved
@@ -17,11 +17,7 @@
 LOCAL_INCLUDES = \
   -I$(topsrcdir)/dom/base \
   -I$(topsrcdir)/dom/src/geolocation \
-<<<<<<< HEAD
-  -I$(topsrcdir)/dom/telephony \
   -I$(topsrcdir)/dom/nfc \
-=======
->>>>>>> 86db6322
   -I$(topsrcdir)/dom/wifi \
   -I$(topsrcdir)/dom/bluetooth \
   -I$(topsrcdir)/content/events/src \
