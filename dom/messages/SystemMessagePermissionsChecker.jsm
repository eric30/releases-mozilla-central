--- conflicted
+++ resolved
@@ -87,18 +87,15 @@
   "wappush-received": {
     "wappush": []
   },
-<<<<<<< HEAD
+  "cdma-info-rec-received": {
+    "mobileconnection": []
+  },
   "nfc-manager-tech-discovered": {
     "nfc-manager": ["read"]
   },
   "nfc-manager-tech-lost": {
     "nfc-manager": ["read"]
   }
-=======
-  "cdma-info-rec-received": {
-    "mobileconnection": []
-  },
->>>>>>> 86db6322
 };
 
 this.SystemMessagePermissionsChecker = {
