--- conflicted
+++ resolved
@@ -83,28 +83,21 @@
   "telephony-new-call": {
     "telephony": []
   },
-<<<<<<< HEAD
   "telephony-call-ended": {
     "telephony": []
   },
   "ussd-received": {
     "mobileconnection": []
-=======
+  },
   "nfc-ndef-discovered": {
     "nfc": []
   },
-  "nfc-ndef-disconnected": {
-    "nfc": []
-  },
-  "nfc-ndef-write": {
+  "nfc-disconnected": {
     "nfc": []
   },
   "nfc-request-status": {
     "nfc": []
   },
-  "nfc-ndef-push": {
-    "nfc": []
-  },
   "nfc-secure-element-activated": {
     "nfc": []
   },
@@ -113,7 +106,6 @@
   },
   "nfc-secure-element-deactivated": {
     "nfc": []
->>>>>>> 56d7a135
   }
 };
 
