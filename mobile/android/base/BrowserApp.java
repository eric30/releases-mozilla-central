--- conflicted
+++ resolved
@@ -418,17 +418,10 @@
                 // If we get a gamepad panning MotionEvent while the focus is not on the layerview,
                 // put the focus on the layerview and carry on
                 if (mLayerView != null && !mLayerView.hasFocus() && GamepadUtils.isPanningControl(event)) {
-<<<<<<< HEAD
                     if (mHomePager.isVisible()) {
                         mLayerView.requestFocus();
                     } else {
                         mHomePager.requestFocus();
-=======
-                    if (mAboutHome.getUserVisibleHint()) {
-                        mAboutHome.requestFocus();
-                    } else {
-                        mLayerView.requestFocus();
->>>>>>> c9afdd16
                     }
                 }
                 return false;
@@ -444,10 +437,6 @@
             mBrowserSearch.setUserVisibleHint(false);
         }
 
-<<<<<<< HEAD
-        mBrowserToolbar = new BrowserToolbar(this);
-        mBrowserToolbar.from(actionBar);
-
         mBrowserToolbar.setOnActivateListener(new BrowserToolbar.OnActivateListener() {
             public void onActivate() {
                 enterEditingMode(EditingTarget.CURRENT_TAB);
@@ -472,8 +461,6 @@
             }
         });
 
-=======
->>>>>>> c9afdd16
         // Intercept key events for gamepad shortcuts
         mBrowserToolbar.setOnKeyListener(this);
 
@@ -517,7 +504,8 @@
 
         if (savedInstanceState != null) {
             mDynamicToolbarEnabled = savedInstanceState.getBoolean(STATE_DYNAMIC_TOOLBAR_ENABLED);
-            mAboutHome.setTopPadding(savedInstanceState.getInt(STATE_ABOUT_HOME_TOP_PADDING));
+            // FIXME: address this in bug 876750
+            //mHomePager.setTopPadding(savedInstanceState.getInt(STATE_ABOUT_HOME_TOP_PADDING));
         }
 
         // Listen to the dynamic toolbar pref
@@ -550,15 +538,20 @@
         });
     }
 
-<<<<<<< HEAD
     @Override
     public void onBackPressed() {
         if (dismissEditingMode()) {
             return;
         }
 
+        if (mSiteIdentityPopup != null && mSiteIdentityPopup.isShowing()) {
+            mSiteIdentityPopup.dismiss();
+            return;
+        }
+
         super.onBackPressed();
-=======
+    }
+
     private void showBookmarkDialog() {
         final Tab tab = Tabs.getInstance().getSelectedTab();
         final Prompt ps = new Prompt(this, new Prompt.PromptCallback() {
@@ -593,7 +586,6 @@
         items[1] = new Prompt.PromptListItem(res.getString(R.string.contextmenu_add_to_launcher));
 
         ps.show("", "", items, false);
->>>>>>> c9afdd16
     }
 
     private void setDynamicToolbarEnabled(boolean enabled) {
@@ -602,12 +594,8 @@
                 mLayerView.getLayerClient().setOnMetricsChangedListener(this);
             }
             setToolbarMargin(0);
-<<<<<<< HEAD
             // FIXME: address this in bug 876750
             //mHomePager.setTopPadding(mBrowserToolbar.getLayout().getHeight());
-=======
-            mAboutHome.setTopPadding(mBrowserToolbar.getHeight());
->>>>>>> c9afdd16
         } else {
             // Immediately show the toolbar when disabling the dynamic
             // toolbar.
@@ -949,16 +937,6 @@
         if (mSiteIdentityPopup != null) {
             mSiteIdentityPopup.dismiss();
         }
-    }
-
-    @Override
-    public void onBackPressed() {
-        if (mSiteIdentityPopup != null && mSiteIdentityPopup.isShowing()) {
-            mSiteIdentityPopup.dismiss();
-            return;
-        }
-
-        super.onBackPressed();
     }
 
     public View getActionBarLayout() {
@@ -1263,7 +1241,8 @@
     public void onSaveInstanceState(Bundle outState) {
         super.onSaveInstanceState(outState);
         outState.putBoolean(STATE_DYNAMIC_TOOLBAR_ENABLED, mDynamicToolbarEnabled);
-        outState.putInt(STATE_ABOUT_HOME_TOP_PADDING, mAboutHome.getTopPadding());
+        // FIXME: address this in bug 876750
+        //outState.putInt(STATE_ABOUT_HOME_TOP_PADDING, mHomePager.getTopPadding());
     }
 
     private void openUrl(String url) {
