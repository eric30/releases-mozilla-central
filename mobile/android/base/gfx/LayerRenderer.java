--- conflicted
+++ resolved
@@ -78,13 +78,9 @@
     private static final int FRAME_RATE_METER_WIDTH = 64;
     private static final int FRAME_RATE_METER_HEIGHT = 32;
 
-<<<<<<< HEAD
     private final AbstractLayerView mView;
-=======
-    private final LayerView mView;
     private final SingleTileLayer mBackgroundLayer;
     private final CheckerboardImage mCheckerboardImage;
->>>>>>> 9d8f91ff
     private final SingleTileLayer mCheckerboardLayer;
     private final NinePatchTileLayer mShadowLayer;
     private final TextLayer mFrameRateLayer;
