/* -*- Mode: C++; tab-width: 20; indent-tabs-mode: nil; c-basic-offset: 2 -*-
 * This Source Code Form is subject to the terms of the Mozilla Public
 * License, v. 2.0. If a copy of the MPL was not distributed with this
 * file, You can obtain one at http://mozilla.org/MPL/2.0/. */

#include <ApplicationServices/ApplicationServices.h>

#include "2D.h"
#include "Rect.h"
#include "PathCG.h"
#include "SourceSurfaceCG.h"
#include "GLDefs.h"

namespace mozilla {
namespace gfx {

static inline CGAffineTransform
GfxMatrixToCGAffineTransform(Matrix m)
{
  CGAffineTransform t;
  t.a = m._11;
  t.b = m._12;
  t.c = m._21;
  t.d = m._22;
  t.tx = m._31;
  t.ty = m._32;
  return t;
}

static inline Rect
CGRectToRect(CGRect rect)
{
  return Rect(rect.origin.x,
              rect.origin.y,
              rect.size.width,
              rect.size.height);
}

static inline void
SetStrokeOptions(CGContextRef cg, const StrokeOptions &aStrokeOptions)
{
  switch (aStrokeOptions.mLineCap)
  {
    case CAP_BUTT:
      CGContextSetLineCap(cg, kCGLineCapButt);
      break;
    case CAP_ROUND:
      CGContextSetLineCap(cg, kCGLineCapRound);
      break;
    case CAP_SQUARE:
      CGContextSetLineCap(cg, kCGLineCapSquare);
      break;
  }

  switch (aStrokeOptions.mLineJoin)
  {
    case JOIN_BEVEL:
      CGContextSetLineJoin(cg, kCGLineJoinBevel);
      break;
    case JOIN_ROUND:
      CGContextSetLineJoin(cg, kCGLineJoinRound);
      break;
    case JOIN_MITER:
    case JOIN_MITER_OR_BEVEL:
      CGContextSetLineJoin(cg, kCGLineJoinMiter);
      break;
  }

  CGContextSetLineWidth(cg, aStrokeOptions.mLineWidth);
  CGContextSetMiterLimit(cg, aStrokeOptions.mMiterLimit);

  // XXX: rename mDashLength to dashLength
  if (aStrokeOptions.mDashLength > 0) {
    // we use a regular array instead of a std::vector here because we don't want to leak the <vector> include
    CGFloat *dashes = new CGFloat[aStrokeOptions.mDashLength];
    for (size_t i=0; i<aStrokeOptions.mDashLength; i++) {
      dashes[i] = aStrokeOptions.mDashPattern[i];
    }
    CGContextSetLineDash(cg, aStrokeOptions.mDashOffset, dashes, aStrokeOptions.mDashLength);
    delete[] dashes;
  }
}


class DrawTargetCG : public DrawTarget
{
public:
  DrawTargetCG();
  virtual ~DrawTargetCG();

  virtual BackendType GetType() const;
  virtual TemporaryRef<SourceSurface> Snapshot();

  virtual void DrawSurface(SourceSurface *aSurface,
                           const Rect &aDest,
                           const Rect &aSource,
                           const DrawSurfaceOptions &aSurfOptions = DrawSurfaceOptions(),
                           const DrawOptions &aOptions = DrawOptions());

  virtual void FillRect(const Rect &aRect,
                        const Pattern &aPattern,
                        const DrawOptions &aOptions = DrawOptions());


  //XXX: why do we take a reference to SurfaceFormat?
  bool Init(BackendType aType, const IntSize &aSize, SurfaceFormat&);
  bool Init(BackendType aType, unsigned char* aData, const IntSize &aSize, int32_t aStride, SurfaceFormat aFormat);
  bool Init(CGContextRef cgContext, const IntSize &aSize);

  // Flush if using IOSurface context
  virtual void Flush();

  virtual void DrawSurfaceWithShadow(SourceSurface *, const Point &, const Color &, const Point &, Float, CompositionOp);
  virtual void ClearRect(const Rect &);
  virtual void CopySurface(SourceSurface *, const IntRect&, const IntPoint&);
  virtual void StrokeRect(const Rect &, const Pattern &, const StrokeOptions&, const DrawOptions&);
  virtual void StrokeLine(const Point &, const Point &, const Pattern &, const StrokeOptions &, const DrawOptions &);
  virtual void Stroke(const Path *, const Pattern &, const StrokeOptions &, const DrawOptions &);
  virtual void Fill(const Path *, const Pattern &, const DrawOptions &);
  virtual void FillGlyphs(ScaledFont *, const GlyphBuffer&, const Pattern &, const DrawOptions &, const GlyphRenderingOptions *);
  virtual void Mask(const Pattern &aSource,
                    const Pattern &aMask,
                    const DrawOptions &aOptions = DrawOptions());
  virtual void PushClip(const Path *);
  virtual void PushClipRect(const Rect &aRect);
  virtual void PopClip();
  virtual TemporaryRef<SourceSurface> CreateSourceSurfaceFromNativeSurface(const NativeSurface&) const { return NULL;}
  virtual TemporaryRef<DrawTarget> CreateSimilarDrawTarget(const IntSize &, SurfaceFormat) const;
  virtual TemporaryRef<PathBuilder> CreatePathBuilder(FillRule) const;
  virtual TemporaryRef<GradientStops> CreateGradientStops(GradientStop *, uint32_t,
                                                          ExtendMode aExtendMode = EXTEND_CLAMP) const;

  virtual void *GetNativeSurface(NativeSurfaceType);

  virtual IntSize GetSize() { return mSize; }


  /* This is for creating good compatible surfaces */
  virtual TemporaryRef<SourceSurface> CreateSourceSurfaceFromData(unsigned char *aData,
                                                            const IntSize &aSize,
                                                            int32_t aStride,
                                                            SurfaceFormat aFormat) const;
  virtual TemporaryRef<SourceSurface> OptimizeSourceSurface(SourceSurface *aSurface) const;
  CGContextRef GetCGContext() {
      return mCg;
  }
private:
  void MarkChanged();

  IntSize mSize;
  CGColorSpaceRef mColorSpace;
  CGContextRef mCg;

  GLuint mIOSurfaceTexture;

  /**
   * A pointer to the image buffer if the buffer is owned by this class (set to
   * NULL otherwise).
   * The data is not considered owned by DrawTargetCG if the DrawTarget was 
   * created for a pre-existing buffer or if the buffer's lifetime is managed
   * by CoreGraphics.
   * Data owned by DrawTargetCG will be deallocated in the destructor. 
   */
  void *mData;

<<<<<<< HEAD
  SurfaceFormat mFormat;

=======
>>>>>>> cd54e37d
  RefPtr<SourceSurfaceCGContext> mSnapshot;
};

}
}<|MERGE_RESOLUTION|>--- conflicted
+++ resolved
@@ -163,11 +163,6 @@
    */
   void *mData;
 
-<<<<<<< HEAD
-  SurfaceFormat mFormat;
-
-=======
->>>>>>> cd54e37d
   RefPtr<SourceSurfaceCGContext> mSnapshot;
 };
 
