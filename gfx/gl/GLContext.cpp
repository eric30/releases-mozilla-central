--- conflicted
+++ resolved
@@ -528,32 +528,6 @@
         fGetIntegerv(LOCAL_GL_MAX_RENDERBUFFER_SIZE, &mMaxRenderbufferSize);
         mMaxTextureImageSize = mMaxTextureSize;
 
-<<<<<<< HEAD
-        // BGRA ReadPixels support - in particular, what is returned for
-        // GL_IMPLEMENTATION_COLOR_READ_FORMAT et al - is only guaranteed to be
-        // accurate for what's currently bound to the context. It seems that,
-        // after we initialize, we bind something incompatible with the BGRA
-        // pixel format on at least some devices.
-        // For now, just disable this code altogether.
-        mSupport_ES_ReadPixels_BGRA_UByte = false;
-        if (false) {
-            if (IsExtensionSupported(gl::GLContext::EXT_bgra)) {
-                mSupport_ES_ReadPixels_BGRA_UByte = true;
-            } else if (IsExtensionSupported(gl::GLContext::EXT_read_format_bgra) ||
-                       IsExtensionSupported(gl::GLContext::IMG_read_format)) {
-                GLint auxFormat = 0;
-                GLint auxType = 0;
-
-                fGetIntegerv(LOCAL_GL_IMPLEMENTATION_COLOR_READ_FORMAT, &auxFormat);
-                fGetIntegerv(LOCAL_GL_IMPLEMENTATION_COLOR_READ_TYPE, &auxType);
-
-                if (auxFormat == LOCAL_GL_BGRA && auxType == LOCAL_GL_UNSIGNED_BYTE)
-                    mSupport_ES_ReadPixels_BGRA_UByte = true;
-            }
-        }
-
-=======
->>>>>>> 49cea4b9
         UpdateActualFormat();
     }
 
