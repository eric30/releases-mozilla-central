/* -*- Mode: C++; tab-width: 8; indent-tabs-mode: nil; c-basic-offset: 4 -*-
 * vim: set ts=8 sw=4 et tw=78:
 *
 * ***** BEGIN LICENSE BLOCK *****
 * Version: MPL 1.1/GPL 2.0/LGPL 2.1
 *
 * The contents of this file are subject to the Mozilla Public License Version
 * 1.1 (the "License"); you may not use this file except in compliance with
 * the License. You may obtain a copy of the License at
 * http://www.mozilla.org/MPL/
 *
 * Software distributed under the License is distributed on an "AS IS" basis,
 * WITHOUT WARRANTY OF ANY KIND, either express or implied. See the License
 * for the specific language governing rights and limitations under the
 * License.
 *
 * The Original Code is Mozilla Communicator client code, released
 * March 31, 1998.
 *
 * The Initial Developer of the Original Code is
 * Netscape Communications Corporation.
 * Portions created by the Initial Developer are Copyright (C) 1998
 * the Initial Developer. All Rights Reserved.
 *
 * Contributor(s):
 *   Nick Fitzgerald <nfitzgerald@mozilla.com>
 *
 * Alternatively, the contents of this file may be used under the terms of
 * either of the GNU General Public License Version 2 or later (the "GPL"),
 * or the GNU Lesser General Public License Version 2.1 or later (the "LGPL"),
 * in which case the provisions of the GPL or the LGPL are applicable instead
 * of those above. If you wish to allow use of your version of this file only
 * under the terms of either the GPL or the LGPL, and not to allow others to
 * use your version of this file under the terms of the MPL, indicate your
 * decision by deleting the provisions above and replace them with the notice
 * and other provisions required by the GPL or the LGPL. If you do not delete
 * the provisions above, a recipient may use your version of this file under
 * the terms of any one of the MPL, the GPL or the LGPL.
 *
 * ***** END LICENSE BLOCK ***** */

/*
 * JS script operations.
 */
#include <string.h>
#include "jstypes.h"
#include "jsstdint.h"
#include "jsutil.h"
#include "jsprf.h"
#include "jsapi.h"
#include "jsatom.h"
#include "jscntxt.h"
#include "jsversion.h"
#include "jsdbgapi.h"
#include "jsemit.h"
#include "jsfun.h"
#include "jsgc.h"
#include "jsgcmark.h"
#include "jsinterp.h"
#include "jslock.h"
#include "jsnum.h"
#include "jsopcode.h"
#include "jsparse.h"
#include "jsscope.h"
#include "jsscript.h"
#include "jstracer.h"
#if JS_HAS_XDR
#include "jsxdrapi.h"
#endif
#include "methodjit/MethodJIT.h"
#include "ion/IonCode.h"

#include "jsinferinlines.h"
#include "jsobjinlines.h"
#include "jsscriptinlines.h"

using namespace js;
using namespace js::gc;

namespace js {

BindingKind
Bindings::lookup(JSContext *cx, JSAtom *name, uintN *indexp) const
{
    if (!lastBinding)
        return NONE;

    Shape *shape =
        SHAPE_FETCH(Shape::search(cx->runtime, const_cast<Shape **>(&lastBinding),
                    ATOM_TO_JSID(name)));
    if (!shape)
        return NONE;

    if (indexp)
        *indexp = shape->shortid;

    if (shape->getter() == GetCallArg)
        return ARGUMENT;
    if (shape->getter() == GetCallUpvar)
        return UPVAR;

    return shape->writable() ? VARIABLE : CONSTANT;
}

bool
Bindings::add(JSContext *cx, JSAtom *name, BindingKind kind)
{
    if (!ensureShape(cx))
        return false;

    /*
     * We still follow 10.2.3 of ES3 and make argument and variable properties
     * of the Call objects enumerable. ES5 reformulated all of its Clause 10 to
     * avoid objects as activations, something we should do too.
     */
    uintN attrs = JSPROP_ENUMERATE | JSPROP_PERMANENT | JSPROP_SHARED;

    uint16 *indexp;
    PropertyOp getter;
    StrictPropertyOp setter;
    uint32 slot = JSObject::CALL_RESERVED_SLOTS;

    if (kind == ARGUMENT) {
        JS_ASSERT(nvars == 0);
        JS_ASSERT(nupvars == 0);
        indexp = &nargs;
        getter = GetCallArg;
        setter = SetCallArg;
        slot += nargs;
    } else if (kind == UPVAR) {
        indexp = &nupvars;
        getter = GetCallUpvar;
        setter = SetCallUpvar;
        slot = SHAPE_INVALID_SLOT;
    } else {
        JS_ASSERT(kind == VARIABLE || kind == CONSTANT);
        JS_ASSERT(nupvars == 0);

        indexp = &nvars;
        getter = GetCallVar;
        setter = SetCallVar;
        if (kind == CONSTANT)
            attrs |= JSPROP_READONLY;
        slot += nargs + nvars;
    }

    if (*indexp == BINDING_COUNT_LIMIT) {
        JS_ReportErrorNumber(cx, js_GetErrorMessage, NULL,
                             (kind == ARGUMENT)
                             ? JSMSG_TOO_MANY_FUN_ARGS
                             : JSMSG_TOO_MANY_LOCALS);
        return false;
    }

    jsid id;
    if (!name) {
        JS_ASSERT(kind == ARGUMENT); /* destructuring */
        id = INT_TO_JSID(nargs);
    } else {
        id = ATOM_TO_JSID(name);
    }

    Shape child(id, getter, setter, slot, attrs, Shape::HAS_SHORTID, *indexp);

    Shape *shape = lastBinding->getChild(cx, child, &lastBinding);
    if (!shape)
        return false;

    JS_ASSERT(lastBinding == shape);
    ++*indexp;
    return true;
}

bool
Bindings::getLocalNameArray(JSContext *cx, Vector<JSAtom *> *namesp)
{
    JS_ASSERT(lastBinding);
    JS_ASSERT(hasLocalNames());

    Vector<JSAtom *> &names = *namesp;
    JS_ASSERT(names.empty());

    uintN n = countLocalNames();
    if (!names.growByUninitialized(n))
        return false;

#ifdef DEBUG
    JSAtom * const POISON = reinterpret_cast<JSAtom *>(0xdeadbeef);
    for (uintN i = 0; i < n; i++)
        names[i] = POISON;
#endif

    for (Shape::Range r = lastBinding; !r.empty(); r.popFront()) {
        const Shape &shape = r.front();
        uintN index = uint16(shape.shortid);

        if (shape.getter() == GetCallArg) {
            JS_ASSERT(index < nargs);
        } else if (shape.getter() == GetCallUpvar) {
            JS_ASSERT(index < nupvars);
            index += nargs + nvars;
        } else {
            JS_ASSERT(index < nvars);
            index += nargs;
        }

        if (JSID_IS_ATOM(shape.propid)) {
            names[index] = JSID_TO_ATOM(shape.propid);
        } else {
            JS_ASSERT(JSID_IS_INT(shape.propid));
            JS_ASSERT(shape.getter() == GetCallArg);
            names[index] = NULL;
        }
    }

#ifdef DEBUG
    for (uintN i = 0; i < n; i++)
        JS_ASSERT(names[i] != POISON);
#endif

    return true;
}

const Shape *
Bindings::lastArgument() const
{
    JS_ASSERT(lastBinding);

    const js::Shape *shape = lastVariable();
    if (nvars > 0) {
        while (shape->previous() && shape->getter() != GetCallArg)
            shape = shape->previous();
    }
    return shape;
}

const Shape *
Bindings::lastVariable() const
{
    JS_ASSERT(lastBinding);

    const js::Shape *shape = lastUpvar();
    if (nupvars > 0) {
        while (shape->getter() == GetCallUpvar)
            shape = shape->previous();
    }
    return shape;
}

const Shape *
Bindings::lastUpvar() const
{
    JS_ASSERT(lastBinding);
    return lastBinding;
}

int
Bindings::sharpSlotBase(JSContext *cx)
{
    JS_ASSERT(lastBinding);
#if JS_HAS_SHARP_VARS
    if (JSAtom *name = js_Atomize(cx, "#array", 6)) {
        uintN index = uintN(-1);
        DebugOnly<BindingKind> kind = lookup(cx, name, &index);
        JS_ASSERT(kind == VARIABLE);
        return int(index);
    }
#endif
    return -1;
}

void
Bindings::makeImmutable()
{
    JS_ASSERT(lastBinding);
    Shape *shape = lastBinding;
    if (shape->inDictionary()) {
        do {
            JS_ASSERT(!shape->frozen());
            shape->setFrozen();
        } while ((shape = shape->parent) != NULL);
    }
}

void
Bindings::trace(JSTracer *trc)
{
    if (lastBinding)
        MarkShape(trc, lastBinding, "shape");
}

} /* namespace js */

static void
volatile_memcpy(volatile char *dst, void *src, size_t n)
{
    for (size_t i = 0; i < n; i++)
        dst[i] = ((char *)src)[i];
}

static void
CheckScript(JSScript *script, JSScript *prev)
{
    volatile char dbg1[sizeof(JSScript)], dbg2[sizeof(JSScript)];
    if (script->cookie1 != JS_SCRIPT_COOKIE || script->cookie2 != JS_SCRIPT_COOKIE) {
        volatile_memcpy(dbg1, script, sizeof(JSScript));
        if (prev)
            volatile_memcpy(dbg2, prev, sizeof(JSScript));
    }
    JS_OPT_ASSERT(script->cookie1 == JS_SCRIPT_COOKIE && script->cookie2 == JS_SCRIPT_COOKIE);
}

static void
CheckScriptOwner(JSScript *script, JSObject *owner)
{
    if (script->ownerObject != owner) {
        volatile char scriptData[sizeof(JSScript)];
        volatile char owner1Data[sizeof(JSObject)], owner2Data[sizeof(JSObject)];
        volatile char savedOwner[sizeof(JSObject *)];

        volatile_memcpy(scriptData, script, sizeof(JSScript));
        volatile_memcpy(savedOwner, &owner, sizeof(JSObject *));
        if (script->ownerObject != JS_NEW_SCRIPT && script->ownerObject != JS_CACHED_SCRIPT)
            volatile_memcpy(owner1Data, script->ownerObject, sizeof(JSObject));
        if (owner != JS_NEW_SCRIPT && owner != JS_CACHED_SCRIPT)
            volatile_memcpy(owner2Data, owner, sizeof(JSObject));
    }
    JS_OPT_ASSERT(script->ownerObject == owner);

    if (owner != JS_NEW_SCRIPT && owner != JS_CACHED_SCRIPT)
        JS_OPT_ASSERT(script->compartment == owner->compartment());
}

#if JS_HAS_XDR

enum ScriptBits {
    NoScriptRval,
    SavedCallerFun,
    HasSharps,
    StrictModeCode,
    UsesEval,
    UsesArguments
};

static const char *
SaveScriptFilename(JSContext *cx, const char *filename);

JSBool
js_XDRScript(JSXDRState *xdr, JSScript **scriptp)
{
    JSScript *oldscript;
    JSBool ok;
    jsbytecode *code;
    uint32 length, lineno, nslots;
    uint32 natoms, nsrcnotes, ntrynotes, nobjects, nregexps, nconsts, i;
    uint32 prologLength, version, encodedClosedCount;
    uint16 nClosedArgs = 0, nClosedVars = 0;
    uint32 nTypeSets = 0;
    JSPrincipals *principals;
    uint32 encodeable;
    JSSecurityCallbacks *callbacks;
    uint32 scriptBits = 0;

    JSContext *cx = xdr->cx;
    JSScript *script = *scriptp;
    nsrcnotes = ntrynotes = natoms = nobjects = nregexps = nconsts = 0;
    jssrcnote *notes = NULL;
    XDRScriptState *state = xdr->state;

    JS_ASSERT(state);

    /* Should not XDR scripts optimized for a single global object. */
    JS_ASSERT_IF(script, !JSScript::isValidOffset(script->globalsOffset));

    /* XDR arguments, local vars, and upvars. */
    uint16 nargs, nvars, nupvars;
#if defined(DEBUG) || defined(__GNUC__) /* quell GCC overwarning */
    nargs = nvars = nupvars = Bindings::BINDING_COUNT_LIMIT;
#endif
    uint32 argsVars, paddingUpvars;
    if (xdr->mode == JSXDR_ENCODE) {
        nargs = script->bindings.countArgs();
        nvars = script->bindings.countVars();
        nupvars = script->bindings.countUpvars();
        argsVars = (nargs << 16) | nvars;
        paddingUpvars = nupvars;
    }
    if (!JS_XDRUint32(xdr, &argsVars) || !JS_XDRUint32(xdr, &paddingUpvars))
        return false;
    if (xdr->mode == JSXDR_DECODE) {
        nargs = argsVars >> 16;
        nvars = argsVars & 0xFFFF;
        JS_ASSERT((paddingUpvars >> 16) == 0);
        nupvars = paddingUpvars & 0xFFFF;
    }
    JS_ASSERT(nargs != Bindings::BINDING_COUNT_LIMIT);
    JS_ASSERT(nvars != Bindings::BINDING_COUNT_LIMIT);
    JS_ASSERT(nupvars != Bindings::BINDING_COUNT_LIMIT);

    Bindings bindings(cx);
    AutoBindingsRooter rooter(cx, bindings);
    uint32 nameCount = nargs + nvars + nupvars;
    if (nameCount > 0) {
        struct AutoMark {
          JSArenaPool * const pool;
          void * const mark;
          AutoMark(JSArenaPool *pool) : pool(pool), mark(JS_ARENA_MARK(pool)) { }
          ~AutoMark() {
            JS_ARENA_RELEASE(pool, mark);
          }
        } automark(&cx->tempPool);

        /*
         * To xdr the names we prefix the names with a bitmap descriptor and
         * then xdr the names as strings. For argument names (indexes below
         * nargs) the corresponding bit in the bitmap is unset when the name
         * is null. Such null names are not encoded or decoded. For variable
         * names (indexes starting from nargs) bitmap's bit is set when the
         * name is declared as const, not as ordinary var.
         * */
        uintN bitmapLength = JS_HOWMANY(nameCount, JS_BITS_PER_UINT32);
        uint32 *bitmap;
        JS_ARENA_ALLOCATE_CAST(bitmap, uint32 *, &cx->tempPool,
                               bitmapLength * sizeof *bitmap);
        if (!bitmap) {
            js_ReportOutOfMemory(cx);
            return false;
        }

        Vector<JSAtom *> names(cx);
        if (xdr->mode == JSXDR_ENCODE) {
            if (!script->bindings.getLocalNameArray(cx, &names))
                return false;
            PodZero(bitmap, bitmapLength);
            for (uintN i = 0; i < nameCount; i++) {
                if (i < nargs && names[i])
                    bitmap[i >> JS_BITS_PER_UINT32_LOG2] |= JS_BIT(i & (JS_BITS_PER_UINT32 - 1));
            }
        }
        for (uintN i = 0; i < bitmapLength; ++i) {
            if (!JS_XDRUint32(xdr, &bitmap[i]))
                return false;
        }

        for (uintN i = 0; i < nameCount; i++) {
            if (i < nargs &&
                !(bitmap[i >> JS_BITS_PER_UINT32_LOG2] & JS_BIT(i & (JS_BITS_PER_UINT32 - 1))))
            {
                if (xdr->mode == JSXDR_DECODE) {
                    uint16 dummy;
                    if (!bindings.addDestructuring(cx, &dummy))
                        return false;
                } else {
                    JS_ASSERT(!names[i]);
                }
                continue;
            }

            JSAtom *name;
            if (xdr->mode == JSXDR_ENCODE)
                name = names[i];
            if (!js_XDRAtom(xdr, &name))
                return false;
            if (xdr->mode == JSXDR_DECODE) {
                BindingKind kind = (i < nargs)
                                   ? ARGUMENT
                                   : (i < uintN(nargs + nvars))
                                   ? (bitmap[i >> JS_BITS_PER_UINT32_LOG2] &
                                      JS_BIT(i & (JS_BITS_PER_UINT32 - 1))
                                      ? CONSTANT
                                      : VARIABLE)
                                   : UPVAR;
                if (!bindings.add(cx, name, kind))
                    return false;
            }
        }
    }

    if (xdr->mode == JSXDR_DECODE) {
        if (!bindings.ensureShape(cx))
            return false;
        bindings.makeImmutable();
    }

    if (xdr->mode == JSXDR_ENCODE)
        length = script->length;
    if (!JS_XDRUint32(xdr, &length))
        return JS_FALSE;

    if (xdr->mode == JSXDR_ENCODE) {
        prologLength = script->main - script->code;
        JS_ASSERT(script->getVersion() != JSVERSION_UNKNOWN);
        version = (uint32)script->getVersion() | (script->nfixed << 16);
        lineno = (uint32)script->lineno;
        nslots = (uint32)script->nslots;
        nslots = (uint32)((script->staticLevel << 16) | script->nslots);
        natoms = (uint32)script->atomMap.length;

        notes = script->notes();
        nsrcnotes = script->numNotes();

        if (JSScript::isValidOffset(script->objectsOffset))
            nobjects = script->objects()->length;
        if (JSScript::isValidOffset(script->upvarsOffset))
            JS_ASSERT(script->bindings.countUpvars() == script->upvars()->length);
        if (JSScript::isValidOffset(script->regexpsOffset))
            nregexps = script->regexps()->length;
        if (JSScript::isValidOffset(script->trynotesOffset))
            ntrynotes = script->trynotes()->length;
        if (JSScript::isValidOffset(script->constOffset))
            nconsts = script->consts()->length;

        nClosedArgs = script->nClosedArgs;
        nClosedVars = script->nClosedVars;
        encodedClosedCount = (nClosedArgs << 16) | nClosedVars;

        nTypeSets = script->nTypeSets;

        if (script->noScriptRval)
            scriptBits |= (1 << NoScriptRval);
        if (script->savedCallerFun)
            scriptBits |= (1 << SavedCallerFun);
        if (script->hasSharps)
            scriptBits |= (1 << HasSharps);
        if (script->strictModeCode)
            scriptBits |= (1 << StrictModeCode);
        if (script->usesEval)
            scriptBits |= (1 << UsesEval);
        if (script->usesArguments)
            scriptBits |= (1 << UsesArguments);
        JS_ASSERT(!script->compileAndGo);
        JS_ASSERT(!script->hasSingletons);
    }

    if (!JS_XDRUint32(xdr, &prologLength))
        return JS_FALSE;
    if (!JS_XDRUint32(xdr, &version))
        return JS_FALSE;

    /*
     * To fuse allocations, we need srcnote, atom, objects, regexp, and trynote
     * counts early.
     */
    if (!JS_XDRUint32(xdr, &natoms))
        return JS_FALSE;
    if (!JS_XDRUint32(xdr, &nsrcnotes))
        return JS_FALSE;
    if (!JS_XDRUint32(xdr, &ntrynotes))
        return JS_FALSE;
    if (!JS_XDRUint32(xdr, &nobjects))
        return JS_FALSE;
    if (!JS_XDRUint32(xdr, &nregexps))
        return JS_FALSE;
    if (!JS_XDRUint32(xdr, &nconsts))
        return JS_FALSE;
    if (!JS_XDRUint32(xdr, &encodedClosedCount))
        return JS_FALSE;
    if (!JS_XDRUint32(xdr, &nTypeSets))
        return JS_FALSE;
    if (!JS_XDRUint32(xdr, &scriptBits))
        return JS_FALSE;

    AutoScriptRooter tvr(cx, NULL);

    if (xdr->mode == JSXDR_DECODE) {
        nClosedArgs = encodedClosedCount >> 16;
        nClosedVars = encodedClosedCount & 0xFFFF;

        /* Note: version is packed into the 32b space with another 16b value. */
        JSVersion version_ = JSVersion(version & JS_BITMASK(16));
        JS_ASSERT((version_ & VersionFlags::FULL_MASK) == uintN(version_));
        script = JSScript::NewScript(cx, length, nsrcnotes, natoms, nobjects, nupvars,
                                     nregexps, ntrynotes, nconsts, 0, nClosedArgs,
                                     nClosedVars, nTypeSets, version_);
        if (!script)
            return JS_FALSE;

        script->bindings.transfer(cx, &bindings);

        script->main += prologLength;
        script->nfixed = uint16(version >> 16);

        /* If we know nsrcnotes, we allocated space for notes in script. */
        notes = script->notes();
        *scriptp = script;
        tvr.setScript(script);

        if (scriptBits & (1 << NoScriptRval))
            script->noScriptRval = true;
        if (scriptBits & (1 << SavedCallerFun))
            script->savedCallerFun = true;
        if (scriptBits & (1 << HasSharps))
            script->hasSharps = true;
        if (scriptBits & (1 << StrictModeCode))
            script->strictModeCode = true;
        if (scriptBits & (1 << UsesEval))
            script->usesEval = true;
        if (scriptBits & (1 << UsesArguments))
            script->usesArguments = true;
    }

    /*
     * Control hereafter must goto error on failure, in order for the
     * DECODE case to destroy script.
     */
    oldscript = xdr->script;
    code = script->code;
    if (xdr->mode == JSXDR_ENCODE) {
        code = js_UntrapScriptCode(cx, script);
        if (!code)
            goto error;
    }

    xdr->script = script;
    ok = JS_XDRBytes(xdr, (char *) code, length * sizeof(jsbytecode));

    if (code != script->code)
        cx->free_(code);

    if (!ok)
        goto error;

    if (!JS_XDRBytes(xdr, (char *)notes, nsrcnotes * sizeof(jssrcnote)) ||
        !JS_XDRUint32(xdr, &lineno) ||
        !JS_XDRUint32(xdr, &nslots)) {
        goto error;
    }

    if (xdr->mode == JSXDR_DECODE && state->filename) {
        if (!state->filenameSaved) {
            const char *filename = state->filename;
            filename = SaveScriptFilename(xdr->cx, filename);
            xdr->cx->free_((void *) state->filename);
            state->filename = filename;
            state->filenameSaved = true;
            if (!filename)
                goto error;
        }
        script->filename = state->filename;
    }

    JS_ASSERT_IF(xdr->mode == JSXDR_ENCODE, state->filename == script->filename);

    callbacks = JS_GetSecurityCallbacks(cx);
    if (xdr->mode == JSXDR_ENCODE) {
        principals = script->principals;
        encodeable = callbacks && callbacks->principalsTranscoder;
        if (!JS_XDRUint32(xdr, &encodeable))
            goto error;
        if (encodeable &&
            !callbacks->principalsTranscoder(xdr, &principals)) {
            goto error;
        }
    } else {
        if (!JS_XDRUint32(xdr, &encodeable))
            goto error;
        if (encodeable) {
            if (!(callbacks && callbacks->principalsTranscoder)) {
                JS_ReportErrorNumber(cx, js_GetErrorMessage, NULL,
                                     JSMSG_CANT_DECODE_PRINCIPALS);
                goto error;
            }
            if (!callbacks->principalsTranscoder(xdr, &principals))
                goto error;
            script->principals = principals;
        }
    }

    if (xdr->mode == JSXDR_DECODE) {
        script->lineno = (uintN)lineno;
        script->nslots = (uint16)nslots;
        script->staticLevel = (uint16)(nslots >> 16);
    }

    for (i = 0; i != natoms; ++i) {
        if (!js_XDRAtom(xdr, &script->atomMap.vector[i]))
            goto error;
    }

    /*
     * Here looping from 0-to-length to xdr objects is essential. It ensures
     * that block objects from the script->objects array will be written and
     * restored in the outer-to-inner order. js_XDRBlockObject relies on this
     * to restore the parent chain.
     */
    for (i = 0; i != nobjects; ++i) {
        JSObject **objp = &script->objects()->vector[i];
        uint32 isBlock;
        if (xdr->mode == JSXDR_ENCODE) {
            Class *clasp = (*objp)->getClass();
            JS_ASSERT(clasp == &js_FunctionClass ||
                      clasp == &js_BlockClass);
            isBlock = (clasp == &js_BlockClass) ? 1 : 0;
        }
        if (!JS_XDRUint32(xdr, &isBlock))
            goto error;
        if (isBlock == 0) {
            if (!js_XDRFunctionObject(xdr, objp))
                goto error;
        } else {
            JS_ASSERT(isBlock == 1);
            if (!js_XDRBlockObject(xdr, objp))
                goto error;
        }
    }
    for (i = 0; i != nupvars; ++i) {
        if (!JS_XDRUint32(xdr, reinterpret_cast<uint32 *>(&script->upvars()->vector[i])))
            goto error;
    }
    for (i = 0; i != nregexps; ++i) {
        if (!js_XDRRegExpObject(xdr, &script->regexps()->vector[i]))
            goto error;
    }
    for (i = 0; i != nClosedArgs; ++i) {
        if (!JS_XDRUint32(xdr, &script->closedSlots[i]))
            goto error;
    }
    for (i = 0; i != nClosedVars; ++i) {
        if (!JS_XDRUint32(xdr, &script->closedSlots[nClosedArgs + i]))
            goto error;
    }

    if (ntrynotes != 0) {
        /*
         * We combine tn->kind and tn->stackDepth when serializing as XDR is not
         * efficient when serializing small integer types.
         */
        JSTryNote *tn, *tnfirst;
        uint32 kindAndDepth;
        JS_STATIC_ASSERT(sizeof(tn->kind) == sizeof(uint8));
        JS_STATIC_ASSERT(sizeof(tn->stackDepth) == sizeof(uint16));

        tnfirst = script->trynotes()->vector;
        JS_ASSERT(script->trynotes()->length == ntrynotes);
        tn = tnfirst + ntrynotes;
        do {
            --tn;
            if (xdr->mode == JSXDR_ENCODE) {
                kindAndDepth = ((uint32)tn->kind << 16)
                               | (uint32)tn->stackDepth;
            }
            if (!JS_XDRUint32(xdr, &kindAndDepth) ||
                !JS_XDRUint32(xdr, &tn->start) ||
                !JS_XDRUint32(xdr, &tn->length)) {
                goto error;
            }
            if (xdr->mode == JSXDR_DECODE) {
                tn->kind = (uint8)(kindAndDepth >> 16);
                tn->stackDepth = (uint16)kindAndDepth;
            }
        } while (tn != tnfirst);
    }

    for (i = 0; i != nconsts; ++i) {
        if (!JS_XDRValue(xdr, Jsvalify(&script->consts()->vector[i])))
            goto error;
    }

    xdr->script = oldscript;
    return JS_TRUE;

  error:
    if (xdr->mode == JSXDR_DECODE) {
        js_DestroyScript(cx, script, 1);
        *scriptp = NULL;
    }
    xdr->script = oldscript;
    return JS_FALSE;
}

#endif /* JS_HAS_XDR */

bool
JSPCCounters::init(JSContext *cx, size_t numBytecodes)
{
    this->numBytecodes = numBytecodes;
    size_t nbytes = sizeof(*counts) * numBytecodes * NUM_COUNTERS;
    counts = (double*) cx->calloc_(nbytes);
    if (!counts)
        return false;
    return true;
}

void
JSPCCounters::destroy(JSContext *cx)
{
    if (counts) {
        cx->free_(counts);
        counts = NULL;
    }
}

static void
script_finalize(JSContext *cx, JSObject *obj)
{
    JSScript *script = (JSScript *) obj->getPrivate();
    if (script)
        js_DestroyScriptFromGC(cx, script, obj);
}

static void
script_trace(JSTracer *trc, JSObject *obj)
{
    JSScript *script = (JSScript *) obj->getPrivate();
    if (script)
        js_TraceScript(trc, script, obj);
}

Class js_ScriptClass = {
    "Script",
    JSCLASS_HAS_PRIVATE |
    JSCLASS_HAS_CACHED_PROTO(JSProto_Object),
    PropertyStub,         /* addProperty */
    PropertyStub,         /* delProperty */
    PropertyStub,         /* getProperty */
    StrictPropertyStub,   /* setProperty */
    EnumerateStub,
    ResolveStub,
    ConvertStub,
    script_finalize,
    NULL,                 /* reserved0   */
    NULL,                 /* checkAccess */
    NULL,                 /* call        */
    NULL,                 /* construct   */
    NULL,                 /* xdrObject   */
    NULL,                 /* hasInstance */
    script_trace
};

/*
 * Shared script filename management.
 */

static const char *
SaveScriptFilename(JSContext *cx, const char *filename)
{
    JSCompartment *comp = cx->compartment;

    ScriptFilenameTable::AddPtr p = comp->scriptFilenameTable.lookupForAdd(filename);
    if (!p) {
        size_t size = offsetof(ScriptFilenameEntry, filename) + strlen(filename) + 1;
        ScriptFilenameEntry *entry = (ScriptFilenameEntry *) cx->malloc_(size);
        if (!entry)
            return NULL;
        entry->marked = false;
        strcpy(entry->filename, filename);

        if (!comp->scriptFilenameTable.add(p, entry)) {
            Foreground::free_(entry);
            JS_ReportOutOfMemory(cx);
            return NULL;
        }
    }

    return (*p)->filename;
}

/*
 * Back up from a saved filename by its offset within its hash table entry.
 */
#define FILENAME_TO_SFE(fn) \
    ((ScriptFilenameEntry *) ((fn) - offsetof(ScriptFilenameEntry, filename)))

void
js_MarkScriptFilename(const char *filename)
{
    ScriptFilenameEntry *sfe = FILENAME_TO_SFE(filename);
    sfe->marked = true;
}

void
js_SweepScriptFilenames(JSCompartment *comp)
{
    ScriptFilenameTable &table = comp->scriptFilenameTable;
    for (ScriptFilenameTable::Enum e(table); !e.empty(); e.popFront()) {
        ScriptFilenameEntry *entry = e.front();
        if (entry->marked) {
            entry->marked = false;
        } else if (!comp->rt->gcKeepAtoms) {
            Foreground::free_(entry);
            e.removeFront();
        }
    }
}

/*
 * JSScript data structures memory alignment:
 *
 * JSScript
 * JSObjectArray    script objects' descriptor if JSScript.objectsOffset != 0,
 *                    use script->objects() to access it.
 * JSObjectArray    script regexps' descriptor if JSScript.regexpsOffset != 0,
 *                    use script->regexps() to access it.
 * JSTryNoteArray   script try notes' descriptor if JSScript.tryNotesOffset
 *                    != 0, use script->trynotes() to access it.
 * JSAtom *a[]      array of JSScript.atomMap.length atoms pointed by
 *                    JSScript.atomMap.vector if any.
 * JSObject *o[]    array of script->objects()->length objects if any
 *                    pointed by script->objects()->vector.
 * JSObject *r[]    array of script->regexps()->length regexps if any
 *                    pointed by script->regexps()->vector.
 * JSTryNote t[]    array of script->trynotes()->length try notes if any
 *                    pointed by script->trynotes()->vector.
 * jsbytecode b[]   script bytecode pointed by JSScript.code.
 * jssrcnote  s[]   script source notes, use script->notes() to access it
 *
 * The alignment avoids gaps between entries as alignment requirement for each
 * subsequent structure or array is the same or divides the alignment
 * requirement for the previous one.
 *
 * The followings asserts checks that assuming that the alignment requirement
 * for JSObjectArray and JSTryNoteArray are sizeof(void *) and for JSTryNote
 * it is sizeof(uint32) as the structure consists of 3 uint32 fields.
 */
JS_STATIC_ASSERT(sizeof(JSScript) % sizeof(void *) == 0);
JS_STATIC_ASSERT(sizeof(JSObjectArray) % sizeof(void *) == 0);
JS_STATIC_ASSERT(sizeof(JSTryNoteArray) == sizeof(JSObjectArray));
JS_STATIC_ASSERT(sizeof(JSAtom *) == sizeof(JSObject *));
JS_STATIC_ASSERT(sizeof(JSObject *) % sizeof(uint32) == 0);
JS_STATIC_ASSERT(sizeof(JSTryNote) == 3 * sizeof(uint32));
JS_STATIC_ASSERT(sizeof(uint32) % sizeof(jsbytecode) == 0);
JS_STATIC_ASSERT(sizeof(jsbytecode) % sizeof(jssrcnote) == 0);

/*
 * Check that uint8 offsets is enough to reach any optional array allocated
 * after JSScript. For that we check that the maximum possible offset for
 * JSConstArray, that last optional array, still fits 1 byte and do not
 * coincide with INVALID_OFFSET.
 */
JS_STATIC_ASSERT(sizeof(JSObjectArray) +
                 sizeof(JSUpvarArray) +
                 sizeof(JSObjectArray) +
                 sizeof(JSTryNoteArray) +
                 sizeof(js::GlobalSlotArray)
                 < JSScript::INVALID_OFFSET);
JS_STATIC_ASSERT(JSScript::INVALID_OFFSET <= 255);

JSScript *
JSScript::NewScript(JSContext *cx, uint32 length, uint32 nsrcnotes, uint32 natoms,
                    uint32 nobjects, uint32 nupvars, uint32 nregexps,
                    uint32 ntrynotes, uint32 nconsts, uint32 nglobals,
                    uint16 nClosedArgs, uint16 nClosedVars, uint32 nTypeSets, JSVersion version)
{
    size_t size, vectorSize;
    JSScript *script;
    uint8 *cursor;
    unsigned constPadding = 0;

    uint32 totalClosed = nClosedArgs + nClosedVars;

    size = sizeof(JSScript) +
           sizeof(JSAtom *) * natoms;

    if (nobjects != 0)
        size += sizeof(JSObjectArray) + nobjects * sizeof(JSObject *);
    if (nupvars != 0)
        size += sizeof(JSUpvarArray) + nupvars * sizeof(uint32);
    if (nregexps != 0)
        size += sizeof(JSObjectArray) + nregexps * sizeof(JSObject *);
    if (ntrynotes != 0)
        size += sizeof(JSTryNoteArray) + ntrynotes * sizeof(JSTryNote);
    if (nglobals != 0)
        size += sizeof(GlobalSlotArray) + nglobals * sizeof(GlobalSlotArray::Entry);
    if (totalClosed != 0)
        size += totalClosed * sizeof(uint32);

    if (nconsts != 0) {
        size += sizeof(JSConstArray);
        /*
         * Calculate padding assuming that consts go after the other arrays,
         * but before the bytecode and source notes.
         */
        constPadding = (8 - (size % 8)) % 8;
        size += constPadding + nconsts * sizeof(Value);
    }

    size += length * sizeof(jsbytecode) +
            nsrcnotes * sizeof(jssrcnote);

    script = (JSScript *) cx->malloc_(size);
    if (!script)
        return NULL;

    PodZero(script);
    script->cookie1 = script->cookie2 = JS_SCRIPT_COOKIE;
    script->ownerObject = JS_NEW_SCRIPT;
    script->length = length;
    script->version = version;
    new (&script->bindings) Bindings(cx);

    if (cx->hasRunOption(JSOPTION_PCCOUNT))
        (void) script->pcCounters.init(cx, length);

    uint8 *scriptEnd = reinterpret_cast<uint8 *>(script + 1);

    cursor = scriptEnd;
    if (nobjects != 0) {
        script->objectsOffset = (uint8)(cursor - scriptEnd);
        cursor += sizeof(JSObjectArray);
    } else {
        script->objectsOffset = JSScript::INVALID_OFFSET;
    }
    if (nupvars != 0) {
        script->upvarsOffset = (uint8)(cursor - scriptEnd);
        cursor += sizeof(JSUpvarArray);
    } else {
        script->upvarsOffset = JSScript::INVALID_OFFSET;
    }
    if (nregexps != 0) {
        script->regexpsOffset = (uint8)(cursor - scriptEnd);
        cursor += sizeof(JSObjectArray);
    } else {
        script->regexpsOffset = JSScript::INVALID_OFFSET;
    }
    if (ntrynotes != 0) {
        script->trynotesOffset = (uint8)(cursor - scriptEnd);
        cursor += sizeof(JSTryNoteArray);
    } else {
        script->trynotesOffset = JSScript::INVALID_OFFSET;
    }
    if (nglobals != 0) {
        script->globalsOffset = (uint8)(cursor - scriptEnd);
        cursor += sizeof(GlobalSlotArray);
    } else {
        script->globalsOffset = JSScript::INVALID_OFFSET;
    }
    JS_ASSERT(cursor - scriptEnd < 0xFF);
    if (nconsts != 0) {
        script->constOffset = (uint8)(cursor - scriptEnd);
        cursor += sizeof(JSConstArray);
    } else {
        script->constOffset = JSScript::INVALID_OFFSET;
    }

    JS_STATIC_ASSERT(sizeof(JSObjectArray) +
                     sizeof(JSUpvarArray) +
                     sizeof(JSObjectArray) +
                     sizeof(JSTryNoteArray) +
                     sizeof(GlobalSlotArray) < 0xFF);

    if (natoms != 0) {
        script->atomMap.length = natoms;
        script->atomMap.vector = (JSAtom **)cursor;
        vectorSize = natoms * sizeof(script->atomMap.vector[0]);

        /*
         * Clear object map's vector so the GC tracing can run when not yet
         * all atoms are copied to the array.
         */
        memset(cursor, 0, vectorSize);
        cursor += vectorSize;
    }

    if (nobjects != 0) {
        script->objects()->length = nobjects;
        script->objects()->vector = (JSObject **)cursor;
        vectorSize = nobjects * sizeof(script->objects()->vector[0]);
        memset(cursor, 0, vectorSize);
        cursor += vectorSize;
    }

    if (nregexps != 0) {
        script->regexps()->length = nregexps;
        script->regexps()->vector = (JSObject **)cursor;
        vectorSize = nregexps * sizeof(script->regexps()->vector[0]);
        memset(cursor, 0, vectorSize);
        cursor += vectorSize;
    }

    if (ntrynotes != 0) {
        script->trynotes()->length = ntrynotes;
        script->trynotes()->vector = (JSTryNote *)cursor;
        vectorSize = ntrynotes * sizeof(script->trynotes()->vector[0]);
#ifdef DEBUG
        memset(cursor, 0, vectorSize);
#endif
        cursor += vectorSize;
    }

    if (nglobals != 0) {
        script->globals()->length = nglobals;
        script->globals()->vector = (GlobalSlotArray::Entry *)cursor;
        vectorSize = nglobals * sizeof(script->globals()->vector[0]);
        cursor += vectorSize;
    }

    if (totalClosed != 0) {
        script->nClosedArgs = nClosedArgs;
        script->nClosedVars = nClosedVars;
        script->closedSlots = (uint32 *)cursor;
        cursor += totalClosed * sizeof(uint32);
    }

    JS_ASSERT(nTypeSets <= UINT16_MAX);
    script->nTypeSets = uint16(nTypeSets);

    /*
     * NB: We allocate the vector of uint32 upvar cookies after all vectors of
     * pointers, to avoid misalignment on 64-bit platforms. See bug 514645.
     */
    if (nupvars != 0) {
        script->upvars()->length = nupvars;
        script->upvars()->vector = reinterpret_cast<UpvarCookie *>(cursor);
        vectorSize = nupvars * sizeof(script->upvars()->vector[0]);
        memset(cursor, 0, vectorSize);
        cursor += vectorSize;
    }

    /* Must go after other arrays; see constPadding definition. */
    if (nconsts != 0) {
        cursor += constPadding;
        script->consts()->length = nconsts;
        script->consts()->vector = (Value *)cursor;
        JS_ASSERT((size_t)cursor % sizeof(double) == 0);
        vectorSize = nconsts * sizeof(script->consts()->vector[0]);
        memset(cursor, 0, vectorSize);
        cursor += vectorSize;
    }

    script->code = script->main = (jsbytecode *)cursor;
    JS_ASSERT(cursor +
              length * sizeof(jsbytecode) +
              nsrcnotes * sizeof(jssrcnote) ==
              (uint8 *)script + size);

    script->compartment = cx->compartment;
#ifdef CHECK_SCRIPT_OWNER
    script->owner = cx->thread();
#endif

#ifdef DEBUG
    script->id_ = ++cx->compartment->types.scriptCount;
#endif

    JS_APPEND_LINK(&script->links, &cx->compartment->scripts);

    JS_ASSERT(script->getVersion() == version);
    return script;
}

JSScript *
JSScript::NewScriptFromCG(JSContext *cx, JSCodeGenerator *cg)
{
    uint32 mainLength, prologLength, nsrcnotes, nfixed;
    JSScript *script;
    const char *filename;
    JSFunction *fun;

    /* The counts of indexed things must be checked during code generation. */
    JS_ASSERT(cg->atomIndices->count() <= INDEX_LIMIT);
    JS_ASSERT(cg->objectList.length <= INDEX_LIMIT);
    JS_ASSERT(cg->regexpList.length <= INDEX_LIMIT);

    mainLength = CG_OFFSET(cg);
    prologLength = CG_PROLOG_OFFSET(cg);

    if (!cg->bindings.ensureShape(cx))
        return NULL;

    CG_COUNT_FINAL_SRCNOTES(cg, nsrcnotes);
    uint16 nClosedArgs = uint16(cg->closedArgs.length());
    JS_ASSERT(nClosedArgs == cg->closedArgs.length());
    uint16 nClosedVars = uint16(cg->closedVars.length());
    JS_ASSERT(nClosedVars == cg->closedVars.length());
    size_t upvarIndexCount = cg->upvarIndices.hasMap() ? cg->upvarIndices->count() : 0;
    script = NewScript(cx, prologLength + mainLength, nsrcnotes,
                       cg->atomIndices->count(), cg->objectList.length,
                       upvarIndexCount, cg->regexpList.length,
                       cg->ntrynotes, cg->constList.length(),
                       cg->globalUses.length(), nClosedArgs, nClosedVars,
                       cg->typesetCount, cg->version());
    if (!script)
        return NULL;

    cg->bindings.makeImmutable();
    AutoShapeRooter shapeRoot(cx, cg->bindings.lastShape());

    /* Now that we have script, error control flow must go to label bad. */
    script->main += prologLength;
    memcpy(script->code, CG_PROLOG_BASE(cg), prologLength * sizeof(jsbytecode));
    memcpy(script->main, CG_BASE(cg), mainLength * sizeof(jsbytecode));
    nfixed = cg->inFunction()
             ? cg->bindings.countVars()
             : cg->sharpSlots();
    JS_ASSERT(nfixed < SLOTNO_LIMIT);
    script->nfixed = (uint16) nfixed;
    js_InitAtomMap(cx, &script->atomMap, cg->atomIndices.getMap());

    filename = cg->parser->tokenStream.getFilename();
    if (filename) {
        script->filename = SaveScriptFilename(cx, filename);
        if (!script->filename)
            goto bad;
    }
    script->lineno = cg->firstLine;
    if (script->nfixed + cg->maxStackDepth >= JS_BIT(16)) {
        ReportCompileErrorNumber(cx, CG_TS(cg), NULL, JSREPORT_ERROR, JSMSG_NEED_DIET, "script");
        goto bad;
    }
    script->nslots = script->nfixed + cg->maxStackDepth;
    script->staticLevel = uint16(cg->staticLevel);
    script->principals = cg->parser->principals;
    if (script->principals)
        JSPRINCIPALS_HOLD(cx, script->principals);

    script->sourceMap = (jschar *) cg->parser->tokenStream.releaseSourceMap();

    if (!js_FinishTakingSrcNotes(cx, cg, script->notes()))
        goto bad;
    if (cg->ntrynotes != 0)
        js_FinishTakingTryNotes(cg, script->trynotes());
    if (cg->objectList.length != 0)
        cg->objectList.finish(script->objects());
    if (cg->regexpList.length != 0)
        cg->regexpList.finish(script->regexps());
    if (cg->constList.length() != 0)
        cg->constList.finish(script->consts());
    if (cg->flags & TCF_NO_SCRIPT_RVAL)
        script->noScriptRval = true;
    if (cg->hasSharps())
        script->hasSharps = true;
    if (cg->flags & TCF_STRICT_MODE_CODE)
        script->strictModeCode = true;
    if (cg->flags & TCF_COMPILE_N_GO)
        script->compileAndGo = true;
    if (cg->callsEval())
        script->usesEval = true;
    if (cg->flags & TCF_FUN_USES_ARGUMENTS)
        script->usesArguments = true;
    if (cg->flags & TCF_HAS_SINGLETONS)
        script->hasSingletons = true;

    if (cg->hasUpvarIndices()) {
        JS_ASSERT(cg->upvarIndices->count() <= cg->upvarMap.length());
        memcpy(script->upvars()->vector, cg->upvarMap.begin(),
               cg->upvarIndices->count() * sizeof(cg->upvarMap[0]));
        cg->upvarIndices->clear();
        cg->upvarMap.clear();
    }

    /* Set global for compileAndGo scripts. */
    if (script->compileAndGo) {
        GlobalScope *globalScope = cg->compiler()->globalScope;
        if (globalScope->globalObj && globalScope->globalObj->isGlobal())
            script->where.global = globalScope->globalObj->asGlobal();
        else if (cx->globalObject->isGlobal())
            script->where.global = cx->globalObject->asGlobal();
    }

    if (cg->globalUses.length()) {
        memcpy(script->globals()->vector, &cg->globalUses[0],
               cg->globalUses.length() * sizeof(GlobalSlotArray::Entry));
    }

    if (script->nClosedArgs)
        memcpy(script->closedSlots, &cg->closedArgs[0], script->nClosedArgs * sizeof(uint32));
    if (script->nClosedVars) {
        memcpy(&script->closedSlots[script->nClosedArgs], &cg->closedVars[0],
               script->nClosedVars * sizeof(uint32));
    }

    script->bindings.transfer(cx, &cg->bindings);

    /*
     * We initialize fun->u.script to be the script constructed above
     * so that the debugger has a valid FUN_SCRIPT(fun).
     */
    fun = NULL;
    if (cg->inFunction()) {
        fun = cg->fun();
        JS_ASSERT(fun->isInterpreted());
        JS_ASSERT(!fun->script());
#ifdef DEBUG
        if (JSScript::isValidOffset(script->upvarsOffset))
            JS_ASSERT(script->upvars()->length == script->bindings.countUpvars());
        else
            JS_ASSERT(script->bindings.countUpvars() == 0);
#endif
#ifdef CHECK_SCRIPT_OWNER
        script->owner = NULL;
#endif
        if (cg->flags & TCF_FUN_HEAVYWEIGHT)
            fun->flags |= JSFUN_HEAVYWEIGHT;

        /* Watch for scripts whose functions will not be cloned. These are singletons. */
        bool singleton =
            cx->typeInferenceEnabled() && cg->parent && cg->parent->compiling() &&
            cg->parent->asCodeGenerator()->checkSingletonContext();

        if (!script->typeSetFunction(cx, fun, singleton))
            goto bad;

        fun->u.i.script = script;
        script->setOwnerObject(fun);
    }

    /* Tell the debugger about this compiled script. */
    js_CallNewScriptHook(cx, script, fun);

    return script;

bad:
    js_DestroyScript(cx, script, 2);
    return NULL;
}

size_t
JSScript::totalSize()
{
    return code +
           length * sizeof(jsbytecode) +
           numNotes() * sizeof(jssrcnote) -
           (uint8 *) this;
}

void
JSScript::setOwnerObject(JSObject *owner)
{
    CheckScriptOwner(this, JS_NEW_SCRIPT);
    ownerObject = owner;
}

/*
 * Nb: srcnotes are variable-length.  This function computes the number of
 * srcnote *slots*, which may be greater than the number of srcnotes.
 */
uint32
JSScript::numNotes()
{
    jssrcnote *sn;
    jssrcnote *notes_ = notes();
    for (sn = notes_; !SN_IS_TERMINATOR(sn); sn = SN_NEXT(sn))
        continue;
    return sn - notes_ + 1;    /* +1 for the terminator */
}

JS_FRIEND_API(void)
js_CallNewScriptHook(JSContext *cx, JSScript *script, JSFunction *fun)
{
    JSNewScriptHook hook;

    hook = cx->debugHooks->newScriptHook;
    if (hook) {
        AutoKeepAtoms keep(cx->runtime);
        hook(cx, script->filename, script->lineno, script, fun,
             cx->debugHooks->newScriptHookData);
    }
}

void
js_CallDestroyScriptHook(JSContext *cx, JSScript *script)
{
    JSDestroyScriptHook hook;

    hook = cx->debugHooks->destroyScriptHook;
    if (hook)
        hook(cx, script, cx->debugHooks->destroyScriptHookData);
    JS_ClearScriptTraps(cx, script);
}

namespace js {

void
CheckCompartmentScripts(JSCompartment *comp)
{
    JSScript *prev = NULL;
    for (JSScript *script = (JSScript *)comp->scripts.next;
         &script->links != &comp->scripts;
         prev = script, script = (JSScript *)script->links.next)
    {
        CheckScript(script, prev);
    }
}

} /* namespace js */

static void
DestroyScript(JSContext *cx, JSScript *script, JSObject *owner, uint32 caller)
{
    CheckScript(script, NULL);
    CheckScriptOwner(script, owner);

    if (script->principals)
        JSPRINCIPALS_DROP(cx, script->principals);

    GSNCache *gsnCache = GetGSNCache(cx);
    if (gsnCache->code == script->code)
        gsnCache->purge();

    /*
     * Worry about purging the property cache and any compiled traces related
     * to its bytecode if this script is being destroyed from JS_DestroyScript
     * or equivalent according to a mandatory "New/Destroy" protocol.
     *
     * The GC purges all property caches when regenerating shapes upon shape
     * generator overflow, so no need in that event to purge just the entries
     * for this script.
     *
     * The GC purges trace-JITted code on every GC activation, not just when
     * regenerating shapes, so we don't have to purge fragments if the GC is
     * currently running.
     *
     * JS_THREADSAFE note: The code below purges only the current thread's
     * property cache, so a script not owned by a function or object, which
     * hands off lifetime management for that script to the GC, must be used by
     * only one thread over its lifetime.
     *
     * This should be an API-compatible change, since a script is never safe
     * against premature GC if shared among threads without a rooted object
     * wrapping it to protect the script's mapped atoms against GC. We use
     * script->owner to enforce this requirement via assertions.
     */
#ifdef CHECK_SCRIPT_OWNER
    JS_ASSERT_IF(cx->runtime->gcRunning, !script->owner);
#endif

    /* FIXME: bug 506341; would like to do this only if regenerating shapes. */
    if (!cx->runtime->gcRunning) {
        JS_PROPERTY_CACHE(cx).purgeForScript(cx, script);

#ifdef CHECK_SCRIPT_OWNER
        JS_ASSERT(script->owner == cx->thread());
#endif
    }

#ifdef JS_TRACER
    if (script->compartment->hasTraceMonitor())
        PurgeScriptFragments(script->compartment->traceMonitor(), script);
#endif

<<<<<<< HEAD
#ifdef JS_ION
    ion::IonScript::Destroy(cx, script);
#endif
=======
    if (script->types) {
        script->types->destroy();
        Foreground::free_(script->types);
    }
>>>>>>> 81210fad

#ifdef JS_METHODJIT
    mjit::ReleaseScriptCode(cx, script, true);
    mjit::ReleaseScriptCode(cx, script, false);
#endif

    JS_REMOVE_LINK(&script->links);

    script->pcCounters.destroy(cx);

    if (script->sourceMap)
        cx->free_(script->sourceMap);

    memset(script, 0xdb, script->totalSize());
    *(uint32 *)script = caller;
    cx->free_(script);
}

void
js_DestroyScript(JSContext *cx, JSScript *script, uint32 caller)
{
    JS_ASSERT(!cx->runtime->gcRunning);
    js_CallDestroyScriptHook(cx, script);
    DestroyScript(cx, script, JS_NEW_SCRIPT, caller);
}

void
js_DestroyScriptFromGC(JSContext *cx, JSScript *script, JSObject *owner)
{
    JS_ASSERT(cx->runtime->gcRunning);
    js_CallDestroyScriptHook(cx, script);
    DestroyScript(cx, script, owner, 100);
}

void
js_DestroyCachedScript(JSContext *cx, JSScript *script)
{
    JS_ASSERT(cx->runtime->gcRunning);
    DestroyScript(cx, script, JS_CACHED_SCRIPT, 101);
}

void
js_TraceScript(JSTracer *trc, JSScript *script, JSObject *owner)
{
    JS_ASSERT_IF(trc->context->runtime->gcCurrentCompartment, IS_GC_MARKING_TRACER(trc));

    CheckScript(script, NULL);
    if (owner)
        CheckScriptOwner(script, owner);

    /*
     * During per-compartment GCs we may attempt to trace scripts that are out
     * of the target compartment. Ignore such attempts, marking the children is
     * wasted work and if we mark external type objects they will not get
     * unmarked at the end of the GC cycle.
     */
    JSRuntime *rt = trc->context->runtime;

    if (rt->gcCurrentCompartment && rt->gcCurrentCompartment != script->compartment)
        return;

    if (rt->gcCheckCompartment && script->compartment != rt->gcCheckCompartment)
        JS_Assert("compartment mismatch in GC", __FILE__, __LINE__);

    JSAtomMap *map = &script->atomMap;
    MarkAtomRange(trc, map->length, map->vector, "atomMap");

    if (JSScript::isValidOffset(script->objectsOffset)) {
        JSObjectArray *objarray = script->objects();
        MarkObjectRange(trc, objarray->length, objarray->vector, "objects");
    }

    if (JSScript::isValidOffset(script->regexpsOffset)) {
        JSObjectArray *objarray = script->regexps();
        MarkObjectRange(trc, objarray->length, objarray->vector, "objects");
    }

    if (JSScript::isValidOffset(script->constOffset)) {
        JSConstArray *constarray = script->consts();
        MarkValueRange(trc, constarray->length, constarray->vector, "consts");
    }

    /*
     * Mark the object keeping this script alive. The script can be traced
     * separately if, e.g. we are GC'ing while type inference code is active,
     * and we need to make sure both the script and the object survive the GC.
     */
    if (!script->isCachedEval && !script->isUncachedEval && script->u.object)
        MarkObject(trc, *script->u.object, "object");
    if (script->hasFunction)
        MarkObject(trc, *script->function(), "script_fun");

    if (IS_GC_MARKING_TRACER(trc) && script->filename)
        js_MarkScriptFilename(script->filename);

#ifdef JS_ION
    ion::IonScript::Trace(trc, script);
#endif

    script->bindings.trace(trc);

#ifdef JS_METHODJIT
    if (script->jitNormal)
        script->jitNormal->trace(trc);
    if (script->jitCtor)
        script->jitCtor->trace(trc);
#endif
}

JSObject *
js_NewScriptObject(JSContext *cx, JSScript *script)
{
    AutoScriptRooter root(cx, script);

    JS_ASSERT(!script->u.object);

    JSObject *obj = NewNonFunction<WithProto::Class>(cx, &js_ScriptClass, NULL, NULL);
    if (!obj)
        return NULL;
    obj->setPrivate(script);
    script->u.object = obj;
    script->setOwnerObject(obj);

    /*
     * Clear the object's type/proto, to avoid entraining stuff. Once we no longer use the parent
     * for security checks, then we can clear the parent, too.
     */
    obj->clearType();

#ifdef CHECK_SCRIPT_OWNER
    script->owner = NULL;
#endif

    return obj;
}

namespace js {

static const uint32 GSN_CACHE_THRESHOLD = 100;
static const uint32 GSN_CACHE_MAP_INIT_SIZE = 20;

void
GSNCache::purge()
{
    code = NULL;
    if (map.initialized())
        map.finish();
}

} /* namespace js */

jssrcnote *
js_GetSrcNoteCached(JSContext *cx, JSScript *script, jsbytecode *pc)
{
    size_t target = pc - script->code;
    if (target >= size_t(script->length))
        return NULL;

    GSNCache *cache = GetGSNCache(cx);
    if (cache->code == script->code) {
        JS_ASSERT(cache->map.initialized());
        GSNCache::Map::Ptr p = cache->map.lookup(pc);
        return p ? p->value : NULL;
    }

    size_t offset = 0;
    jssrcnote *result;
    for (jssrcnote *sn = script->notes(); ; sn = SN_NEXT(sn)) {
        if (SN_IS_TERMINATOR(sn)) {
            result = NULL;
            break;
        }
        offset += SN_DELTA(sn);
        if (offset == target && SN_IS_GETTABLE(sn)) {
            result = sn;
            break;
        }
    }

    if (cache->code != script->code && script->length >= GSN_CACHE_THRESHOLD) {
        uintN nsrcnotes = 0;
        for (jssrcnote *sn = script->notes(); !SN_IS_TERMINATOR(sn);
             sn = SN_NEXT(sn)) {
            if (SN_IS_GETTABLE(sn))
                ++nsrcnotes;
        }
        if (cache->code) {
            JS_ASSERT(cache->map.initialized());
            cache->map.finish();
            cache->code = NULL;
        }
        if (cache->map.init(nsrcnotes)) {
            pc = script->code;
            for (jssrcnote *sn = script->notes(); !SN_IS_TERMINATOR(sn);
                 sn = SN_NEXT(sn)) {
                pc += SN_DELTA(sn);
                if (SN_IS_GETTABLE(sn))
                    JS_ALWAYS_TRUE(cache->map.put(pc, sn));
            }
            cache->code = script->code;
        }
    }

    return result;
}

uintN
js_FramePCToLineNumber(JSContext *cx, StackFrame *fp, jsbytecode *pc)
{
    return js_PCToLineNumber(cx, fp->script(), fp->hasImacropc() ? fp->imacropc() : pc);
}

uintN
js_PCToLineNumber(JSContext *cx, JSScript *script, jsbytecode *pc)
{
    JSOp op;
    JSFunction *fun;
    uintN lineno;
    ptrdiff_t offset, target;
    jssrcnote *sn;
    JSSrcNoteType type;

    /* Cope with StackFrame.pc value prior to entering js_Interpret. */
    if (!pc)
        return 0;

    /*
     * Special case: function definition needs no line number note because
     * the function's script contains its starting line number.
     */
    op = js_GetOpcode(cx, script, pc);
    if (js_CodeSpec[op].format & JOF_INDEXBASE)
        pc += js_CodeSpec[op].length;
    if (*pc == JSOP_DEFFUN) {
        GET_FUNCTION_FROM_BYTECODE(script, pc, 0, fun);
        return fun->script()->lineno;
    }

    /*
     * General case: walk through source notes accumulating their deltas,
     * keeping track of line-number notes, until we pass the note for pc's
     * offset within script->code.
     */
    lineno = script->lineno;
    offset = 0;
    target = pc - script->code;
    for (sn = script->notes(); !SN_IS_TERMINATOR(sn); sn = SN_NEXT(sn)) {
        offset += SN_DELTA(sn);
        type = (JSSrcNoteType) SN_TYPE(sn);
        if (type == SRC_SETLINE) {
            if (offset <= target)
                lineno = (uintN) js_GetSrcNoteOffset(sn, 0);
        } else if (type == SRC_NEWLINE) {
            if (offset <= target)
                lineno++;
        }
        if (offset > target)
            break;
    }
    return lineno;
}

/* The line number limit is the same as the jssrcnote offset limit. */
#define SN_LINE_LIMIT   (SN_3BYTE_OFFSET_FLAG << 16)

jsbytecode *
js_LineNumberToPC(JSScript *script, uintN target)
{
    ptrdiff_t offset, best;
    uintN lineno, bestdiff, diff;
    jssrcnote *sn;
    JSSrcNoteType type;

    offset = 0;
    best = -1;
    lineno = script->lineno;
    bestdiff = SN_LINE_LIMIT;
    for (sn = script->notes(); !SN_IS_TERMINATOR(sn); sn = SN_NEXT(sn)) {
        /*
         * Exact-match only if offset is not in the prolog; otherwise use
         * nearest greater-or-equal line number match.
         */
        if (lineno == target && script->code + offset >= script->main)
            goto out;
        if (lineno >= target) {
            diff = lineno - target;
            if (diff < bestdiff) {
                bestdiff = diff;
                best = offset;
            }
        }
        offset += SN_DELTA(sn);
        type = (JSSrcNoteType) SN_TYPE(sn);
        if (type == SRC_SETLINE) {
            lineno = (uintN) js_GetSrcNoteOffset(sn, 0);
        } else if (type == SRC_NEWLINE) {
            lineno++;
        }
    }
    if (best >= 0)
        offset = best;
out:
    return script->code + offset;
}

JS_FRIEND_API(uintN)
js_GetScriptLineExtent(JSScript *script)
{

    bool counting;
    uintN lineno;
    uintN maxLineNo;
    jssrcnote *sn;
    JSSrcNoteType type;

    lineno = script->lineno;
    maxLineNo = 0;
    counting = true;
    for (sn = script->notes(); !SN_IS_TERMINATOR(sn); sn = SN_NEXT(sn)) {
        type = (JSSrcNoteType) SN_TYPE(sn);
        if (type == SRC_SETLINE) {
            if (maxLineNo < lineno)
                maxLineNo = lineno;
            lineno = (uintN) js_GetSrcNoteOffset(sn, 0);
            counting = true;
            if (maxLineNo < lineno)
                maxLineNo = lineno;
            else
                counting = false;
        } else if (type == SRC_NEWLINE) {
            if (counting)
                lineno++;
        }
    }

    if (maxLineNo > lineno)
        lineno = maxLineNo;

    return 1 + lineno - script->lineno;
}

namespace js {

uintN
CurrentLine(JSContext *cx)
{
    return js_FramePCToLineNumber(cx, cx->fp(), cx->regs().pc);
}

const char *
CurrentScriptFileAndLineSlow(JSContext *cx, uintN *linenop)
{
    FrameRegsIter iter(cx);
    while (!iter.done() && !iter.fp()->isScriptFrame())
        ++iter;

    if (iter.done()) {
        *linenop = 0;
        return NULL;
    }

    *linenop = js_FramePCToLineNumber(cx, iter.fp(), iter.pc());
    return iter.fp()->script()->filename;
}

}  /* namespace js */

class DisablePrincipalsTranscoding {
    JSSecurityCallbacks *callbacks;
    JSPrincipalsTranscoder temp;

  public:
    DisablePrincipalsTranscoding(JSContext *cx)
      : callbacks(JS_GetRuntimeSecurityCallbacks(cx->runtime)),
        temp(NULL)
    {
        if (callbacks) {
            temp = callbacks->principalsTranscoder;
            callbacks->principalsTranscoder = NULL;
        }
    }

    ~DisablePrincipalsTranscoding() {
        if (callbacks)
            callbacks->principalsTranscoder = temp;
    }
};

class AutoJSXDRState {
public:
    AutoJSXDRState(JSXDRState *x
                   JS_GUARD_OBJECT_NOTIFIER_PARAM)
        : xdr(x)
    {
        JS_GUARD_OBJECT_NOTIFIER_INIT;
    }
    ~AutoJSXDRState()
    {
        JS_XDRDestroy(xdr);
    }

    operator JSXDRState*() const
    {
        return xdr;
    }

private:
    JSXDRState *const xdr;
    JS_DECL_USE_GUARD_OBJECT_NOTIFIER
};

JSScript *
js_CloneScript(JSContext *cx, JSScript *script)
{
    JS_ASSERT(cx->compartment != script->compartment);
    JS_ASSERT(script->compartment);

    // serialize script
    AutoJSXDRState w(JS_XDRNewMem(cx, JSXDR_ENCODE));
    if (!w)
        return NULL;

    // we don't want gecko to transcribe our principals for us
    DisablePrincipalsTranscoding disable(cx);

    XDRScriptState wstate(w);
#ifdef DEBUG
    wstate.filename = script->filename;
#endif
    if (!js_XDRScript(w, &script))
        return NULL;

    uint32 nbytes;
    void *p = JS_XDRMemGetData(w, &nbytes);
    if (!p)
        return NULL;

    // de-serialize script
    AutoJSXDRState r(JS_XDRNewMem(cx, JSXDR_DECODE));
    if (!r)
        return NULL;

    // Hand p off from w to r.  Don't want them to share the data
    // mem, lest they both try to free it in JS_XDRDestroy
    JS_XDRMemSetData(r, p, nbytes);
    JS_XDRMemSetData(w, NULL, 0);

    XDRScriptState rstate(r);
    rstate.filename = script->filename;
    rstate.filenameSaved = true;

    if (!js_XDRScript(r, &script))
        return NULL;

    // set the proper principals for the script
    script->principals = script->compartment->principals;
    if (script->principals)
        JSPRINCIPALS_HOLD(cx, script->principals);

    return script;
}

void
JSScript::copyClosedSlotsTo(JSScript *other)
{
    memcpy(other->closedSlots, closedSlots, nClosedArgs + nClosedVars);
}<|MERGE_RESOLUTION|>--- conflicted
+++ resolved
@@ -1428,21 +1428,19 @@
         PurgeScriptFragments(script->compartment->traceMonitor(), script);
 #endif
 
-<<<<<<< HEAD
 #ifdef JS_ION
     ion::IonScript::Destroy(cx, script);
 #endif
-=======
-    if (script->types) {
-        script->types->destroy();
-        Foreground::free_(script->types);
-    }
->>>>>>> 81210fad
 
 #ifdef JS_METHODJIT
     mjit::ReleaseScriptCode(cx, script, true);
     mjit::ReleaseScriptCode(cx, script, false);
 #endif
+
+    if (script->types) {
+        script->types->destroy();
+        Foreground::free_(script->types);
+    }
 
     JS_REMOVE_LINK(&script->links);
 
