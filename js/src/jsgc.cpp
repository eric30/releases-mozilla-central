--- conflicted
+++ resolved
@@ -1777,11 +1777,15 @@
 }
 
 void
-MarkWeakReferences(GCMarker *trc)
+MarkWeakReferences(GCMarker *trc, JSGCInvocationKind gckind)
 {
     trc->drainMarkStack();
-    while (js_TraceWatchPoints(trc) || WeakMapBase::markAllIteratively(trc))
+    while (js_TraceWatchPoints(trc) ||
+           WeakMapBase::markAllIteratively(trc) ||
+           Debug::mark(trc, gckind))
+    {
         trc->drainMarkStack();
+    }
 }
 
 JS_REQUIRES_STACK void
@@ -1812,11 +1816,6 @@
 
     for (ThreadDataIter i(rt); !i.empty(); i.popFront())
         i.threadData()->mark(trc);
-
-    if (IS_GC_MARKING_TRACER(trc)) {
-        GCMarker *gcmarker = static_cast<GCMarker *>(trc);
-        MarkWeakReferences(gcmarker);
-    }
 
     /*
      * We mark extra roots at the end so additional colors can be used
@@ -2165,15 +2164,8 @@
     while (read < end) {
         JSCompartment *compartment = *read++;
 
-<<<<<<< HEAD
         if (compartment->isAboutToBeCollected(gckind)) {
-            JS_ASSERT(compartment->freeLists.isEmpty());
-=======
-        if (!compartment->hold &&
-            (compartment->arenaListsAreEmpty() || gckind == GC_LAST_CONTEXT))
-        {
             compartment->freeLists.checkEmpty();
->>>>>>> 5c8077f9
             if (callback)
                 JS_ALWAYS_TRUE(callback(cx, compartment, JSCOMPARTMENT_DESTROY));
             if (compartment->principals)
@@ -2259,25 +2251,9 @@
     }
 
     MarkRuntime(&gcmarker);
-
+    MarkWeakReferences(&gcmarker, gckind);
     gcmarker.drainMarkStack();
 
-<<<<<<< HEAD
-    /*
-     * Mark weak roots.
-     */
-    while (true) {
-        if (!js_TraceWatchPoints(&gcmarker) &&
-            !WeakMapBase::markAllIteratively(&gcmarker) &&
-            !Debug::mark(&gcmarker, comp, gckind))
-        {
-            break;
-        }
-        gcmarker.drainMarkStack();
-    }
-
-=======
->>>>>>> 5c8077f9
     rt->gcMarkingTracer = NULL;
 
     if (rt->gcCallback)
@@ -2726,6 +2702,7 @@
 void
 TraceRuntime(JSTracer *trc)
 {
+    JS_ASSERT(!IS_GC_MARKING_TRACER(trc));
     LeaveTrace(trc->context);
 
 #ifdef JS_THREADSAFE
