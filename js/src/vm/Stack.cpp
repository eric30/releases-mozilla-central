/* -*- Mode: C; tab-width: 4; indent-tabs-mode: nil; c-basic-offset: 4 -*-
 * vim: set ts=4 sw=4 et tw=79 ft=cpp:
 *
 * ***** BEGIN LICENSE BLOCK *****
 * Version: MPL 1.1/GPL 2.0/LGPL 2.1
 *
 * The contents of this file are subject to the Mozilla Public License Version
 * 1.1 (the "License"); you may not use this file except in compliance with
 * the License. You may obtain a copy of the License at
 * http://www.mozilla.org/MPL/
 *
 * Software distributed under the License is distributed on an "AS IS" basis,
 * WITHOUT WARRANTY OF ANY KIND, either express or implied. See the License
 * for the specific language governing rights and limitations under the
 * License.
 *
 * The Original Code is SpiderMonkey JavaScript engine.
 *
 * The Initial Developer of the Original Code is
 * Mozilla Corporation.
 * Portions created by the Initial Developer are Copyright (C) 2009
 * the Initial Developer. All Rights Reserved.
 *
 * Contributor(s):
 *   Luke Wagner <luke@mozilla.com>
 *
 * Alternatively, the contents of this file may be used under the terms of
 * either the GNU General Public License Version 2 or later (the "GPL"), or
 * the GNU Lesser General Public License Version 2.1 or later (the "LGPL"),
 * in which case the provisions of the GPL or the LGPL are applicable instead
 * of those above. If you wish to allow use of your version of this file only
 * under the terms of either the GPL or the LGPL, and not to allow others to
 * use your version of this file under the terms of the MPL, indicate your
 * decision by deleting the provisions above and replace them with the notice
 * and other provisions required by the GPL or the LGPL. If you do not delete
 * the provisions above, a recipient may use your version of this file under
 * the terms of any one of the MPL, the GPL or the LGPL.
 *
 * ***** END LICENSE BLOCK ***** */

#include "jsgcmark.h"
#include "methodjit/MethodJIT.h"
#include "Stack.h"

#include "jsgcinlines.h"
#include "jsobjinlines.h"

#include "Stack-inl.h"

/* Includes to get to low-level memory-mapping functionality. */
#ifdef XP_WIN
# include "jswin.h"
#elif defined(XP_OS2)
# define INCL_DOSMEMMGR
# include <os2.h>
#else
# include <unistd.h>
# include <sys/mman.h>
# if !defined(MAP_ANONYMOUS)
#  if defined(MAP_ANON)
#   define MAP_ANONYMOUS MAP_ANON
#  else
#   define MAP_ANONYMOUS 0
#  endif
# endif
#endif

using namespace js;

/*****************************************************************************/

#ifdef DEBUG
JSObject *const StackFrame::sInvalidScopeChain = (JSObject *)0xbeef;
#endif

jsbytecode *
StackFrame::prevpcSlow(JSInlinedSite **pinlined)
{
    JS_ASSERT(!(flags_ & HAS_PREVPC));
#if defined(JS_METHODJIT) && defined(JS_MONOIC)
    StackFrame *p = prev();
    js::mjit::JITScript *jit = p->script()->getJIT(p->isConstructing());
    prevpc_ = jit->nativeToPC(ncode_, &prevInline_);
    flags_ |= HAS_PREVPC;
    if (pinlined)
        *pinlined = prevInline_;
    return prevpc_;
#else
    JS_NOT_REACHED("Unknown PC for frame");
    return NULL;
#endif
}

jsbytecode *
<<<<<<< HEAD
StackFrame::pc(JSContext *cx, StackFrame *next, JSInlinedSite **pinlined)
=======
StackFrame::pcQuadratic(JSContext *cx)
>>>>>>> fd209390
{
    StackSegment &seg = cx->stack.space().containingSegment(this);
    FrameRegs &regs = seg.currentRegs();
<<<<<<< HEAD
    if (regs.fp() == this) {
        if (pinlined)
            *pinlined = regs.inlined();
        return regs.pc;
    }
    if (!next)
        next = seg.computeNextFrame(this);
    return next->prevpc(pinlined);
=======

    /*
     * This isn't just an optimization; seg->computeNextFrame(fp) is only
     * defined if fp != seg->currentFrame.
     */
    if (regs.fp() == this)
        return regs.pc;

    return seg.computeNextFrame(this)->prevpc();
>>>>>>> fd209390
}

/*****************************************************************************/

JS_REQUIRES_STACK bool
StackSegment::contains(const StackFrame *fp) const
{
    JS_ASSERT(!empty());

    if (fp < initialFrame_)
        return false;

    StackFrame *start;
    if (isActive())
        start = stack_->fp();
    else
        start = suspendedRegs_->fp();

    if (fp > start)
        return false;

#ifdef DEBUG
    bool found = false;
    StackFrame *stop = initialFrame_->prev();
    for (StackFrame *f = start; !found && f != stop; f = f->prev()) {
        if (f == fp) {
            found = true;
            break;
        }
    }
    JS_ASSERT(found);
#endif

    return true;
}

StackFrame *
StackSegment::computeNextFrame(StackFrame *fp) const
{
    JS_ASSERT(contains(fp));
    JS_ASSERT(fp != currentFrame());

    StackFrame *next = currentFrame();
    StackFrame *prev;
    while ((prev = next->prev()) != fp)
        next = prev;
    return next;
}

/*****************************************************************************/

StackSpace::StackSpace()
  : base_(NULL),
    commitEnd_(NULL),
    end_(NULL),
    seg_(NULL)
{
    override_.top = NULL;
#ifdef DEBUG
    override_.seg = NULL;
    override_.frame = NULL;
#endif
}

bool
StackSpace::init()
{
    void *p;
#ifdef XP_WIN
    p = VirtualAlloc(NULL, CAPACITY_BYTES, MEM_RESERVE, PAGE_READWRITE);
    if (!p)
        return false;
    void *check = VirtualAlloc(p, COMMIT_BYTES, MEM_COMMIT, PAGE_READWRITE);
    if (p != check)
        return false;
    base_ = reinterpret_cast<Value *>(p);
    commitEnd_ = base_ + COMMIT_VALS;
    end_ = base_ + CAPACITY_VALS;
#elif defined(XP_OS2)
    if (DosAllocMem(&p, CAPACITY_BYTES, PAG_COMMIT | PAG_READ | PAG_WRITE | OBJ_ANY) &&
        DosAllocMem(&p, CAPACITY_BYTES, PAG_COMMIT | PAG_READ | PAG_WRITE))
        return false;
    base_ = reinterpret_cast<Value *>(p);
    end_ = commitEnd_ = base_ + CAPACITY_VALS;
#else
    JS_ASSERT(CAPACITY_BYTES % getpagesize() == 0);
    p = mmap(NULL, CAPACITY_BYTES, PROT_READ | PROT_WRITE, MAP_PRIVATE | MAP_ANONYMOUS, -1, 0);
    if (p == MAP_FAILED)
        return false;
    base_ = reinterpret_cast<Value *>(p);
    end_ = commitEnd_ = base_ + CAPACITY_VALS;
#endif
    return true;
}

StackSpace::~StackSpace()
{
    JS_ASSERT(!seg_);
    if (!base_)
        return;
#ifdef XP_WIN
    VirtualFree(base_, (commitEnd_ - base_) * sizeof(Value), MEM_DECOMMIT);
    VirtualFree(base_, 0, MEM_RELEASE);
#elif defined(XP_OS2)
    DosFreeMem(base_);
#else
#ifdef SOLARIS
    munmap((caddr_t)base_, CAPACITY_BYTES);
#else
    munmap(base_, CAPACITY_BYTES);
#endif
#endif
}

Value *
StackSpace::firstUnused() const
{
    if (!seg_) {
        JS_ASSERT(override_.top == NULL);
        return base_;
    }
    if (!seg_->empty()) {
        Value *sp = seg_->currentRegs().sp;
        if (override_.top > sp) {
            JS_ASSERT(override_.seg == seg_);
            JS_ASSERT_IF(seg_->isActive(), override_.frame == seg_->stack().fp() || override_.inlined);
            JS_ASSERT_IF(!seg_->isActive(), override_.frame == seg_->suspendedFrame());
            return override_.top;
        }
        return sp;
    }
    JS_ASSERT(override_.seg == seg_);
    return override_.top;
}

StackSegment &
StackSpace::containingSegment(const StackFrame *target) const
{
    for (StackSegment *s = seg_; s; s = s->previousInMemory()) {
        if (!s->empty() && s->contains(target))
            return *s;
    }
    JS_NOT_REACHED("frame not in stack space");
    return *(StackSegment *)NULL;
}

JSObject &
StackSpace::varObjForFrame(const StackFrame *fp)
{
    if (fp->hasCallObj())
        return fp->callObj();
    return containingSegment(fp).initialVarObj();
}

void
StackSpace::mark(JSTracer *trc)
{
    /*
     * JIT code can leave values in an incoherent (i.e., unsafe for precise
     * marking) state, hence MarkStackRangeConservatively.
     */
    Value *end = firstUnused();
    for (StackSegment *seg = seg_; seg; seg = seg->previousInMemory()) {
        STATIC_ASSERT(ubound(end) >= 0);
        if (seg->empty()) {
            /* Mark slots/args trailing off segment. */
            MarkStackRangeConservatively(trc, seg->valueRangeBegin(), end);
        } else {
            /* This may be the only pointer to the initialVarObj. */
            if (seg->hasInitialVarObj())
                gc::MarkObject(trc, seg->initialVarObj(), "varobj");

            /* Mark slots/args trailing off of the last stack frame. */
            StackFrame *fp = seg->currentFrame();
            MarkStackRangeConservatively(trc, fp->slots(), end);

            /* Mark stack frames and slots/args between stack frames. */
            StackFrame *initial = seg->initialFrame();
            for (StackFrame *f = fp; f != initial; f = f->prev()) {
                js_TraceStackFrame(trc, f);
                MarkStackRangeConservatively(trc, f->prev()->slots(), (Value *)f);
            }

            /* Mark initial stack frame and leading args. */
            js_TraceStackFrame(trc, initial);
            MarkStackRangeConservatively(trc, seg->valueRangeBegin(), (Value *)initial);
        }
        end = (Value *)seg;
    }
}

#ifdef XP_WIN
JS_FRIEND_API(bool)
StackSpace::bumpCommit(JSContext *maybecx, Value *from, ptrdiff_t nvals) const
{
    if (end_ - from < nvals) {
        js_ReportOverRecursed(maybecx);
        return false;
    }

    Value *newCommit = commitEnd_;
    Value *request = from + nvals;

    /* Use a dumb loop; will probably execute once. */
    JS_ASSERT((end_ - newCommit) % COMMIT_VALS == 0);
    do {
        newCommit += COMMIT_VALS;
        JS_ASSERT((end_ - newCommit) >= 0);
    } while (newCommit < request);

    /* The cast is safe because CAPACITY_BYTES is small. */
    int32 size = static_cast<int32>(newCommit - commitEnd_) * sizeof(Value);

    if (!VirtualAlloc(commitEnd_, size, MEM_COMMIT, PAGE_READWRITE)) {
        js_ReportOverRecursed(maybecx);
        return false;
    }

    commitEnd_ = newCommit;
    return true;
}
#endif

bool
StackSpace::tryBumpLimit(JSContext *maybecx, Value *from, uintN nvals, Value **limit)
{
    if (!ensureSpace(maybecx, from, nvals))
        return false;
#ifdef XP_WIN
    *limit = commitEnd_;
#else
    *limit = end_;
#endif
    return true;
}

void
StackSpace::popSegment()
{
    JS_ASSERT(seg_->empty());
    seg_ = seg_->previousInMemory();
}

void
StackSpace::pushSegment(StackSegment &seg)
{
    JS_ASSERT(seg.empty());
    seg.setPreviousInMemory(seg_);
    seg_ = &seg;
}

size_t
StackSpace::committedSize()
{
    return (commitEnd_ - base_) * sizeof(Value);
}

/*****************************************************************************/

ContextStack::ContextStack(JSContext *cx)
  : regs_(NULL),
    seg_(NULL),
    space_(&JS_THREAD_DATA(cx)->stackSpace),
    cx_(cx)
{
    threadReset();
}

ContextStack::~ContextStack()
{
    JS_ASSERT(!regs_);
    JS_ASSERT(!seg_);
}

void
ContextStack::threadReset()
{
#ifdef JS_THREADSAFE
    if (cx_->thread())
        space_ = &JS_THREAD_DATA(cx_)->stackSpace;
    else
        space_ = NULL;
#else
    space_ = &JS_THREAD_DATA(cx_)->stackSpace;
#endif
}

#ifdef DEBUG
void
ContextStack::assertSegmentsInSync() const
{
    if (regs_) {
        JS_ASSERT(seg_->isActive());
        if (StackSegment *prev = seg_->previousInContext())
            JS_ASSERT(!prev->isActive());
    } else {
        JS_ASSERT_IF(seg_, !seg_->isActive());
    }
}

void
ContextStack::assertSpaceInSync() const
{
    JS_ASSERT(space_);
    JS_ASSERT(space_ == &JS_THREAD_DATA(cx_)->stackSpace);
}

bool
ContextStack::contains(const StackFrame *fp) const
{
    return &space().containingSegment(fp).stack() == this;
}
#endif

void
ContextStack::saveActiveSegment()
{
    JS_ASSERT(regs_);
    seg_->save(*regs_);
    regs_ = NULL;
    cx_->resetCompartment();
}

void
ContextStack::restoreSegment()
{
    regs_ = &seg_->suspendedRegs();
    seg_->restore();
    cx_->resetCompartment();
}

bool
ContextStack::getSegmentAndFrame(JSContext *cx, uintN vplen, uintN nslots,
                                 FrameGuard *frameGuard) const
{
    Value *start = space().firstUnused();
    uintN nvals = VALUES_PER_STACK_SEGMENT + vplen + VALUES_PER_STACK_FRAME + nslots;
    if (!space().ensureSpace(cx, start, nvals))
        return false;

    StackSegment *seg = new(start) StackSegment;
    Value *vp = seg->valueRangeBegin();

    frameGuard->seg_ = seg;
    frameGuard->vp_ = vp;
    frameGuard->fp_ = reinterpret_cast<StackFrame *>(vp + vplen);
    return true;
}

void
ContextStack::pushSegmentAndFrameImpl(FrameRegs &regs, StackSegment &seg)
{
    JS_ASSERT(&seg == space().currentSegment());

    if (regs_)
        seg_->suspend(*regs_);
    regs_ = &regs;

    seg.setPreviousInContext(seg_);
    seg_ = &seg;
    seg.joinContext(*this, *regs.fp());
}

void
ContextStack::pushSegmentAndFrame(FrameRegs &regs, FrameGuard *frameGuard)
{
    space().pushSegment(*frameGuard->seg_);
    pushSegmentAndFrameImpl(regs, *frameGuard->seg_);
    frameGuard->stack_ = this;
}

void
ContextStack::popSegmentAndFrameImpl()
{
    JS_ASSERT(isCurrentAndActive());
    JS_ASSERT(&seg_->stack() == this);
    JS_ASSERT(seg_->initialFrame() == regs_->fp());

    regs_->fp()->putActivationObjects();

    seg_->leaveContext();
    seg_ = seg_->previousInContext();
    if (seg_) {
        if (seg_->isSaved()) {
            regs_ = NULL;
        } else {
            regs_ = &seg_->suspendedRegs();
            seg_->resume();
        }
    } else {
        JS_ASSERT(regs_->fp()->prev() == NULL);
        regs_ = NULL;
    }
}

void
ContextStack::popSegmentAndFrame()
{
    popSegmentAndFrameImpl();
    space().popSegment();
    notifyIfNoCodeRunning();
}

FrameGuard::~FrameGuard()
{
    if (!pushed())
        return;
    JS_ASSERT(stack_->currentSegment() == seg_);
    JS_ASSERT(stack_->currentSegment()->currentFrame() == fp_);
    stack_->popSegmentAndFrame();
}

bool
ContextStack::getExecuteFrame(JSContext *cx, JSScript *script,
                              ExecuteFrameGuard *frameGuard) const
{
    if (!getSegmentAndFrame(cx, 2, script->nslots, frameGuard))
        return false;
    frameGuard->regs_.prepareToRun(frameGuard->fp(), script);
    return true;
}

void
ContextStack::pushExecuteFrame(JSObject *initialVarObj,
                               ExecuteFrameGuard *frameGuard)
{
    pushSegmentAndFrame(frameGuard->regs_, frameGuard);
    frameGuard->seg_->setInitialVarObj(initialVarObj);
}

bool
ContextStack::pushDummyFrame(JSContext *cx, JSObject &scopeChain,
                             DummyFrameGuard *frameGuard)
{
    if (!getSegmentAndFrame(cx, 0 /*vplen*/, 0 /*nslots*/, frameGuard))
        return false;

    StackFrame *fp = frameGuard->fp();
    fp->initDummyFrame(cx, scopeChain);
    frameGuard->regs_.initDummyFrame(fp);

    pushSegmentAndFrame(frameGuard->regs_, frameGuard);
    return true;
}

bool
ContextStack::getGeneratorFrame(JSContext *cx, uintN vplen, uintN nslots,
                                GeneratorFrameGuard *frameGuard)
{
    /* The regs will be set by SendToGenerator. */
    return getSegmentAndFrame(cx, vplen, nslots, frameGuard);
}

void
ContextStack::pushGeneratorFrame(FrameRegs &regs,
                                 GeneratorFrameGuard *frameGuard)
{
    JS_ASSERT(regs.fp() == frameGuard->fp());
    JS_ASSERT(regs.fp()->prev() == regs_->fp());

    pushSegmentAndFrame(regs, frameGuard);
}

bool
ContextStack::pushInvokeArgsSlow(JSContext *cx, uintN argc,
                                 InvokeArgsGuard *argsGuard)
{
    /*
     * Either there is no code running on this context or its not at the top of
     * the contiguous stack. Either way, push a new empty segment which will
     * root the args for invoke and later contain the frame pushed by Invoke.
     */
    JS_ASSERT(!isCurrentAndActive());

    Value *start = space().firstUnused();
    size_t vplen = 2 + argc;
    ptrdiff_t nvals = VALUES_PER_STACK_SEGMENT + vplen;
    if (!space().ensureSpace(cx, start, nvals))
        return false;

    StackSegment *seg = new(start) StackSegment;
    argsGuard->seg_ = seg;

    Value *vp = seg->valueRangeBegin();
    ImplicitCast<CallArgs>(*argsGuard) = CallArgsFromVp(argc, vp);

    /*
     * Use stack override to root vp until the frame is pushed. Don't need to
     * MakeRangeGCSafe: the VM stack is conservatively marked.
     */
    space().pushSegment(*seg);
    space().pushOverride(vp + vplen, &argsGuard->prevOverride_);

    argsGuard->stack_ = this;
    return true;
}

void
ContextStack::popInvokeArgsSlow(const InvokeArgsGuard &argsGuard)
{
    JS_ASSERT(space().currentSegment()->empty());

    space().popOverride(argsGuard.prevOverride_);
    space().popSegment();
    notifyIfNoCodeRunning();
}

void
ContextStack::pushInvokeFrameSlow(InvokeFrameGuard *frameGuard)
{
    JS_ASSERT(space().seg_->empty());
    pushSegmentAndFrameImpl(frameGuard->regs_, *space().seg_);
    frameGuard->stack_ = this;
}

void
ContextStack::popInvokeFrameSlow(const InvokeFrameGuard &frameGuard)
{
    JS_ASSERT(frameGuard.regs_.fp() == seg_->initialFrame());
    popSegmentAndFrameImpl();
}

/*
 * NB: this function can call out and observe the stack (e.g., through GC), so
 * it should only be called from a consistent stack state.
 */
void
ContextStack::notifyIfNoCodeRunning()
{
    if (regs_)
        return;

    cx_->resetCompartment();
    cx_->maybeMigrateVersionOverride();
}

/*****************************************************************************/

FrameRegsIter::FrameRegsIter(JSContext *cx)
  : cx_(cx)
{
    LeaveTrace(cx);
    seg_ = cx->stack.currentSegment();
    if (!seg_) {
        fp_ = NULL;
        sp_ = NULL;
        pc_ = NULL;
        return;
    }
    if (!seg_->isActive()) {
        JS_ASSERT(seg_->isSuspended());
        fp_ = seg_->suspendedFrame();
        sp_ = seg_->suspendedRegs().sp;
        pc_ = seg_->suspendedRegs().pc;
        return;
    }
    fp_ = cx->fp();
    sp_ = cx->regs().sp;
    pc_ = cx->regs().pc;
    return;
}

FrameRegsIter &
FrameRegsIter::operator++()
{
    StackFrame *oldfp = fp_;
    fp_ = fp_->prev();
    if (!fp_)
        return *this;

    if (oldfp != seg_->initialFrame()) {
        pc_ = oldfp->prevpc();
        sp_ = oldfp->formalArgsEnd();
        return *this;
    }

    JS_ASSERT(oldfp == seg_->initialFrame());
    JS_ASSERT(fp_ == oldfp->prev());

    /*
     * Segments from arbitrary context stacks can interleave so we must do a
     * linear scan over segments in this context stack. Furthermore, 'prev' can
     * be any frame in the segment (not only the suspendedFrame), so we must
     * scan each stack frame in each segment. Fortunately, this is not hot code.
     */
    seg_ = seg_->previousInContext();
    sp_ = seg_->suspendedRegs().sp;
    pc_ = seg_->suspendedRegs().pc;
    StackFrame *f = seg_->suspendedFrame();
    while (f != fp_) {
        if (f == seg_->initialFrame()) {
            seg_ = seg_->previousInContext();
            sp_ = seg_->suspendedRegs().sp;
            pc_ = seg_->suspendedRegs().pc;
            f = seg_->suspendedFrame();
        } else {
            JSInlinedSite *inline_;
            sp_ = f->formalArgsEnd();
            pc_ = f->prevpc(&inline_);
            f = f->prev();
            JS_ASSERT(!inline_);
        }
    }
    return *this;
}

bool
FrameRegsIter::operator==(const FrameRegsIter &rhs) const
{
    return done() == rhs.done() && (done() || fp_ == rhs.fp_);
}

/*****************************************************************************/

AllFramesIter::AllFramesIter(JSContext *cx)
  : seg_(cx->stack.currentSegment())
{
#ifdef JS_METHODJIT
    mjit::ExpandInlineFrames(cx, true);
#endif

    fp_ = seg_ ? seg_->currentFrame() : NULL;
}

AllFramesIter&
AllFramesIter::operator++()
{
    JS_ASSERT(!done());
    if (fp_ == seg_->initialFrame()) {
        seg_ = seg_->previousInMemory();
        while (seg_ && seg_->empty())
            seg_ = seg_->previousInMemory();
        fp_ = seg_ ? seg_->currentFrame() : NULL;
    } else {
        fp_ = fp_->prev();
    }
    return *this;
}
<|MERGE_RESOLUTION|>--- conflicted
+++ resolved
@@ -92,34 +92,26 @@
 }
 
 jsbytecode *
-<<<<<<< HEAD
-StackFrame::pc(JSContext *cx, StackFrame *next, JSInlinedSite **pinlined)
-=======
-StackFrame::pcQuadratic(JSContext *cx)
->>>>>>> fd209390
-{
+StackFrame::pcQuadratic(JSContext *cx, StackFrame *next, JSInlinedSite **pinlined)
+{
+    JS_ASSERT_IF(next, next->prev() == this);
+
     StackSegment &seg = cx->stack.space().containingSegment(this);
     FrameRegs &regs = seg.currentRegs();
-<<<<<<< HEAD
+
+    /*
+     * This isn't just an optimization; seg->computeNextFrame(fp) is only
+     * defined if fp != seg->currentFrame.
+     */
     if (regs.fp() == this) {
         if (pinlined)
             *pinlined = regs.inlined();
         return regs.pc;
     }
+
     if (!next)
         next = seg.computeNextFrame(this);
     return next->prevpc(pinlined);
-=======
-
-    /*
-     * This isn't just an optimization; seg->computeNextFrame(fp) is only
-     * defined if fp != seg->currentFrame.
-     */
-    if (regs.fp() == this)
-        return regs.pc;
-
-    return seg.computeNextFrame(this)->prevpc();
->>>>>>> fd209390
 }
 
 /*****************************************************************************/
@@ -658,15 +650,22 @@
 
 /*****************************************************************************/
 
-FrameRegsIter::FrameRegsIter(JSContext *cx)
+FrameRegsIter::FrameRegsIter(JSContext *cx, FrameExpandKind expand)
   : cx_(cx)
 {
     LeaveTrace(cx);
+
+#ifdef JS_METHODJIT
+    if (expand != js::FRAME_EXPAND_NONE)
+        js::mjit::ExpandInlineFrames(cx, expand == js::FRAME_EXPAND_ALL);
+#endif
+
     seg_ = cx->stack.currentSegment();
     if (!seg_) {
         fp_ = NULL;
         sp_ = NULL;
         pc_ = NULL;
+        inlined_ = NULL;
         return;
     }
     if (!seg_->isActive()) {
@@ -674,11 +673,13 @@
         fp_ = seg_->suspendedFrame();
         sp_ = seg_->suspendedRegs().sp;
         pc_ = seg_->suspendedRegs().pc;
+        inlined_ = seg_->suspendedRegs().inlined();
         return;
     }
     fp_ = cx->fp();
     sp_ = cx->regs().sp;
     pc_ = cx->regs().pc;
+    inlined_ = cx->regs().inlined();
     return;
 }
 
@@ -691,7 +692,7 @@
         return *this;
 
     if (oldfp != seg_->initialFrame()) {
-        pc_ = oldfp->prevpc();
+        pc_ = oldfp->prevpc(&inlined_);
         sp_ = oldfp->formalArgsEnd();
         return *this;
     }
@@ -708,19 +709,19 @@
     seg_ = seg_->previousInContext();
     sp_ = seg_->suspendedRegs().sp;
     pc_ = seg_->suspendedRegs().pc;
+    inlined_ = seg_->suspendedRegs().inlined();
     StackFrame *f = seg_->suspendedFrame();
     while (f != fp_) {
         if (f == seg_->initialFrame()) {
             seg_ = seg_->previousInContext();
             sp_ = seg_->suspendedRegs().sp;
             pc_ = seg_->suspendedRegs().pc;
+            inlined_ = seg_->suspendedRegs().inlined();
             f = seg_->suspendedFrame();
         } else {
-            JSInlinedSite *inline_;
             sp_ = f->formalArgsEnd();
-            pc_ = f->prevpc(&inline_);
+            pc_ = f->prevpc(&inlined_);
             f = f->prev();
-            JS_ASSERT(!inline_);
         }
     }
     return *this;
@@ -757,4 +758,4 @@
         fp_ = fp_->prev();
     }
     return *this;
-}
+}