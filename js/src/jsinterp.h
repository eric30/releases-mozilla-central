/* -*- Mode: C; tab-width: 8; indent-tabs-mode: nil; c-basic-offset: 4 -*-
 * vim: set ts=4 sw=4 et tw=78:
 *
 * ***** BEGIN LICENSE BLOCK *****
 * Version: MPL 1.1/GPL 2.0/LGPL 2.1
 *
 * The contents of this file are subject to the Mozilla Public License Version
 * 1.1 (the "License"); you may not use this file except in compliance with
 * the License. You may obtain a copy of the License at
 * http://www.mozilla.org/MPL/
 *
 * Software distributed under the License is distributed on an "AS IS" basis,
 * WITHOUT WARRANTY OF ANY KIND, either express or implied. See the License
 * for the specific language governing rights and limitations under the
 * License.
 *
 * The Original Code is Mozilla Communicator client code, released
 * March 31, 1998.
 *
 * The Initial Developer of the Original Code is
 * Netscape Communications Corporation.
 * Portions created by the Initial Developer are Copyright (C) 1998
 * the Initial Developer. All Rights Reserved.
 *
 * Contributor(s):
 *
 * Alternatively, the contents of this file may be used under the terms of
 * either of the GNU General Public License Version 2 or later (the "GPL"),
 * or the GNU Lesser General Public License Version 2.1 or later (the "LGPL"),
 * in which case the provisions of the GPL or the LGPL are applicable instead
 * of those above. If you wish to allow use of your version of this file only
 * under the terms of either the GPL or the LGPL, and not to allow others to
 * use your version of this file under the terms of the MPL, indicate your
 * decision by deleting the provisions above and replace them with the notice
 * and other provisions required by the GPL or the LGPL. If you do not delete
 * the provisions above, a recipient may use your version of this file under
 * the terms of any one of the MPL, the GPL or the LGPL.
 *
 * ***** END LICENSE BLOCK ***** */

#ifndef jsinterp_h___
#define jsinterp_h___
/*
 * JS interpreter interface.
 */
#include "jsprvtd.h"
#include "jspubtd.h"
#include "jsopcode.h"

#include "vm/Stack.h"

namespace js {

extern JSObject *
GetBlockChain(JSContext *cx, StackFrame *fp);

extern JSObject *
GetBlockChainFast(JSContext *cx, StackFrame *fp, JSOp op, size_t oplen);

extern JSObject *
GetScopeChain(JSContext *cx);

/*
 * Refresh and return fp->scopeChain.  It may be stale if block scopes are
 * active but not yet reflected by objects in the scope chain.  If a block
 * scope contains a with, eval, XML filtering predicate, or similar such
 * dynamically scoped construct, then compile-time block scope at fp->blocks
 * must reflect at runtime.
 */
extern JSObject *
GetScopeChain(JSContext *cx, StackFrame *fp);

extern JSObject *
GetScopeChainFast(JSContext *cx, StackFrame *fp, JSOp op, size_t oplen);

/*
 * ScriptPrologue/ScriptEpilogue must be called in pairs. ScriptPrologue
 * must be called before the script executes. ScriptEpilogue must be called
 * after the script returns or exits via exception.
 */

inline bool
ScriptPrologue(JSContext *cx, StackFrame *fp, JSScript *script);

inline bool
ScriptEpilogue(JSContext *cx, StackFrame *fp, bool ok);

/*
 * It is not valid to call ScriptPrologue when a generator is resumed or to
 * call ScriptEpilogue when a generator yields. However, the debugger still
 * needs LIFO notification of generator start/stop. This pair of functions does
 * the right thing based on the state of 'fp'.
 */

inline bool
ScriptPrologueOrGeneratorResume(JSContext *cx, StackFrame *fp);

inline bool
ScriptEpilogueOrGeneratorYield(JSContext *cx, StackFrame *fp, bool ok);

/* Implemented in jsdbgapi: */

extern void
ScriptDebugPrologue(JSContext *cx, StackFrame *fp);

extern bool
ScriptDebugEpilogue(JSContext *cx, StackFrame *fp, bool ok);

/*
 * For a given |call|, convert null/undefined |this| into the global object for
 * the callee and replace other primitives with boxed versions. This assumes
 * that call.callee() is not strict mode code. This is the special/slow case of
 * ComputeThis.
 */
extern bool
BoxNonStrictThis(JSContext *cx, const CallReceiver &call);

/*
 * Ensure that fp->thisValue() is the correct value of |this| for the scripted
 * call represented by |fp|. ComputeThis is necessary because fp->thisValue()
 * may be set to 'undefined' when 'this' should really be the global object (as
 * an optimization to avoid global-this computation).
 */
inline bool
ComputeThis(JSContext *cx, StackFrame *fp);

enum MaybeConstruct {
    NO_CONSTRUCT = INITIAL_NONE,
    CONSTRUCT = INITIAL_CONSTRUCT
};

/*
 * InvokeKernel assumes that the given args have been pushed on the top of the
 * VM stack. Additionally, if 'args' is contained in a CallArgsList, that they
 * have already been marked 'active'.
 */
extern bool
InvokeKernel(JSContext *cx, CallArgs args, MaybeConstruct construct = NO_CONSTRUCT);

/*
 * Invoke assumes that 'args' has been pushed (via ContextStack::pushInvokeArgs)
 * and is currently at the top of the VM stack.
 */
inline bool
Invoke(JSContext *cx, InvokeArgsGuard &args, MaybeConstruct construct = NO_CONSTRUCT)
{
    args.setActive();
    bool ok = InvokeKernel(cx, args, construct);
    args.setInactive();
    return ok;
}

/*
 * This Invoke overload places the least requirements on the caller: it may be
 * called at any time and it takes care of copying the given callee, this, and
 * arguments onto the stack.
 */
extern bool
Invoke(JSContext *cx, const Value &thisv, const Value &fval, uintN argc, Value *argv,
       Value *rval);

/*
 * This helper takes care of the infinite-recursion check necessary for
 * getter/setter calls.
 */
extern bool
InvokeGetterOrSetter(JSContext *cx, JSObject *obj, const Value &fval, uintN argc, Value *argv,
                     Value *rval);

/*
 * InvokeConstructor* implement a function call from a constructor context
 * (e.g. 'new') handling the the creation of the new 'this' object.
 */
extern JS_REQUIRES_STACK bool
InvokeConstructorKernel(JSContext *cx, const CallArgs &args);

/* See the InvokeArgsGuard overload of Invoke. */
inline bool
InvokeConstructor(JSContext *cx, InvokeArgsGuard &args)
{
    args.setActive();
    bool ok = InvokeConstructorKernel(cx, ImplicitCast<CallArgs>(args));
    args.setInactive();
    return ok;
}

/* See the fval overload of Invoke. */
extern bool
InvokeConstructor(JSContext *cx, const Value &fval, uintN argc, Value *argv, Value *rval);

/*
 * InvokeConstructorWithGivenThis directly calls the constructor with the given
 * 'this'; the caller must choose the semantically correct 'this'.
 */
extern JS_REQUIRES_STACK bool
InvokeConstructorWithGivenThis(JSContext *cx, JSObject *thisobj, const Value &fval,
                               uintN argc, Value *argv, Value *rval);

/*
 * Executes a script with the given scopeChain/this. The 'type' indicates
 * whether this is eval code or global code. To support debugging, the
 * evalFrame parameter can point to an arbitrary frame in the context's call
 * stack to simulate executing an eval in that frame.
 */
extern bool
ExecuteKernel(JSContext *cx, JSScript *script, JSObject &scopeChain, const Value &thisv,
              ExecuteType type, StackFrame *evalInFrame, Value *result);

/* Execute a script with the given scopeChain as global code. */
extern bool
Execute(JSContext *cx, JSScript *script, JSObject &scopeChain, Value *rval);

/* Flags to toggle js::Interpret() execution. */
enum InterpMode
{
    JSINTERP_NORMAL    = 0, /* interpreter is running normally */
    JSINTERP_RECORD    = 1, /* interpreter has been started to record/run traces */
    JSINTERP_PROFILE   = 2, /* interpreter should profile a loop */
    JSINTERP_REJOIN    = 3, /* as normal, but the frame has already started */
    JSINTERP_SKIP_TRAP = 4, /* as REJOIN, but skip trap at first opcode */
    JSINTERP_BAILOUT   = 5  /* interpreter is running from an Ion bailout */
};

/*
 * Execute the caller-initialized frame for a user-defined script or function
 * pointed to by cx->fp until completion or error.
 */
extern JS_REQUIRES_STACK JS_NEVER_INLINE bool
Interpret(JSContext *cx, StackFrame *stopFp, InterpMode mode = JSINTERP_NORMAL);

extern JS_REQUIRES_STACK bool
RunScript(JSContext *cx, JSScript *script, StackFrame *fp);

extern bool
CheckRedeclaration(JSContext *cx, JSObject *obj, jsid id, uintN attrs);

extern bool
StrictlyEqual(JSContext *cx, const Value &lval, const Value &rval, JSBool *equal);

extern bool
LooselyEqual(JSContext *cx, const Value &lval, const Value &rval, JSBool *equal);

/* === except that NaN is the same as NaN and -0 is not the same as +0. */
extern bool
SameValue(JSContext *cx, const Value &v1, const Value &v2, JSBool *same);

extern JSType
TypeOfValue(JSContext *cx, const Value &v);

extern JSBool
HasInstance(JSContext *cx, JSObject *obj, const js::Value *v, JSBool *bp);

extern bool
ValueToId(JSContext *cx, const Value &v, jsid *idp);

/*
 * @param closureLevel      The static level of the closure that the cookie
 *                          pertains to.
 * @param cookie            Level amount is a "skip" (delta) value from the
 *                          closure level.
 * @return  The value of the upvar.
 */
extern const Value &
GetUpvar(JSContext *cx, uintN level, UpvarCookie cookie);

/* Search the call stack for the nearest frame with static level targetLevel. */
extern StackFrame *
FindUpvarFrame(JSContext *cx, uintN targetLevel);

/*
 * A linked list of the |FrameRegs regs;| variables belonging to all
 * js::Interpret C++ frames on this thread's stack.
 *
 * Note that this is *not* a list of all JS frames running under the
 * interpreter; that would include inlined frames, whose FrameRegs are
 * saved in various pieces in various places. Rather, this lists each
 * js::Interpret call's live 'regs'; when control returns to that call, it
 * will resume execution with this 'regs' instance.
 *
 * When Debugger puts a script in single-step mode, all js::Interpret
 * invocations that might be presently running that script must have
 * interrupts enabled. It's not practical to simply check
 * script->stepModeEnabled() at each point some callee could have changed
 * it, because there are so many places js::Interpret could possibly cause
 * JavaScript to run: each place an object might be coerced to a primitive
 * or a number, for example. So instead, we simply expose a list of the
 * 'regs' those frames are using, and let Debugger tweak the affected
 * js::Interpret frames when an onStep handler is established.
 *
 * Elements of this list are allocated within the js::Interpret stack
 * frames themselves; the list is headed by this thread's js::ThreadData.
 */
class InterpreterFrames {
  public:
    class InterruptEnablerBase {
      public:
        virtual void enableInterrupts() const = 0;
    };

    InterpreterFrames(JSContext *cx, FrameRegs *regs, const InterruptEnablerBase &enabler);
    ~InterpreterFrames();

    /* If this js::Interpret frame is running |script|, enable interrupts. */
    inline void enableInterruptsIfRunning(JSScript *script);

    InterpreterFrames *older;

  private:
    JSContext *context;
    FrameRegs *regs;
    const InterruptEnablerBase &enabler;
};

/*
 * Unwind block and scope chains to match the given depth. The function sets
 * fp->sp on return to stackDepth.
 */
extern bool
UnwindScope(JSContext *cx, jsint stackDepth, JSBool normalUnwind);

extern bool
OnUnknownMethod(JSContext *cx, js::Value *vp);

extern bool
IsActiveWithOrBlock(JSContext *cx, JSObject &obj, int stackDepth);

/************************************************************************/

/*
 * To really poison a set of values, using 'magic' or 'undefined' isn't good
 * enough since often these will just be ignored by buggy code (see bug 629974)
 * in debug builds and crash in release builds. Instead, we use a safe-for-crash
 * pointer.
 */
static JS_ALWAYS_INLINE void
Debug_SetValueRangeToCrashOnTouch(Value *beg, Value *end)
{
#ifdef DEBUG
    for (Value *v = beg; v != end; ++v)
        v->setObject(*reinterpret_cast<JSObject *>(0x42));
#endif
}

static JS_ALWAYS_INLINE void
Debug_SetValueRangeToCrashOnTouch(Value *vec, size_t len)
{
#ifdef DEBUG
    Debug_SetValueRangeToCrashOnTouch(vec, vec + len);
#endif
}

<<<<<<< HEAD
static JS_ALWAYS_INLINE void
Debug_SetValueRangeToCrashOnTouch(HeapValue *vec, size_t len)
{
#ifdef DEBUG
    Debug_SetValueRangeToCrashOnTouch((Value *) vec, len);
#endif
}
=======
/*
 * Contains information about a C function and wrapper used by Jitted code.
 */
struct VMFunction
{
    /*
     * Should the last argument of the C function be considered as an extra
     * returned value.
     */
    enum OutParam {
        /* No extra return value given as argument. */
        OutParam_None,
        /*
         * A Value reference is given as last argument to be initialized by
         * the C function.
         */
        OutParam_Value
    };

    /*
     * Determine how to check the returned value of the C function to
     * determine if a failure happened during the execution of the function.
     */
    enum FallibleType {
        /* Cannot fail. */
        FallibleNone,
        /* false for failure. */
        FallibleBool,
        /* NULL for failure. */
        FalliblePointer
    };

    /* Kind of value returned by the wrapper of the C function. */
    enum ReturnType {
        ReturnNothing,
        ReturnBool,
        ReturnPointer,
        ReturnValue
    };

    /* Address of the C function. */
    void *wrapped;

    /*
     * Number of arguments expected, excluding JSContext * as an implicit
     * first argument, and the outparam as an implicit last argument.
     */
    uint32 explicitArgs;
    OutParam outParam;
    FallibleType failCond;

    /*
     * Identify which values are returned to the Jitted code. If and only if
     * the outParam is set to OutParam_Value, then the returnType must be
     * set to the ReturnValue.  Otherwise it should be either consistent
     * with the FallibleType or ReturnNothing.
     */
    ReturnType returnType;

    uint32 argc() const {
        return 1 + explicitArgs +
               ((outParam == OutParam_None) ? 0 : 1);
    }
};

JSObject*
NewInitArray(JSContext *cx, uint32 count, types::TypeObject *type);

const VMFunction NewInitArrayVMFun = {
    JS_FUNC_TO_DATA_PTR(void *, NewInitArray),
    2, /* count, type */
    VMFunction::OutParam_None,
    VMFunction::FalliblePointer,
    VMFunction::ReturnPointer
};
>>>>>>> 99a0ba9d

}  /* namespace js */

#endif /* jsinterp_h___ */<|MERGE_RESOLUTION|>--- conflicted
+++ resolved
@@ -349,7 +349,6 @@
 #endif
 }
 
-<<<<<<< HEAD
 static JS_ALWAYS_INLINE void
 Debug_SetValueRangeToCrashOnTouch(HeapValue *vec, size_t len)
 {
@@ -357,7 +356,7 @@
     Debug_SetValueRangeToCrashOnTouch((Value *) vec, len);
 #endif
 }
-=======
+
 /*
  * Contains information about a C function and wrapper used by Jitted code.
  */
@@ -433,7 +432,6 @@
     VMFunction::FalliblePointer,
     VMFunction::ReturnPointer
 };
->>>>>>> 99a0ba9d
 
 }  /* namespace js */
 
