--- conflicted
+++ resolved
@@ -286,13 +286,9 @@
     static const uint32 DOUBLE_MASK = 0x8000;
 
     static bool test(JSFunction *fun, const Value &v) {
-<<<<<<< HEAD
         uint32 mask = Masks[(fun->flags >> THISP_SHIFT) & THISP_MASK];
         return (((mask & DOUBLE_MASK) != 0) & v.isDouble()) |
                ((mask & v.data.s.mask32) > JSVAL_MASK32_CLEAR);
-=======
-        return !!(Masks[(fun->flags >> THISP_SHIFT) & THISP_MASK] & v.mask);
->>>>>>> 9e800db8
     }
 };
 
