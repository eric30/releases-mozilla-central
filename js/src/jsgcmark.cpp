/* -*- Mode: C++; tab-width: 8; indent-tabs-mode: nil; c-basic-offset: 4 -*-
 *
 * ***** BEGIN LICENSE BLOCK *****
 * Version: MPL 1.1/GPL 2.0/LGPL 2.1
 *
 * The contents of this file are subject to the Mozilla Public License Version
 * 1.1 (the "License"); you may not use this file except in compliance with
 * the License. You may obtain a copy of the License at
 * http://www.mozilla.org/MPL/
 *
 * Software distributed under the License is distributed on an "AS IS" basis,
 * WITHOUT WARRANTY OF ANY KIND, either express or implied. See the License
 * for the specific language governing rights and limitations under the
 * License.
 *
 * The Original Code is SpiderMonkey code.
 *
 * The Initial Developer of the Original Code is
 * Mozilla Corporation.
 * Portions created by the Initial Developer are Copyright (C) 2010
 * the Initial Developer. All Rights Reserved.
 *
 * Contributor(s):
 *
 *
 * Alternatively, the contents of this file may be used under the terms of
 * either of the GNU General Public License Version 2 or later (the "GPL"),
 * or the GNU Lesser General Public License Version 2.1 or later (the "LGPL"),
 * in which case the provisions of the GPL or the LGPL are applicable instead
 * of those above. If you wish to allow use of your version of this file only
 * under the terms of either the GPL or the LGPL, and not to allow others to
 * use your version of this file under the terms of the MPL, indicate your
 * decision by deleting the provisions above and replace them with the notice
 * and other provisions required by the GPL or the LGPL. If you do not delete
 * the provisions above, a recipient may use your version of this file under
 * the terms of any one of the MPL, the GPL or the LGPL.
 *
 * ***** END LICENSE BLOCK ***** */

#include "jsgcmark.h"
#include "jsprf.h"
#include "jsscope.h"
#include "jsstr.h"

#include "jsobjinlines.h"
#include "jsscopeinlines.h"

#include "vm/String-inl.h"
#include "methodjit/MethodJIT.h"

/*
 * There are two mostly separate mark paths. The first is a fast path used
 * internally in the GC. The second is a slow path used for root marking and
 * for API consumers like the cycle collector.
 *
 * The fast path uses explicit stacks. The basic marking process during a GC is
 * that all roots are pushed on to a mark stack, and then each item on the
 * stack is scanned (possibly pushing more stuff) until the stack is empty.
 *
 * PushMarkStack pushes a GC thing onto the mark stack. In some cases (shapes
 * or strings) it eagerly marks the object rather than pushing it. Popping is
 * done by the drainMarkStack method. For each thing it pops, drainMarkStack
 * calls ScanObject (or a related function).
 *
 * Most of the marking code outside jsgcmark uses functions like MarkObject,
 * MarkString, etc. These functions check if an object is in the compartment
 * currently being GCed. If it is, they call PushMarkStack. Roots are pushed
 * this way as well as pointers traversed inside trace hooks (for things like
 * IteratorClass). It it always valid to call a MarkX function instead of
 * PushMarkStack, although it may be slower.
 *
 * The MarkX functions also handle non-GC object traversal. In this case, they
 * call a callback for each object visited. This is a recursive process; the
 * mark stacks are not involved. These callbacks may ask for the outgoing
 * pointers to be visited. Eventually, this leads to the MarkChildren functions
 * being called. These functions duplicate much of the functionality of
 * ScanObject, but they don't push onto an explicit stack.
 */

using namespace js;
using namespace js::gc;

namespace js {
namespace gc {

static inline void
PushMarkStack(GCMarker *gcmarker, JSXML *thing);

static inline void
PushMarkStack(GCMarker *gcmarker, JSObject *thing);

static inline void
PushMarkStack(GCMarker *gcmarker, JSFunction *thing);

static inline void
PushMarkStack(GCMarker *gcmarker, JSScript *thing);

static inline void
PushMarkStack(GCMarker *gcmarker, const Shape *thing);

static inline void
PushMarkStack(GCMarker *gcmarker, JSString *thing);

static inline void
PushMarkStack(GCMarker *gcmarker, types::TypeObject *thing);

template<typename T>
static inline void
CheckMarkedThing(JSTracer *trc, T *thing)
{
    JS_ASSERT(thing);
    JS_ASSERT(trc->debugPrinter || trc->debugPrintArg);
    JS_ASSERT_IF(trc->context->runtime->gcCurrentCompartment, IS_GC_MARKING_TRACER(trc));

    JS_ASSERT(thing->isAligned());

    JS_ASSERT(thing->compartment());
    JS_ASSERT(thing->compartment()->rt == trc->context->runtime);
}

template<typename T>
void
Mark(JSTracer *trc, T *thing)
{
    CheckMarkedThing(trc, thing);

    JSRuntime *rt = trc->context->runtime;

    JS_OPT_ASSERT_IF(rt->gcCheckCompartment,
                     thing->compartment() == rt->gcCheckCompartment ||
                     thing->compartment() == rt->atomsCompartment);

    /*
     * Don't mark things outside a compartment if we are in a per-compartment
     * GC.
     */
    if (!rt->gcCurrentCompartment || thing->compartment() == rt->gcCurrentCompartment) {
        if (IS_GC_MARKING_TRACER(trc))
            PushMarkStack(static_cast<GCMarker *>(trc), thing);
        else
            trc->callback(trc, (void *)thing, GetGCThingTraceKind(thing));
    }

#ifdef DEBUG
    trc->debugPrinter = NULL;
    trc->debugPrintArg = NULL;
#endif
}

void
MarkString(JSTracer *trc, JSString *str)
{
    JS_ASSERT(str);
    Mark(trc, str);
}

void
MarkString(JSTracer *trc, JSString *str, const char *name)
{
    JS_ASSERT(str);
    JS_SET_TRACING_NAME(trc, name);
    MarkString(trc, str);
}

void
MarkObject(JSTracer *trc, JSObject &obj, const char *name)
{
    JS_ASSERT(trc);
    JS_ASSERT(&obj);
    JS_SET_TRACING_NAME(trc, name);
    Mark(trc, &obj);
}

void
MarkCrossCompartmentObject(JSTracer *trc, JSObject &obj, const char *name)
{
    JSRuntime *rt = trc->context->runtime;
    if (rt->gcCurrentCompartment && rt->gcCurrentCompartment != obj.compartment())
        return;

    MarkObject(trc, obj, name);
}

void
MarkObjectWithPrinter(JSTracer *trc, JSObject &obj, JSTraceNamePrinter printer,
                      const void *arg, size_t index)
{
    JS_ASSERT(trc);
    JS_ASSERT(&obj);
    JS_SET_TRACING_DETAILS(trc, printer, arg, index);
    Mark(trc, &obj);
}

void
MarkScript(JSTracer *trc, JSScript *script, const char *name)
{
    JS_ASSERT(trc);
    JS_ASSERT(script);
    JS_SET_TRACING_NAME(trc, name);
    Mark(trc, script);
}

void
MarkShape(JSTracer *trc, const Shape *shape, const char *name)
{
    JS_ASSERT(trc);
    JS_ASSERT(shape);
    JS_SET_TRACING_NAME(trc, name);
    Mark(trc, shape);
}

void
MarkBaseShape(JSTracer *trc, BaseShape *base, const char *name)
{
    JS_ASSERT(trc);
    JS_ASSERT(base);
    JS_SET_TRACING_NAME(trc, name);
    Mark(trc, base);
}

void
MarkTypeObject(JSTracer *trc, types::TypeObject *type, const char *name)
{
    JS_ASSERT(trc);
    JS_ASSERT(type);
    JS_SET_TRACING_NAME(trc, name);
    Mark(trc, type);

    /*
     * Mark parts of a type object skipped by ScanTypeObject. ScanTypeObject is
     * only used for marking tracers; for tracers with a callback, if we
     * reenter through JS_TraceChildren then MarkChildren will *not* skip these
     * members, and we don't need to handle them here.
     */
    if (IS_GC_MARKING_TRACER(trc)) {
        if (type->singleton && !type->lazy())
            MarkObject(trc, *type->singleton, "type_singleton");
    }
}

#if JS_HAS_XML_SUPPORT
void
MarkXML(JSTracer *trc, JSXML *xml, const char *name)
{
    JS_ASSERT(trc);
    JS_ASSERT(xml);
    JS_SET_TRACING_NAME(trc, name);
    Mark(trc, xml);
}
#endif

void
PushMarkStack(GCMarker *gcmarker, JSXML *thing)
{
    JS_OPT_ASSERT_IF(gcmarker->context->runtime->gcCurrentCompartment,
                     thing->compartment() == gcmarker->context->runtime->gcCurrentCompartment);

    if (thing->markIfUnmarked(gcmarker->getMarkColor()))
        gcmarker->pushXML(thing);
}

void
PushMarkStack(GCMarker *gcmarker, JSObject *thing)
{
    JS_OPT_ASSERT_IF(gcmarker->context->runtime->gcCurrentCompartment,
                     thing->compartment() == gcmarker->context->runtime->gcCurrentCompartment);

    if (thing->markIfUnmarked(gcmarker->getMarkColor()))
        gcmarker->pushObject(thing);
}

void
PushMarkStack(GCMarker *gcmarker, JSFunction *thing)
{
    JS_OPT_ASSERT_IF(gcmarker->context->runtime->gcCurrentCompartment,
                     thing->compartment() == gcmarker->context->runtime->gcCurrentCompartment);

    if (thing->markIfUnmarked(gcmarker->getMarkColor()))
        gcmarker->pushObject(thing);
}

void
PushMarkStack(GCMarker *gcmarker, types::TypeObject *thing)
{
    JS_ASSERT_IF(gcmarker->context->runtime->gcCurrentCompartment,
                 thing->compartment() == gcmarker->context->runtime->gcCurrentCompartment);

    if (thing->markIfUnmarked(gcmarker->getMarkColor()))
        gcmarker->pushType(thing);
}

void
PushMarkStack(GCMarker *gcmarker, JSScript *thing)
{
    JS_ASSERT_IF(gcmarker->context->runtime->gcCurrentCompartment,
                 thing->compartment() == gcmarker->context->runtime->gcCurrentCompartment);

    /*
     * We mark scripts directly rather than pushing on the stack as they can
     * refer to other scripts only indirectly (like via nested functions) and
     * we cannot get to deep recursion.
     */
    if (thing->markIfUnmarked(gcmarker->getMarkColor()))
        MarkChildren(gcmarker, thing);
}

static void
ScanShape(GCMarker *gcmarker, const Shape *shape);

void
PushMarkStack(GCMarker *gcmarker, const Shape *thing)
{
    JS_OPT_ASSERT_IF(gcmarker->context->runtime->gcCurrentCompartment,
                     thing->compartment() == gcmarker->context->runtime->gcCurrentCompartment);

    /* We mark shapes directly rather than pushing on the stack. */
    if (thing->markIfUnmarked(gcmarker->getMarkColor()))
        ScanShape(gcmarker, thing);
}

static void
ScanBaseShape(GCMarker *gcmarker, BaseShape *base);

void
PushMarkStack(GCMarker *gcmarker, BaseShape *thing)
{
    JS_OPT_ASSERT_IF(gcmarker->context->runtime->gcCurrentCompartment,
                     thing->compartment() == gcmarker->context->runtime->gcCurrentCompartment);

    /* We mark base shapes directly rather than pushing on the stack. */
    if (thing->markIfUnmarked(gcmarker->getMarkColor()))
        ScanBaseShape(gcmarker, thing);
}

static void
MarkAtomRange(JSTracer *trc, size_t len, JSAtom **vec, const char *name)
{
    for (uint32 i = 0; i < len; i++) {
        if (JSAtom *atom = vec[i]) {
            JS_SET_TRACING_INDEX(trc, name, i);
            Mark(trc, atom);
        }
    }
}

void
MarkObjectRange(JSTracer *trc, size_t len, JSObject **vec, const char *name)
{
    for (uint32 i = 0; i < len; i++) {
        if (JSObject *obj = vec[i]) {
            JS_SET_TRACING_INDEX(trc, name, i);
            Mark(trc, obj);
        }
    }
}

void
MarkXMLRange(JSTracer *trc, size_t len, JSXML **vec, const char *name)
{
    for (size_t i = 0; i < len; i++) {
        if (JSXML *xml = vec[i]) {
            JS_SET_TRACING_INDEX(trc, "xml_vector", i);
            Mark(trc, xml);
        }
    }
}

void
MarkId(JSTracer *trc, jsid id)
{
    if (JSID_IS_STRING(id))
        Mark(trc, JSID_TO_STRING(id));
    else if (JS_UNLIKELY(JSID_IS_OBJECT(id)))
        Mark(trc, JSID_TO_OBJECT(id));
}

void
MarkId(JSTracer *trc, jsid id, const char *name)
{
    JS_SET_TRACING_NAME(trc, name);
    MarkId(trc, id);
}

void
MarkIdRange(JSTracer *trc, jsid *beg, jsid *end, const char *name)
{
    for (jsid *idp = beg; idp != end; ++idp) {
        JS_SET_TRACING_INDEX(trc, name, (idp - beg));
        MarkId(trc, *idp);
    }
}

void
MarkIdRange(JSTracer *trc, size_t len, jsid *vec, const char *name)
{
    MarkIdRange(trc, vec, vec + len, name);
}

void
MarkKind(JSTracer *trc, void *thing, JSGCTraceKind kind)
{
    JS_ASSERT(thing);
    JS_ASSERT(kind == GetGCThingTraceKind(thing));
    switch (kind) {
      case JSTRACE_OBJECT:
        Mark(trc, reinterpret_cast<JSObject *>(thing));
        break;
      case JSTRACE_STRING:
        MarkString(trc, reinterpret_cast<JSString *>(thing));
        break;
      case JSTRACE_SCRIPT:
        Mark(trc, static_cast<JSScript *>(thing));
        break;
      case JSTRACE_SHAPE:
        Mark(trc, reinterpret_cast<Shape *>(thing));
        break;
      case JSTRACE_BASE_SHAPE:
        Mark(trc, reinterpret_cast<BaseShape *>(thing));
        break;
      case JSTRACE_TYPE_OBJECT:
        MarkTypeObject(trc, reinterpret_cast<types::TypeObject *>(thing), "type_stack");
        break;
#if JS_HAS_XML_SUPPORT
      case JSTRACE_XML:
        Mark(trc, static_cast<JSXML *>(thing));
        break;
#endif
    }
}

/* N.B. Assumes JS_SET_TRACING_NAME/INDEX has already been called. */
void
MarkValueRaw(JSTracer *trc, const js::Value &v)
{
    if (v.isMarkable()) {
        JS_ASSERT(v.toGCThing());
        return MarkKind(trc, v.toGCThing(), v.gcKind());
    }
}

void
MarkValue(JSTracer *trc, const js::Value &v, const char *name)
{
    JS_SET_TRACING_NAME(trc, name);
    MarkValueRaw(trc, v);
}

void
MarkCrossCompartmentValue(JSTracer *trc, const js::Value &v, const char *name)
{
    if (v.isMarkable()) {
        js::gc::Cell *cell = (js::gc::Cell *)v.toGCThing();
        JSRuntime *rt = trc->context->runtime;
        if (rt->gcCurrentCompartment && cell->compartment() != rt->gcCurrentCompartment)
            return;

        MarkValue(trc, v, name);
    }
}

void
MarkValueRange(JSTracer *trc, const Value *beg, const Value *end, const char *name)
{
    for (const Value *vp = beg; vp < end; ++vp) {
        JS_SET_TRACING_INDEX(trc, name, vp - beg);
        MarkValueRaw(trc, *vp);
    }
}

void
MarkValueRange(JSTracer *trc, size_t len, const Value *vec, const char *name)
{
    MarkValueRange(trc, vec, vec + len, name);
}

void
MarkShapeRange(JSTracer *trc, const Shape **beg, const Shape **end, const char *name)
{
    for (const Shape **sp = beg; sp < end; ++sp) {
        JS_SET_TRACING_INDEX(trc, name, sp - beg);
        MarkShape(trc, *sp, name);
    }
}

void
MarkShapeRange(JSTracer *trc, size_t len, const Shape **vec, const char *name)
{
    MarkShapeRange(trc, vec, vec + len, name);
}

/* N.B. Assumes JS_SET_TRACING_NAME/INDEX has already been called. */
void
MarkGCThing(JSTracer *trc, void *thing, JSGCTraceKind kind)
{
    if (!thing)
        return;

    MarkKind(trc, thing, kind);
}

void
MarkGCThing(JSTracer *trc, void *thing)
{
    if (!thing)
        return;
    MarkKind(trc, thing, GetGCThingTraceKind(thing));
}

void
MarkGCThing(JSTracer *trc, void *thing, const char *name)
{
    JS_SET_TRACING_NAME(trc, name);
    MarkGCThing(trc, thing);
}

void
MarkGCThing(JSTracer *trc, void *thing, const char *name, size_t index)
{
    JS_SET_TRACING_INDEX(trc, name, index);
    MarkGCThing(trc, thing);
}

void
Mark(JSTracer *trc, void *thing, JSGCTraceKind kind, const char *name)
{
    JS_ASSERT(thing);
    JS_SET_TRACING_NAME(trc, name);
    MarkKind(trc, thing, kind);
}

void
MarkRoot(JSTracer *trc, JSObject *thing, const char *name)
{
    MarkObject(trc, *thing, name);
}

void
MarkRoot(JSTracer *trc, JSString *thing, const char *name)
{
    MarkString(trc, thing, name);
}

void
MarkRoot(JSTracer *trc, JSScript *thing, const char *name)
{
    MarkScript(trc, thing, name);
}

void
MarkRoot(JSTracer *trc, const Shape *thing, const char *name)
{
    MarkShape(trc, thing, name);
}

void
MarkRoot(JSTracer *trc, types::TypeObject *thing, const char *name)
{
    MarkTypeObject(trc, thing, name);
}

void
MarkRoot(JSTracer *trc, JSXML *thing, const char *name)
{
    MarkXML(trc, thing, name);
}

static void
PrintPropertyId(char *buf, size_t bufsize, jsid propid, const char *label)
{
    JS_ASSERT(!JSID_IS_VOID(propid));
    if (JSID_IS_ATOM(propid)) {
        size_t n = PutEscapedString(buf, bufsize, JSID_TO_ATOM(propid), 0);
        if (n < bufsize)
            JS_snprintf(buf + n, bufsize - n, " %s", label);
    } else if (JSID_IS_INT(propid)) {
        JS_snprintf(buf, bufsize, "%d %s", JSID_TO_INT(propid), label);
    } else {
        JS_snprintf(buf, bufsize, "<object> %s", label);
    }
}

static void
PrintPropertyGetterOrSetter(JSTracer *trc, char *buf, size_t bufsize)
{
    JS_ASSERT(trc->debugPrinter == PrintPropertyGetterOrSetter);
    Shape *shape = (Shape *)trc->debugPrintArg;
    PrintPropertyId(buf, bufsize, shape->propid(),
                    trc->debugPrintIndex ? js_setter_str : js_getter_str); 
}

#ifdef DEBUG
static void
PrintPropertyMethod(JSTracer *trc, char *buf, size_t bufsize)
{
    JS_ASSERT(trc->debugPrinter == PrintPropertyMethod);
    Shape *shape = (Shape *)trc->debugPrintArg;
    PrintPropertyId(buf, bufsize, shape->propid(), " method");
}
#endif /* DEBUG */

static inline void
ScanValue(GCMarker *gcmarker, const Value &v)
{
    if (v.isMarkable()) {
        JSGCTraceKind kind = v.gcKind();
        if (kind == JSTRACE_STRING) {
            PushMarkStack(gcmarker, v.toString());
        } else {
            JS_ASSERT(kind == JSTRACE_OBJECT);
            PushMarkStack(gcmarker, &v.toObject());
        }
    }
}

static void
ScanShape(GCMarker *gcmarker, const Shape *shape)
{
restart:
    PushMarkStack(gcmarker, shape->base());

    jsid id = shape->maybePropid();
    if (JSID_IS_STRING(id))
        PushMarkStack(gcmarker, JSID_TO_STRING(id));
    else if (JS_UNLIKELY(JSID_IS_OBJECT(id)))
        PushMarkStack(gcmarker, JSID_TO_OBJECT(id));

    shape = shape->previous();
    if (shape && shape->markIfUnmarked(gcmarker->getMarkColor()))
        goto restart;
}

static void
ScanBaseShape(GCMarker *gcmarker, BaseShape *base)
{
    if (base->hasGetterObject())
        PushMarkStack(gcmarker, base->getterObject());

    if (base->hasSetterObject())
        PushMarkStack(gcmarker, base->setterObject());

    if (base->isOwned())
        PushMarkStack(gcmarker, base->baseUnowned());
}

static inline void
ScanRope(GCMarker *gcmarker, JSRope *rope)
{
    JS_OPT_ASSERT_IF(gcmarker->context->runtime->gcCurrentCompartment,
                     rope->compartment() == gcmarker->context->runtime->gcCurrentCompartment
                     || rope->compartment() == gcmarker->context->runtime->atomsCompartment);
    JS_ASSERT(rope->isMarked());

    JSString *leftChild = NULL;
    do {
        JSString *rightChild = rope->rightChild();

        if (rightChild->isRope()) {
            if (rightChild->markIfUnmarked())
                gcmarker->pushRope(&rightChild->asRope());
        } else {
            rightChild->asLinear().mark(gcmarker);
        }
        leftChild = rope->leftChild();

        if (leftChild->isLinear()) {
            leftChild->asLinear().mark(gcmarker);
            return;
        }
        rope = &leftChild->asRope();
    } while (leftChild->markIfUnmarked());
}

static inline void
PushMarkStack(GCMarker *gcmarker, JSString *str)
{
    JS_OPT_ASSERT_IF(gcmarker->context->runtime->gcCurrentCompartment,
                     str->compartment() == gcmarker->context->runtime->gcCurrentCompartment
                     || str->compartment() == gcmarker->context->runtime->atomsCompartment);

    if (str->isLinear()) {
        str->asLinear().mark(gcmarker);
    } else {
        JS_ASSERT(str->isRope());
        if (str->markIfUnmarked())
            ScanRope(gcmarker, &str->asRope());
    }
}

static const uintN LARGE_OBJECT_CHUNK_SIZE = 2048;

static void
ScanObject(GCMarker *gcmarker, JSObject *obj)
{
    if (obj->isNewborn())
        return;

    types::TypeObject *type = obj->typeFromGC();
    PushMarkStack(gcmarker, type);

    if (JSObject *parent = obj->getParentMaybeScope())
        PushMarkStack(gcmarker, parent);

    /*
     * Call the trace hook if necessary, and check for a newType on objects
     * which are not dense arrays (dense arrays have trace hooks).
     */
    Class *clasp = obj->getClass();
    if (clasp->trace) {
        if (clasp == &ArrayClass) {
            if (obj->getDenseArrayInitializedLength() > LARGE_OBJECT_CHUNK_SIZE) {
                if (!gcmarker->largeStack.push(LargeMarkItem(obj)))
                    clasp->trace(gcmarker, obj);
            } else {
                clasp->trace(gcmarker, obj);
            }
        } else {
            clasp->trace(gcmarker, obj);
        }
    }

    js::Shape *shape = obj->lastProperty();
    PushMarkStack(gcmarker, shape);

    if (shape->isNative()) {
        uint32 nslots = obj->slotSpan();
        if (nslots > LARGE_OBJECT_CHUNK_SIZE) {
            if (gcmarker->largeStack.push(LargeMarkItem(obj)))
                return;
        }

        obj->scanSlots(gcmarker);
    }
}

static bool
ScanLargeObject(GCMarker *gcmarker, LargeMarkItem &item)
{
    JSObject *obj = item.obj;

    uintN start = item.markpos;
    uintN stop;
    uint32 capacity;
    if (obj->isDenseArray()) {
        capacity = obj->getDenseArrayInitializedLength();
        stop = JS_MIN(start + LARGE_OBJECT_CHUNK_SIZE, capacity);
        for (uintN i=stop; i>start; i--)
            ScanValue(gcmarker, obj->getDenseArrayElement(i-1));
    } else {
        JS_ASSERT(obj->isNative());
        capacity = obj->slotSpan();
        stop = JS_MIN(start + LARGE_OBJECT_CHUNK_SIZE, capacity);
        for (uintN i=stop; i>start; i--)
            ScanValue(gcmarker, obj->nativeGetSlot(i-1));
    }

    if (stop == capacity)
        return true;

    item.markpos += LARGE_OBJECT_CHUNK_SIZE;
    return false;
}

void
MarkChildren(JSTracer *trc, JSObject *obj)
{
    /* If obj has no map, it must be a newborn. */
    if (obj->isNewborn())
        return;

    MarkTypeObject(trc, obj->typeFromGC(), "type");

    /* Trace universal (ops-independent) members. */
    if (JSObject *parent = obj->getParentMaybeScope())
        MarkObject(trc, *parent, "parent");

    Class *clasp = obj->getClass();
    if (clasp->trace)
        clasp->trace(trc, obj);

    MarkShape(trc, obj->lastProperty(), "shape");

    if (obj->lastProperty()->isNative()) {
        uint32 nslots = obj->slotSpan();
        for (uint32 i = 0; i < nslots; i++) {
            JS_SET_TRACING_DETAILS(trc, js_PrintObjectSlotName, obj, i);
            MarkValueRaw(trc, obj->nativeGetSlot(i));
        }
    }
}

void
MarkChildren(JSTracer *trc, JSString *str)
{
    if (str->isDependent()) {
        MarkString(trc, str->asDependent().base(), "base");
    } else if (str->isRope()) {
        JSRope &rope = str->asRope();
        MarkString(trc, rope.leftChild(), "left child");
        MarkString(trc, rope.rightChild(), "right child");
    }
}


void
MarkChildren(JSTracer *trc, JSScript *script)
{
    CheckScript(script, NULL);

#ifdef JS_CRASH_DIAGNOSTICS
    JSRuntime *rt = trc->context->runtime;
    JS_OPT_ASSERT_IF(rt->gcCheckCompartment, script->compartment() == rt->gcCheckCompartment);
#endif
    
    MarkAtomRange(trc, script->natoms, script->atoms, "atoms");

    if (JSScript::isValidOffset(script->objectsOffset)) {
        JSObjectArray *objarray = script->objects();
        MarkObjectRange(trc, objarray->length, objarray->vector, "objects");
    }

    if (JSScript::isValidOffset(script->regexpsOffset)) {
        JSObjectArray *objarray = script->regexps();
        MarkObjectRange(trc, objarray->length, objarray->vector, "objects");
    }

    if (JSScript::isValidOffset(script->constOffset)) {
        JSConstArray *constarray = script->consts();
        MarkValueRange(trc, constarray->length, constarray->vector, "consts");
    }

<<<<<<< HEAD
    if (script->function_)
        MarkObject(trc, *script->function_, "function");

    if (!script->isCachedEval && script->u.object)
        MarkObject(trc, *script->u.object, "object");
=======
    if (!script->isCachedEval && script->u.globalObject)
        MarkObject(trc, *script->u.globalObject, "object");
>>>>>>> a797021a

    if (IS_GC_MARKING_TRACER(trc) && script->filename)
        js_MarkScriptFilename(script->filename);

    script->bindings.trace(trc);

    if (script->types)
        script->types->trace(trc);
}

void
MarkChildren(JSTracer *trc, const Shape *shape)
{
restart:
    MarkBaseShape(trc, shape->base(), "base");

    MarkId(trc, shape->maybePropid(), "propid");

    shape = shape->previous();
    if (shape)
        goto restart;
}

void
MarkChildren(JSTracer *trc, BaseShape *base)
{
    if (base->hasGetterObject())
        MarkObjectWithPrinter(trc, *base->getterObject(), PrintPropertyGetterOrSetter, base, 0);

    if (base->hasSetterObject())
        MarkObjectWithPrinter(trc, *base->setterObject(), PrintPropertyGetterOrSetter, base, 0);

    if (base->isOwned())
        MarkBaseShape(trc, base->baseUnowned(), "base");
}

static void
ScanTypeObject(GCMarker *gcmarker, types::TypeObject *type)
{
    if (!type->singleton) {
        unsigned count = type->getPropertyCount();
        for (unsigned i = 0; i < count; i++) {
            types::Property *prop = type->getProperty(i);
            if (prop && JSID_IS_STRING(prop->id))
                PushMarkStack(gcmarker, JSID_TO_STRING(prop->id));
        }
    }

    if (type->emptyShapes) {
        for (unsigned i = 0; i < ShapeKindArray::SHAPE_COUNT; i++) {
            Shape *shape = type->emptyShapes->getIndex(i);
            if (shape)
                PushMarkStack(gcmarker, shape);
        }
    }

    if (type->proto)
        PushMarkStack(gcmarker, type->proto);

    if (type->newScript) {
        PushMarkStack(gcmarker, type->newScript->fun);
        PushMarkStack(gcmarker, type->newScript->shape);
    }

    if (type->interpretedFunction)
        PushMarkStack(gcmarker, type->interpretedFunction);

    /*
     * Don't need to trace singleton, an object with this type must have
     * already been traced and it will also hold a reference on the script
     * (singleton and functionScript types cannot be the newType of another
     * object). Attempts to mark type objects directly must use MarkTypeObject,
     * which will itself mark these extra bits.
     */
}

void
MarkChildren(JSTracer *trc, types::TypeObject *type)
{
    if (!type->singleton) {
        unsigned count = type->getPropertyCount();
        for (unsigned i = 0; i < count; i++) {
            types::Property *prop = type->getProperty(i);
            if (prop)
                MarkId(trc, prop->id, "type_prop");
        }
    }

    if (type->emptyShapes) {
        for (unsigned i = 0; i < ShapeKindArray::SHAPE_COUNT; i++) {
            Shape *shape = type->emptyShapes->getIndex(i);
            if (shape)
                MarkShape(trc, shape, "empty_shape");
        }
    }

    if (type->proto)
        MarkObject(trc, *type->proto, "type_proto");

    if (type->singleton && !type->lazy())
        MarkObject(trc, *type->singleton, "type_singleton");

    if (type->newScript) {
        MarkObject(trc, *type->newScript->fun, "type_new_function");
        MarkShape(trc, type->newScript->shape, "type_new_shape");
    }

    if (type->interpretedFunction)
        MarkObject(trc, *type->interpretedFunction, "type_function");
}

#ifdef JS_HAS_XML_SUPPORT
void
MarkChildren(JSTracer *trc, JSXML *xml)
{
    js_TraceXML(trc, xml);
}
#endif

} /* namespace gc */

void
GCMarker::drainMarkStack()
{
    JSRuntime *rt = context->runtime;
    rt->gcCheckCompartment = rt->gcCurrentCompartment;

    while (!isMarkStackEmpty()) {
        while (!ropeStack.isEmpty())
            ScanRope(this, ropeStack.pop());

        while (!objStack.isEmpty())
            ScanObject(this, objStack.pop());

        while (!typeStack.isEmpty())
            ScanTypeObject(this, typeStack.pop());

        while (!xmlStack.isEmpty())
            MarkChildren(this, xmlStack.pop());

        if (!largeStack.isEmpty()) {
            LargeMarkItem &item = largeStack.peek();
            if (ScanLargeObject(this, item))
                largeStack.pop();
        }

        if (isMarkStackEmpty()) {
            /*
             * Mark children of things that caused too deep recursion during the above
             * tracing. Don't do this until we're done with everything else.
             */
            markDelayedChildren();
        }
    }

    rt->gcCheckCompartment = NULL;
}

} /* namespace js */

JS_PUBLIC_API(void)
JS_TraceChildren(JSTracer *trc, void *thing, JSGCTraceKind kind)
{
    switch (kind) {
      case JSTRACE_OBJECT:
        MarkChildren(trc, static_cast<JSObject *>(thing));
        break;

      case JSTRACE_STRING:
        MarkChildren(trc, static_cast<JSString *>(thing));
        break;

      case JSTRACE_SCRIPT:
        MarkChildren(trc, static_cast<JSScript *>(thing));
        break;

      case JSTRACE_SHAPE:
        MarkChildren(trc, static_cast<Shape *>(thing));
        break;

      case JSTRACE_BASE_SHAPE:
        MarkChildren(trc, static_cast<BaseShape *>(thing));
        break;

      case JSTRACE_TYPE_OBJECT:
        MarkChildren(trc, (types::TypeObject *)thing);
        break;

#if JS_HAS_XML_SUPPORT
      case JSTRACE_XML:
        MarkChildren(trc, static_cast<JSXML *>(thing));
        break;
#endif
    }
}

inline void
JSObject::scanSlots(GCMarker *gcmarker)
{
    /*
     * Scan the fixed slots and the dynamic slots separately, to avoid
     * branching inside nativeGetSlot().
     */
    unsigned i, nslots = slotSpan();
    if (slots) {
        unsigned nfixed = numFixedSlots();
        if (nslots > nfixed) {
            Value *vp = fixedSlots();
            for (i = 0; i < nfixed; i++, vp++)
                ScanValue(gcmarker, *vp);
            vp = slots;
            for (; i < nslots; i++, vp++)
                ScanValue(gcmarker, *vp);
            return;
        }
    }
    JS_ASSERT(nslots <= numFixedSlots());
    Value *vp = fixedSlots();
    for (i = 0; i < nslots; i++, vp++)
        ScanValue(gcmarker, *vp);
}<|MERGE_RESOLUTION|>--- conflicted
+++ resolved
@@ -828,16 +828,11 @@
         MarkValueRange(trc, constarray->length, constarray->vector, "consts");
     }
 
-<<<<<<< HEAD
     if (script->function_)
         MarkObject(trc, *script->function_, "function");
 
-    if (!script->isCachedEval && script->u.object)
-        MarkObject(trc, *script->u.object, "object");
-=======
     if (!script->isCachedEval && script->u.globalObject)
         MarkObject(trc, *script->u.globalObject, "object");
->>>>>>> a797021a
 
     if (IS_GC_MARKING_TRACER(trc) && script->filename)
         js_MarkScriptFilename(script->filename);
