--- conflicted
+++ resolved
@@ -438,7 +438,6 @@
         newa->jumpMap[i] = Label();
 #endif
 
-<<<<<<< HEAD
     if (cx->typeInferenceEnabled()) {
         CompileStatus status = prepareInferenceTypes(script, newa);
         if (status != Compile_Okay)
@@ -449,8 +448,6 @@
     this->analysis = newAnalysis;
     this->PC = script->code;
     this->a = newa;
-
-    variadicRejoin = false;
 
     return Compile_Okay;
 }
@@ -488,17 +485,6 @@
                    outerScript->filename, outerScript->lineno);
     }
 
-#if defined(JS_METHODJIT_SPEW) && defined(DEBUG)
-    if (IsJaegerSpewChannelActive(JSpew_PCProf)) {
-        pcProfile = (int *)cx->malloc_(sizeof(int) * outerScript->length);
-        if (!pcProfile)
-            return Compile_Error;
-        memset(pcProfile, 0, outerScript->length * sizeof(int));
-    }
-#endif
-    
-=======
->>>>>>> eb505d30
 #ifdef JS_METHODJIT_SPEW
     Profiler prof;
     prof.start();
@@ -555,7 +541,6 @@
 
 mjit::Compiler::~Compiler()
 {
-<<<<<<< HEAD
     if (outer)
         cx->delete_(outer);
     for (unsigned i = 0; i < inlineFrames.length(); i++)
@@ -565,11 +550,6 @@
         cx->delete_(loop);
         loop = nloop;
     }
-
-#ifdef DEBUG
-    if (pcProfile)
-        cx->free_(pcProfile);
-#endif
 }
 
 CompileStatus
@@ -609,10 +589,6 @@
     }
 
     return Compile_Okay;
-=======
-    cx->free_(jumpMap);
-    cx->free_(savedTraps);
->>>>>>> eb505d30
 }
 
 CompileStatus JS_NEVER_INLINE
@@ -798,9 +774,10 @@
     if (isConstructing)
         constructThis();
 
-<<<<<<< HEAD
-    if (debugMode() || Probes::callTrackingActive(cx))
+    if (debugMode())
         INLINE_STUBCALL(stubs::ScriptDebugPrologue, REJOIN_RESUME);
+    else if (Probes::callTrackingActive(cx))
+        INLINE_STUBCALL(stubs::ScriptProbeOnlyPrologue, REJOIN_RESUME);
 
     if (cx->typeInferenceEnabled()) {
 #ifdef DEBUG
@@ -811,12 +788,6 @@
     }
 
     recompileCheckHelper();
-=======
-    if (debugMode())
-        INLINE_STUBCALL(stubs::ScriptDebugPrologue);
-    else if (Probes::callTrackingActive(cx))
-        INLINE_STUBCALL(stubs::ScriptProbeOnlyPrologue);
->>>>>>> eb505d30
 
     return Compile_Okay;
 }
@@ -1439,11 +1410,10 @@
         }
         if (script->singleStepMode && scanner.firstOpInLine(PC - script->code))
             trap |= stubs::JSTRAP_SINGLESTEP;
-<<<<<<< HEAD
-        variadicRejoin = false;
-=======
-
-        if (cx->hasRunOption(JSOPTION_PCCOUNT) && script->pcCounters) {
+
+        Bytecode *opinfo = analysis->maybeCode(PC);
+
+        if (cx->hasRunOption(JSOPTION_PCCOUNT) && script->pcCounters && opinfo) {
             RegisterID r1 = frame.allocReg();
             RegisterID r2 = frame.allocReg();
 
@@ -1456,9 +1426,6 @@
             frame.freeReg(r1);
             frame.freeReg(r2);
         }
->>>>>>> eb505d30
-
-        Bytecode *opinfo = analysis->maybeCode(PC);
 
         if (!opinfo) {
             if (op == JSOP_STOP)
