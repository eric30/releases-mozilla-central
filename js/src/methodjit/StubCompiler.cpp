/* -*- Mode: C++; tab-width: 4; indent-tabs-mode: nil; c-basic-offset: 4 -*-
 * vim: set ts=4 sw=4 et tw=99:
 *
 * ***** BEGIN LICENSE BLOCK *****
 * Version: MPL 1.1/GPL 2.0/LGPL 2.1
 *
 * The contents of this file are subject to the Mozilla Public License Version
 * 1.1 (the "License"); you may not use this file except in compliance with
 * the License. You may obtain a copy of the License at
 * http://www.mozilla.org/MPL/
 *
 * Software distributed under the License is distributed on an "AS IS" basis,
 * WITHOUT WARRANTY OF ANY KIND, either express or implied. See the License
 * for the specific language governing rights and limitations under the
 * License.
 *
 * The Original Code is Mozilla SpiderMonkey JavaScript 1.9 code, released
 * May 28, 2008.
 *
 * The Initial Developer of the Original Code is
 *   Brendan Eich <brendan@mozilla.org>
 *
 * Contributor(s):
 *   David Anderson <danderson@mozilla.com>
 *   David Mandelin <dmandelin@mozilla.com>
 *
 * Alternatively, the contents of this file may be used under the terms of
 * either of the GNU General Public License Version 2 or later (the "GPL"),
 * or the GNU Lesser General Public License Version 2.1 or later (the "LGPL"),
 * in which case the provisions of the GPL or the LGPL are applicable instead
 * of those above. If you wish to allow use of your version of this file only
 * under the terms of either the GPL or the LGPL, and not to allow others to
 * use your version of this file under the terms of the MPL, indicate your
 * decision by deleting the provisions above and replace them with the notice
 * and other provisions required by the GPL or the LGPL. If you do not delete
 * the provisions above, a recipient may use your version of this file under
 * the terms of any one of the MPL, the GPL or the LGPL.
 *
 * ***** END LICENSE BLOCK ***** */

#include "StubCalls.h"
#include "StubCompiler.h"
#include "Compiler.h"
#include "assembler/assembler/LinkBuffer.h"
#include "FrameState-inl.h"

using namespace js;
using namespace mjit;

StubCompiler::StubCompiler(JSContext *cx, mjit::Compiler &cc, FrameState &frame, JSScript *script)
: cx(cx),
  cc(cc),
  frame(frame),
  script(script),
  generation(1),
  lastGeneration(0),
  exits(CompilerAllocPolicy(cx, cc)),
  joins(CompilerAllocPolicy(cx, cc)),
  scriptJoins(CompilerAllocPolicy(cx, cc)),
  jumpList(SystemAllocPolicy())
{
#ifdef DEBUG
    masm.setSpewPath(true);
#endif
}

void
StubCompiler::linkExitDirect(Jump j, Label L)
{
    exits.append(CrossPatch(j, L));
}

JSC::MacroAssembler::Label
StubCompiler::syncExit(Uses uses)
{
    JaegerSpew(JSpew_Insns, " ---- BEGIN SLOW MERGE CODE ---- \n");

    if (lastGeneration == generation) {
        Jump j2 = masm.jump();
        jumpList.append(j2);
    }

    Label l = masm.label();
    frame.sync(masm, uses);
    lastGeneration = generation;

    JaegerSpew(JSpew_Insns, " ---- END SLOW MERGE CODE ---- \n");
    
    return l;
}

JSC::MacroAssembler::Label
StubCompiler::syncExitAndJump(Uses uses)
{
    Label l = syncExit(uses);
    Jump j2 = masm.jump();
    jumpList.append(j2);
    /* Suppress jumping on next sync/link. */
    generation++;
    return l;
}

// Link an exit from the fast path to a slow path. This does two main things:
// (a) links the given jump to the slow path, and (b) generates a prolog for
// the slow path that syncs frame state for a slow call that uses |uses|
// values from the top of the stack.
//
// The return value is the label for the start of the merge code. This is
// the correct place to jump to in order to execute the slow path being
// generated here.
//
// Note 1: Slow path generation is interleaved with fast path generation, but
// the slow path goes into a separate buffer. The slow path code is appended
// to the fast path code to keep it nearby in code memory.
//
// Note 2: A jump from the fast path to the slow path is called an "exit".
//         A jump from the slow path to the fast path is called a "rejoin".
JSC::MacroAssembler::Label
StubCompiler::linkExit(Jump j, Uses uses)
{
    Label l = syncExit(uses);
    linkExitDirect(j, l);
    return l;
}

// Special version of linkExit that is used when there is a JavaScript
// control-flow branch after the slow path. Our compilation strategy
// requires the JS frame to be fully materialized in memory across branches.
// This function does a linkExit and also fully materializes the frame.
void
StubCompiler::linkExitForBranch(Jump j)
{
    Label l = syncExit(Uses(frame.frameSlots()));
    linkExitDirect(j, l);
}

void
StubCompiler::leave()
{
    JaegerSpew(JSpew_Insns, " ---- BEGIN SLOW LEAVE CODE ---- \n");
    for (size_t i = 0; i < jumpList.length(); i++)
        jumpList[i].linkTo(masm.label(), &masm);
    jumpList.clear();
    generation++;
    JaegerSpew(JSpew_Insns, " ---- END SLOW LEAVE CODE ---- \n");
}
 
void
StubCompiler::rejoin(Changes changes)
{
    JaegerSpew(JSpew_Insns, " ---- BEGIN SLOW RESTORE CODE ---- \n");

    frame.merge(masm, changes);

    Jump j = masm.jump();
    frame.addJoin(crossJump(j, cc.getLabel()), false);

    JaegerSpew(JSpew_Insns, " ---- END SLOW RESTORE CODE ---- \n");
}

void
StubCompiler::linkRejoin(Jump j)
{
    crossJump(j, cc.getLabel());
}

typedef JSC::MacroAssembler::RegisterID RegisterID;
typedef JSC::MacroAssembler::ImmPtr ImmPtr;
typedef JSC::MacroAssembler::Imm32 Imm32;

JSC::MacroAssembler::Call
StubCompiler::emitStubCall(void *ptr)
{
    return emitStubCall(ptr, frame.stackDepth() + script->nfixed);
}

JSC::MacroAssembler::Call
StubCompiler::emitStubCall(void *ptr, int32 slots)
{
    JaegerSpew(JSpew_Insns, " ---- BEGIN SLOW CALL CODE ---- \n");
    Call cl = masm.fallibleVMCall(ptr, cc.getPC(), slots);
    JaegerSpew(JSpew_Insns, " ---- END SLOW CALL CODE ---- \n");

    /* Add the call site for debugging and recompilation. */
    Compiler::InternalCallSite site(masm.callReturnOffset(cl), cc.getPC(), (size_t)ptr, true, true);
    cc.addCallSite(site);
    return cl;
}

void
StubCompiler::fixCrossJumps(uint8 *ncode, size_t offset, size_t total)
{
    JSC::LinkBuffer fast(ncode, total);
    JSC::LinkBuffer slow(ncode + offset, total - offset);

    for (size_t i = 0; i < exits.length(); i++)
        fast.link(exits[i].from, slow.locationOf(exits[i].to));

    for (size_t i = 0; i < scriptJoins.length(); i++) {
        const CrossJumpInScript &cj = scriptJoins[i];
        slow.link(cj.from, fast.locationOf(cc.labelOf(cj.pc)));
    }

    for (size_t i = 0; i < joins.length(); i++)
        slow.link(joins[i].from, fast.locationOf(joins[i].to));
}

<<<<<<< HEAD
JSC::MacroAssembler::Call
StubCompiler::vpInc(JSOp op, uint32 depth)
{
    uint32 slots = depth + script->nfixed;

    VoidVpStub stub = NULL;
    switch (op) {
      case JSOP_GLOBALINC:
      case JSOP_ARGINC:
        stub = stubs::VpInc;
        break;

      case JSOP_GLOBALDEC:
      case JSOP_ARGDEC:
        stub = stubs::VpDec;
        break;

      case JSOP_INCGLOBAL:
      case JSOP_INCARG:
        stub = stubs::IncVp;
        break;

      case JSOP_DECGLOBAL:
      case JSOP_DECARG:
        stub = stubs::DecVp;
        break;

      default:
        JS_NOT_REACHED("unknown incdec op");
        break;
    }

    return emitStubCall(JS_FUNC_TO_DATA_PTR(void *, stub), slots);
}

unsigned
=======
void
>>>>>>> bd5d80e9
StubCompiler::crossJump(Jump j, Label L)
{
    joins.append(CrossPatch(j, L));

    /* This won't underflow, as joins has space preallocated for some entries. */
    return joins.length() - 1;
}

bool
StubCompiler::jumpInScript(Jump j, jsbytecode *target)
{
    if (cc.knownJump(target)) {
        frame.addJoin(crossJump(j, cc.labelOf(target)), false);
    } else {
        if (!scriptJoins.append(CrossJumpInScript(j, target)))
            return false;
        frame.addJoin(scriptJoins.length() - 1, true);
    }
    return true;
}

void
StubCompiler::patchJoin(unsigned i, bool script, Assembler::Address address, AnyRegisterID reg)
{
    Jump &j = script ? scriptJoins[i].from : joins[i].from;
    j.linkTo(masm.label(), &masm);

    if (reg.isReg())
        masm.loadPayload(address, reg.reg());
    else
        masm.loadDouble(address, reg.fpreg());

    j = masm.jump();
}<|MERGE_RESOLUTION|>--- conflicted
+++ resolved
@@ -205,46 +205,7 @@
         slow.link(joins[i].from, fast.locationOf(joins[i].to));
 }
 
-<<<<<<< HEAD
-JSC::MacroAssembler::Call
-StubCompiler::vpInc(JSOp op, uint32 depth)
-{
-    uint32 slots = depth + script->nfixed;
-
-    VoidVpStub stub = NULL;
-    switch (op) {
-      case JSOP_GLOBALINC:
-      case JSOP_ARGINC:
-        stub = stubs::VpInc;
-        break;
-
-      case JSOP_GLOBALDEC:
-      case JSOP_ARGDEC:
-        stub = stubs::VpDec;
-        break;
-
-      case JSOP_INCGLOBAL:
-      case JSOP_INCARG:
-        stub = stubs::IncVp;
-        break;
-
-      case JSOP_DECGLOBAL:
-      case JSOP_DECARG:
-        stub = stubs::DecVp;
-        break;
-
-      default:
-        JS_NOT_REACHED("unknown incdec op");
-        break;
-    }
-
-    return emitStubCall(JS_FUNC_TO_DATA_PTR(void *, stub), slots);
-}
-
 unsigned
-=======
-void
->>>>>>> bd5d80e9
 StubCompiler::crossJump(Jump j, Label L)
 {
     joins.append(CrossPatch(j, L));
