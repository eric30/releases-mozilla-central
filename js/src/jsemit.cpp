--- conflicted
+++ resolved
@@ -1659,10 +1659,7 @@
                     }
                 }
                 JS_UNLOCK_SCOPE(cx, scope);
-<<<<<<< HEAD
-=======
-
->>>>>>> d948fd02
+
                 if (sprop)
                     break;
             }
