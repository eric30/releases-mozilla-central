/* -*- Mode: C++; tab-width: 8; indent-tabs-mode: nil; c-basic-offset: 4 -*-
 * vim: set ts=8 sw=4 et tw=78:
 *
 * ***** BEGIN LICENSE BLOCK *****
 * Version: MPL 1.1/GPL 2.0/LGPL 2.1
 *
 * The contents of this file are subject to the Mozilla Public License Version
 * 1.1 (the "License"); you may not use this file except in compliance with
 * the License. You may obtain a copy of the License at
 * http://www.mozilla.org/MPL/
 *
 * Software distributed under the License is distributed on an "AS IS" basis,
 * WITHOUT WARRANTY OF ANY KIND, either express or implied. See the License
 * for the specific language governing rights and limitations under the
 * License.
 *
 * The Original Code is Mozilla Communicator client code, released
 * March 31, 1998.
 *
 * The Initial Developer of the Original Code is
 * Netscape Communications Corporation.
 * Portions created by the Initial Developer are Copyright (C) 1998
 * the Initial Developer. All Rights Reserved.
 *
 * Contributor(s):
 *
 * Alternatively, the contents of this file may be used under the terms of
 * either of the GNU General Public License Version 2 or later (the "GPL"),
 * or the GNU Lesser General Public License Version 2.1 or later (the "LGPL"),
 * in which case the provisions of the GPL or the LGPL are applicable instead
 * of those above. If you wish to allow use of your version of this file only
 * under the terms of either the GPL or the LGPL, and not to allow others to
 * use your version of this file under the terms of the MPL, indicate your
 * decision by deleting the provisions above and replace them with the notice
 * and other provisions required by the GPL or the LGPL. If you do not delete
 * the provisions above, a recipient may use your version of this file under
 * the terms of any one of the MPL, the GPL or the LGPL.
 *
 * ***** END LICENSE BLOCK ***** */

#ifndef jscntxt_h___
#define jscntxt_h___
/*
 * JS execution context.
 */
#include <string.h>

/* Gross special case for Gecko, which defines malloc/calloc/free. */
#ifdef mozilla_mozalloc_macro_wrappers_h
#  define JS_UNDEFD_MOZALLOC_WRAPPERS
/* The "anti-header" */
#  include "mozilla/mozalloc_undef_macro_wrappers.h"
#endif

#include "jsprvtd.h"
#include "jsarena.h"
#include "jsclist.h"
#include "jslong.h"
#include "jsatom.h"
#include "jsdhash.h"
#include "jsdtoa.h"
#include "jsfun.h"
#include "jsgc.h"
#include "jsgcchunk.h"
#include "jshashtable.h"
#include "jsinterp.h"
#include "jsmath.h"
#include "jsobj.h"
#include "jspropertycache.h"
#include "jspropertytree.h"
#include "jsstaticcheck.h"
#include "jsutil.h"
#include "jsarray.h"
#include "jsvector.h"
#include "prmjtime.h"

#ifdef _MSC_VER
#pragma warning(push)
#pragma warning(disable:4100) /* Silence unreferenced formal parameter warnings */
#pragma warning(push)
#pragma warning(disable:4355) /* Silence warning about "this" used in base member initializer list */
#endif

/*
 * js_GetSrcNote cache to avoid O(n^2) growth in finding a source note for a
 * given pc in a script. We use the script->code pointer to tag the cache,
 * instead of the script address itself, so that source notes are always found
 * by offset from the bytecode with which they were generated.
 */
typedef struct JSGSNCache {
    jsbytecode      *code;
    JSDHashTable    table;
#ifdef JS_GSNMETER
    uint32          hits;
    uint32          misses;
    uint32          fills;
    uint32          purges;
# define GSN_CACHE_METER(cache,cnt) (++(cache)->cnt)
#else
# define GSN_CACHE_METER(cache,cnt) /* nothing */
#endif
} JSGSNCache;

#define js_FinishGSNCache(cache) js_PurgeGSNCache(cache)

extern void
js_PurgeGSNCache(JSGSNCache *cache);

/* These helper macros take a cx as parameter and operate on its GSN cache. */
#define JS_PURGE_GSN_CACHE(cx)      js_PurgeGSNCache(&JS_GSN_CACHE(cx))
#define JS_METER_GSN_CACHE(cx,cnt)  GSN_CACHE_METER(&JS_GSN_CACHE(cx), cnt)

/* Forward declarations of nanojit types. */
namespace nanojit {

class Assembler;
class CodeAlloc;
class Fragment;
template<typename K> struct DefaultHash;
template<typename K, typename V, typename H> class HashMap;
template<typename T> class Seq;

}  /* namespace nanojit */

namespace JSC {
    class ExecutableAllocator;
}

namespace js {

#ifdef JS_METHODJIT
struct VMFrame;
#endif

/* Tracer constants. */
static const size_t MONITOR_N_GLOBAL_STATES = 4;
static const size_t FRAGMENT_TABLE_SIZE = 512;
static const size_t MAX_NATIVE_STACK_SLOTS = 4096;
static const size_t MAX_CALL_STACK_ENTRIES = 500;
static const size_t MAX_GLOBAL_SLOTS = 4096;
static const size_t GLOBAL_SLOTS_BUFFER_SIZE = MAX_GLOBAL_SLOTS + 1;
static const size_t MAX_SLOW_NATIVE_EXTRA_SLOTS = 16;

/* Forward declarations of tracer types. */
class VMAllocator;
class FrameInfoCache;
struct REHashFn;
struct REHashKey;
struct FrameInfo;
struct VMSideExit;
struct TreeFragment;
struct TracerState;
template<typename T> class Queue;
typedef Queue<uint16> SlotList;
class TypeMap;
struct REFragment;
typedef nanojit::HashMap<REHashKey, REFragment*, REHashFn> REHashMap;

#if defined(JS_JIT_SPEW) || defined(DEBUG)
struct FragPI;
typedef nanojit::HashMap<uint32, FragPI, nanojit::DefaultHash<uint32> > FragStatsMap;
#endif

namespace mjit {
class CallStackIterator;
}

/*
 * Allocation policy that calls JSContext memory functions and reports errors
 * to the context. Since the JSContext given on construction is stored for
 * the lifetime of the container, this policy may only be used for containers
 * whose lifetime is a shorter than the given JSContext.
 */
class ContextAllocPolicy
{
    JSContext *cx;

  public:
    ContextAllocPolicy(JSContext *cx) : cx(cx) {}
    JSContext *context() const { return cx; }

    /* Inline definitions below. */
    void *malloc(size_t bytes);
    void free(void *p);
    void *realloc(void *p, size_t bytes);
    void reportAllocOverflow() const;
};

/* Holds the execution state during trace execution. */
struct TracerState
{
    JSContext*     cx;                  // current VM context handle
    double*        stackBase;           // native stack base
    double*        sp;                  // native stack pointer, stack[0] is spbase[0]
    double*        eos;                 // first unusable word after the native stack / begin of globals
    FrameInfo**    callstackBase;       // call stack base
    void*          sor;                 // start of rp stack
    FrameInfo**    rp;                  // call stack pointer
    void*          eor;                 // first unusable word after the call stack
    VMSideExit*    lastTreeExitGuard;   // guard we exited on during a tree call
    VMSideExit*    lastTreeCallGuard;   // guard we want to grow from if the tree
                                        // call exit guard mismatched
    void*          rpAtLastTreeCall;    // value of rp at innermost tree call guard
    VMSideExit*    outermostTreeExitGuard; // the last side exit returned by js_CallTree
    TreeFragment*  outermostTree;       // the outermost tree we initially invoked
    uintN*         inlineCallCountp;    // inline call count counter
    VMSideExit**   innermostNestedGuardp;
    VMSideExit*    innermost;
    uint64         startTime;
    TracerState*   prev;

    // Used by _FAIL builtins; see jsbuiltins.h. The builtin sets the
    // JSBUILTIN_BAILED bit if it bails off trace and the JSBUILTIN_ERROR bit
    // if an error or exception occurred.
    uint32         builtinStatus;

    // Used to communicate the location of the return value in case of a deep bail.
    double*        deepBailSp;

    // Used when calling natives from trace to root the vp vector.
    uintN          nativeVpLen;
    js::Value*     nativeVp;

    TracerState(JSContext *cx, TraceMonitor *tm, TreeFragment *ti,
                uintN &inlineCallCountp, VMSideExit** innermostNestedGuardp);
    ~TracerState();
};

#ifdef JS_METHODJIT
namespace mjit {
    struct Trampolines
    {
        typedef void (*TrampolinePtr)();
        TrampolinePtr forceReturn;
        JSC::ExecutablePool *forceReturnPool;
#if (defined(JS_NO_FASTCALL) && defined(JS_CPU_X86)) || defined(_WIN64)
        TrampolinePtr forceReturnFast;
        JSC::ExecutablePool *forceReturnFastPool;
#endif
    };

    struct ThreadData
    {
        JSC::ExecutableAllocator *execAlloc;

        // Trampolines for JIT code.
        Trampolines trampolines;

        VMFrame *activeFrame;

        bool Initialize();
        void Finish();
    };
}
#endif /* JS_METHODJIT */

/*
 * Storage for the execution state and store during trace execution. Generated
 * code depends on the fact that the globals begin |MAX_NATIVE_STACK_SLOTS|
 * doubles after the stack begins. Thus, on trace, |TracerState::eos| holds a
 * pointer to the first global.
 */
struct TraceNativeStorage
{
    double stack_global_buf[MAX_NATIVE_STACK_SLOTS + GLOBAL_SLOTS_BUFFER_SIZE];
    FrameInfo *callstack_buf[MAX_CALL_STACK_ENTRIES];

    double *stack() { return stack_global_buf; }
    double *global() { return stack_global_buf + MAX_NATIVE_STACK_SLOTS; }
    FrameInfo **callstack() { return callstack_buf; }
};

/* Holds data to track a single globa. */
struct GlobalState {
    JSObject*               globalObj;
    uint32                  globalShape;
    SlotList*               globalSlots;
};

/*
 * A StackSegment (referred to as just a 'segment') contains a prev-linked set
 * of stack frames and the slots associated with each frame. A segment and its
 * contained frames/slots also have a precise memory layout that is described
 * in the js::StackSpace comment. A key layout invariant for segments is that
 * prev-linked frames are adjacent in memory, separated only by the values that
 * constitute the locals and expression stack of the prev-frame.
 *
 * The set of stack frames in a non-empty segment start at the segment's
 * "current frame", which is the most recently pushed frame, and ends at the
 * segment's "initial frame". Note that, while all stack frames in a segment
 * are prev-linked, not all prev-linked frames are in the same segment. Hence,
 * for a segment |ss|, |ss->getInitialFrame()->prev| may be non-null and in a
 * different segment. This occurs when the VM reenters itself (via Invoke or
 * Execute). In full generality, a single context may contain a forest of trees
 * of stack frames. With respect to this forest, a segment contains a linear
 * path along a single tree, not necessarily to the root.
 *
 * The frames of a non-empty segment must all be in the same context and thus
 * each non-empty segment is referred to as being "in" a context. Segments in a
 * context have an additional state of being either "active" or "suspended". A
 * suspended segment |ss| has a "suspended frame" which is snapshot of |cx->regs|
 * when the segment was suspended and serves as the current frame of |ss|.
 * There is at most one active segment in a given context. Segments in a
 * context execute LIFO and are maintained in a stack.  The top of this stack
 * is the context's "current segment". If a context |cx| has an active segment
 * |ss|, then:
 *   1. |ss| is |cx|'s current segment,
 *   2. |cx->regs != NULL|, and
 *   3. |ss|'s current frame is |cx->regs->fp|.
 * Moreover, |cx->regs != NULL| iff |cx| has an active segment.
 *
 * An empty segment is not associated with any context. Empty segments are
 * created when there is not an active segment for a context at the top of the
 * stack and claim space for the arguments of an Invoke before the Invoke's
 * stack frame is pushed. During the intervals when the arguments have been
 * pushed, but not the stack frame, the segment cannot be pushed onto the
 * context, since that would require some hack to deal with cx->fp not being
 * the current frame of cx->currentSegment.
 *
 * Finally, (to support JS_SaveFrameChain/JS_RestoreFrameChain) a suspended
 * segment may or may not be "saved". Normally, when the active segment is
 * popped, the previous segment (which is necessarily suspended) becomes
 * active. If the previous segment was saved, however, then it stays suspended
 * until it is made active by a call to JS_RestoreFrameChain. This is why a
 * context may have a current segment, but not an active segment.
 */
class StackSegment
{
    /* The context to which this segment belongs. */
    JSContext           *cx;

    /* Link for JSContext segment stack mentioned in big comment above. */
    StackSegment        *previousInContext;

    /* Link for StackSpace segment stack mentioned in StackSpace comment. */
    StackSegment        *previousInMemory;

    /* The first frame executed in this segment. null iff cx is null */
    JSStackFrame        *initialFrame;

    /* If this segment is suspended, |cx->regs| when it was suspended. */
    JSFrameRegs         *suspendedRegs;

    /* The varobj on entry to initialFrame. */
    JSObject            *initialVarObj;

    /* Whether this segment was suspended by JS_SaveFrameChain. */
    bool                saved;

    /* Align at 8 bytes on all platforms. */
#if JS_BITS_PER_WORD == 32
    void                *padding;
#endif

    /*
     * To make isActive a single null-ness check, this non-null constant is
     * assigned to suspendedRegs when !inContext.
     */
#define NON_NULL_SUSPENDED_REGS ((JSFrameRegs *)0x1)

  public:
    StackSegment()
      : cx(NULL), previousInContext(NULL), previousInMemory(NULL),
        initialFrame(NULL), suspendedRegs(NON_NULL_SUSPENDED_REGS),
        initialVarObj(NULL), saved(false)
    {
        JS_ASSERT(!inContext());
    }

    /* Safe casts guaranteed by the contiguous-stack layout. */

    Value *valueRangeBegin() const {
        return (Value *)(this + 1);
    }

    /*
     * As described in the comment at the beginning of the class, a segment
     * is in one of three states:
     *
     *  !inContext:  the segment has been created to root arguments for a
     *               future call to Invoke.
     *  isActive:    the segment describes a set of stack frames in a context,
     *               where the top frame currently executing.
     *  isSuspended: like isActive, but the top frame has been suspended.
     */

    bool inContext() const {
        JS_ASSERT(!!cx == !!initialFrame);
        JS_ASSERT_IF(!cx, suspendedRegs == NON_NULL_SUSPENDED_REGS && !saved);
        return cx;
    }

    bool isActive() const {
        JS_ASSERT_IF(!suspendedRegs, cx && !saved);
        JS_ASSERT_IF(!cx, suspendedRegs == NON_NULL_SUSPENDED_REGS);
        return !suspendedRegs;
    }

    bool isSuspended() const {
        JS_ASSERT_IF(!cx || !suspendedRegs, !saved);
        JS_ASSERT_IF(!cx, suspendedRegs == NON_NULL_SUSPENDED_REGS);
        return cx && suspendedRegs;
    }

    /* Substate of suspended, queryable in any state. */

    bool isSaved() const {
        JS_ASSERT_IF(saved, isSuspended());
        return saved;
    }

    /* Transitioning between inContext <--> isActive */

    void joinContext(JSContext *cx, JSStackFrame *f) {
        JS_ASSERT(!inContext());
        this->cx = cx;
        initialFrame = f;
        suspendedRegs = NULL;
        JS_ASSERT(isActive());
    }

    void leaveContext() {
        JS_ASSERT(isActive());
        this->cx = NULL;
        initialFrame = NULL;
        suspendedRegs = NON_NULL_SUSPENDED_REGS;
        JS_ASSERT(!inContext());
    }

    JSContext *maybeContext() const {
        return cx;
    }

#undef NON_NULL_SUSPENDED_REGS

    /* Transitioning between isActive <--> isSuspended */

    void suspend(JSFrameRegs *regs) {
        JS_ASSERT(isActive());
        JS_ASSERT(regs && regs->fp && contains(regs->fp));
        suspendedRegs = regs;
        JS_ASSERT(isSuspended());
    }

    void resume() {
        JS_ASSERT(isSuspended());
        suspendedRegs = NULL;
        JS_ASSERT(isActive());
    }

    /* When isSuspended, transitioning isSaved <--> !isSaved */

    void save(JSFrameRegs *regs) {
        JS_ASSERT(!isSuspended());
        suspend(regs);
        saved = true;
        JS_ASSERT(isSaved());
    }

    void restore() {
        JS_ASSERT(isSaved());
        saved = false;
        resume();
        JS_ASSERT(!isSuspended());
    }

    /* Data available when inContext */

    JSStackFrame *getInitialFrame() const {
        JS_ASSERT(inContext());
        return initialFrame;
    }

    inline JSFrameRegs *getCurrentRegs() const;
    inline JSStackFrame *getCurrentFrame() const;

    /* Data available when isSuspended. */

    JSFrameRegs *getSuspendedRegs() const {
        JS_ASSERT(isSuspended());
        return suspendedRegs;
    }

    JSStackFrame *getSuspendedFrame() const {
        return suspendedRegs->fp;
    }

    /* JSContext / js::StackSpace bookkeeping. */

    void setPreviousInContext(StackSegment *seg) {
        previousInContext = seg;
    }

    StackSegment *getPreviousInContext() const  {
        return previousInContext;
    }

    void setPreviousInMemory(StackSegment *seg) {
        previousInMemory = seg;
    }

    StackSegment *getPreviousInMemory() const  {
        return previousInMemory;
    }

    void setInitialVarObj(JSObject *obj) {
        JS_ASSERT(inContext());
        initialVarObj = obj;
    }

    bool hasInitialVarObj() {
        JS_ASSERT(inContext());
        return initialVarObj != NULL;
    }

    JSObject &getInitialVarObj() const {
        JS_ASSERT(inContext() && initialVarObj);
        return *initialVarObj;
    }

#ifdef DEBUG
    JS_REQUIRES_STACK bool contains(const JSStackFrame *fp) const;
#endif
};

static const size_t VALUES_PER_STACK_SEGMENT = sizeof(StackSegment) / sizeof(Value);
JS_STATIC_ASSERT(sizeof(StackSegment) % sizeof(Value) == 0);

/* See StackSpace::pushInvokeArgs. */
class InvokeArgsGuard : public CallArgs
{
    friend class StackSpace;
    JSContext        *cx;  /* null implies nothing pushed */
    StackSegment     *seg;
    Value            *prevInvokeArgEnd;
#ifdef DEBUG
    StackSegment     *prevInvokeSegment;
    JSStackFrame     *prevInvokeFrame;
#endif
  public:
    InvokeArgsGuard() : cx(NULL), seg(NULL) {}
    ~InvokeArgsGuard();
    bool pushed() const { return cx != NULL; }
};

/*
 * This type can be used to call Invoke when the arguments have already been
 * pushed onto the stack as part of normal execution.
 */
struct InvokeArgsAlreadyOnTheStack : CallArgs
{
    InvokeArgsAlreadyOnTheStack(Value *vp, uintN argc) : CallArgs(vp + 2, argc) {}
};

/* See StackSpace::pushInvokeFrame. */
class InvokeFrameGuard
{
    friend class StackSpace;
    JSContext        *cx_;  /* null implies nothing pushed */
    JSFrameRegs      regs_;
    JSFrameRegs      *prevRegs_;
  public:
    InvokeFrameGuard() : cx_(NULL) {}
    ~InvokeFrameGuard() { if (pushed()) pop(); }
    bool pushed() const { return cx_ != NULL; }
    void pop();
    JSStackFrame *fp() const { return regs_.fp; }
};

/* Reusable base; not for direct use. */
class FrameGuard
{
    friend class StackSpace;
    JSContext        *cx_;  /* null implies nothing pushed */
    StackSegment     *seg_;
    Value            *vp_;
    JSStackFrame     *fp_;
  public:
    FrameGuard() : cx_(NULL), vp_(NULL), fp_(NULL) {}
    JS_REQUIRES_STACK ~FrameGuard();
    bool pushed() const { return cx_ != NULL; }
    StackSegment *segment() const { return seg_; }
    Value *vp() const { return vp_; }
    JSStackFrame *fp() const { return fp_; }
};

/* See StackSpace::pushExecuteFrame. */
class ExecuteFrameGuard : public FrameGuard
{
    friend class StackSpace;
    JSFrameRegs      regs_;
};

/* See StackSpace::pushDummyFrame. */
class DummyFrameGuard : public FrameGuard
{
    friend class StackSpace;
    JSFrameRegs      regs_;
};

/* See StackSpace::pushGeneratorFrame. */
class GeneratorFrameGuard : public FrameGuard
{};

/*
 * Stack layout
 *
 * Each JSThreadData has one associated StackSpace object which allocates all
 * segments for the thread. StackSpace performs all such allocations in a
 * single, fixed-size buffer using a specific layout scheme that allows some
 * associations between segments, frames, and slots to be implicit, rather
 * than explicitly stored as pointers. To maintain useful invariants, stack
 * space is not given out arbitrarily, but rather allocated/deallocated for
 * specific purposes. The use cases currently supported are: calling a function
 * with arguments (e.g. Invoke), executing a script (e.g. Execute), inline
 * interpreter calls, and pushing "dummy" frames for bookkeeping purposes. See
 * associated member functions below.
 *
 * First, we consider the layout of individual segments. (See the
 * js::StackSegment comment for terminology.) A non-empty segment (i.e., a
 * segment in a context) has the following layout:
 *
 *           initial frame                 current frame ------.  if regs,
 *          .------------.                           |         |  regs->sp
 *          |            V                           V         V
 *   |segment| slots |frame| slots |frame| slots |frame| slots |
 *                       |  ^          |  ^          |
 *          ? <----------'  `----------'  `----------'
 *                prev          prev          prev
 *
 * Moreover, the bytes in the following ranges form a contiguous array of
 * Values that are marked during GC:
 *   1. between a segment and its first frame
 *   2. between two adjacent frames in a segment
 *   3. between a segment's current frame and (if fp->regs) fp->regs->sp
 * Thus, the VM must ensure that all such Values are safe to be marked.
 *
 * An empty segment is followed by arguments that are rooted by the
 * StackSpace::invokeArgEnd pointer:
 *
 *              invokeArgEnd
 *                   |
 *                   V
 *   |segment| slots |
 *
 * Above the level of segments, a StackSpace is simply a contiguous sequence
 * of segments kept in a linked list:
 *
 *   base                       currentSegment  firstUnused            end
 *    |                               |             |                   |
 *    V                               V             V                   V
 *    |segment| --- |segment| --- |segment| ------- |                   |
 *         | ^           | ^           |
 *   0 <---' `-----------' `-----------'
 *   previous    previous       previous
 *
 * Both js::StackSpace and JSContext maintain a stack of segments, the top of
 * which is the "current segment" for that thread or context, respectively.
 * Since different contexts can arbitrarily interleave execution in a single
 * thread, these stacks are different enough that a segment needs both
 * "previousInMemory" and "previousInContext".
 *
 * For example, in a single thread, a function in segment S1 in a context CX1
 * may call out into C++ code that reenters the VM in a context CX2, which
 * creates a new segment S2 in CX2, and CX1 may or may not equal CX2.
 *
 * Note that there is some structure to this interleaving of segments:
 *   1. the inclusion from segments in a context to segments in a thread
 *      preserves order (in terms of previousInContext and previousInMemory,
 *      respectively).
 *   2. the mapping from stack frames to their containing segment preserves
 *      order (in terms of prev and previousInContext, respectively).
 */
class StackSpace
{
    Value *base;
#ifdef XP_WIN
    mutable Value *commitEnd;
#endif
    Value *end;
    StackSegment *currentSegment;
#ifdef DEBUG
    /*
     * Keep track of which segment/frame bumped invokeArgEnd so that
     * firstUnused() can assert that, when invokeArgEnd is used as the top of
     * the stack, it is being used appropriately.
     */
    StackSegment *invokeSegment;
    JSStackFrame *invokeFrame;
#endif
    Value        *invokeArgEnd;

    friend class InvokeArgsGuard;
    friend class InvokeFrameGuard;
    friend class FrameGuard;

    bool pushSegmentForInvoke(JSContext *cx, uintN argc, InvokeArgsGuard *ag);
    void popSegmentForInvoke(const InvokeArgsGuard &ag);

    bool pushInvokeFrameSlow(JSContext *cx, const InvokeArgsGuard &ag,
                             InvokeFrameGuard *fg);
    void popInvokeFrameSlow(const CallArgs &args);

    bool getSegmentAndFrame(JSContext *cx, uintN vplen, uintN nfixed,
                            FrameGuard *fg) const;
    void pushSegmentAndFrame(JSContext *cx, JSObject *initialVarObj,
                             JSFrameRegs *regs, FrameGuard *fg);
    void popSegmentAndFrame(JSContext *cx);

    struct EnsureSpaceCheck {
        inline bool operator()(const StackSpace &, JSContext *, Value *, uintN);
    };

    struct LimitCheck {
        JSStackFrame *base;
        Value **limit;
        LimitCheck(JSStackFrame *base, Value **limit) : base(base), limit(limit) {}
        inline bool operator()(const StackSpace &, JSContext *, Value *, uintN);
    };

    template <class Check>
    inline JSStackFrame *getCallFrame(JSContext *cx, Value *sp, uintN nactual,
                                      JSFunction *fun, JSScript *script,
                                      uint32 *pflags, Check check) const;

    inline void popInvokeArgs(const InvokeArgsGuard &args);
    inline void popInvokeFrame(const InvokeFrameGuard &ag);

    inline Value *firstUnused() const;

    inline bool isCurrentAndActive(JSContext *cx) const;
    friend class AllFramesIter;
    StackSegment *getCurrentSegment() const { return currentSegment; }

    /*
     * Allocate nvals on the top of the stack, report error on failure.
     * N.B. the caller must ensure |from == firstUnused()|.
     */
    inline bool ensureSpace(JSContext *maybecx, Value *from, ptrdiff_t nvals) const;

#ifdef XP_WIN
    /* Commit more memory from the reserved stack space. */
    JS_FRIEND_API(bool) bumpCommit(Value *from, ptrdiff_t nvals) const;
#endif

  public:
    static const size_t CAPACITY_VALS   = 512 * 1024;
    static const size_t CAPACITY_BYTES  = CAPACITY_VALS * sizeof(Value);
    static const size_t COMMIT_VALS     = 16 * 1024;
    static const size_t COMMIT_BYTES    = COMMIT_VALS * sizeof(Value);

    /*
     * SunSpider and v8bench have roughly an average of 9 slots per script.
     * Our heuristic for a quick over-recursion check uses a generous slot
     * count based on this estimate. We take this frame size and multiply it
     * by the old recursion limit from the interpreter.
     *
     * Worst case, if an average size script (<=9 slots) over recurses, it'll
     * effectively be the same as having increased the old inline call count
     * to <= 5,000.
     */
    static const size_t STACK_QUOTA    = (VALUES_PER_STACK_FRAME + 18) *
                                         JS_MAX_INLINE_CALL_COUNT;

    /* Kept as a member of JSThreadData; cannot use constructor/destructor. */
    bool init();
    void finish();

#ifdef DEBUG
    template <class T>
    bool contains(T *t) const {
        char *v = (char *)t;
        JS_ASSERT(size_t(-1) - uintptr_t(t) >= sizeof(T));
        return v >= (char *)base && v + sizeof(T) <= (char *)end;
    }
#endif

    /*
     * When we LeaveTree, we need to rebuild the stack, which requires stack
     * allocation. There is no good way to handle an OOM for these allocations,
     * so this function checks that they cannot occur using the size of the
     * TraceNativeStorage as a conservative upper bound.
     */
    inline bool ensureEnoughSpaceToEnterTrace();

    /* See stubs::HitStackQuota. */
    inline bool bumpCommitEnd(Value *from, uintN nslots);

    /* +1 for slow native's stack frame. */
    static const ptrdiff_t MAX_TRACE_SPACE_VALS =
      MAX_NATIVE_STACK_SLOTS + MAX_CALL_STACK_ENTRIES * VALUES_PER_STACK_FRAME +
      (VALUES_PER_STACK_SEGMENT + VALUES_PER_STACK_FRAME /* synthesized slow native */);

    /* Mark all segments, frames, and slots on the stack. */
    JS_REQUIRES_STACK void mark(JSTracer *trc);

    /*
     * For all five use cases below:
     *  - The boolean-valued functions call js_ReportOutOfScriptQuota on OOM.
     *  - The "get*Frame" functions do not change any global state, they just
     *    check OOM and return pointers to an uninitialized frame with the
     *    requested missing arguments/slots. Only once the "push*Frame"
     *    function has been called is global state updated. Thus, between
     *    "get*Frame" and "push*Frame", the frame and slots are unrooted.
     *  - The "push*Frame" functions will set fp->prev; the caller needn't.
     *  - Functions taking "*Guard" arguments will use the guard's destructor
     *    to pop the allocation. The caller must ensure the guard has the
     *    appropriate lifetime.
     *  - The get*Frame functions put the 'nmissing' slots contiguously after
     *    the arguments.
     */

    /*
     * pushInvokeArgs allocates |argc + 2| rooted values that will be passed as
     * the arguments to Invoke. A single allocation can be used for multiple
     * Invoke calls. The InvokeArgumentsGuard passed to Invoke must come from
     * an immediately-enclosing (stack-wise) call to pushInvokeArgs.
     */
    bool pushInvokeArgs(JSContext *cx, uintN argc, InvokeArgsGuard *ag);

    /* These functions are called inside Invoke, not Invoke clients. */
    bool getInvokeFrame(JSContext *cx, const CallArgs &args, JSFunction *fun,
                        JSScript *script, uint32 *flags, InvokeFrameGuard *fg) const;

    void pushInvokeFrame(JSContext *cx, const CallArgs &args, InvokeFrameGuard *fg);

    /* These functions are called inside Execute, not Execute clients. */
    bool getExecuteFrame(JSContext *cx, JSScript *script, ExecuteFrameGuard *fg) const;
    void pushExecuteFrame(JSContext *cx, JSObject *initialVarObj, ExecuteFrameGuard *fg);

    /*
     * Since RAII cannot be used for inline frames, callers must manually
     * call pushInlineFrame/popInlineFrame.
     */
    inline JSStackFrame *getInlineFrame(JSContext *cx, Value *sp, uintN nactual,
                                        JSFunction *fun, JSScript *script,
                                        uint32 *flags) const;
    inline void pushInlineFrame(JSContext *cx, JSScript *script, JSStackFrame *fp,
                                JSFrameRegs *regs);
    inline void popInlineFrame(JSContext *cx, JSStackFrame *prev, js::Value *newsp);

    /* These functions are called inside SendToGenerator. */
    bool getGeneratorFrame(JSContext *cx, uintN vplen, uintN nfixed,
                           GeneratorFrameGuard *fg);
    void pushGeneratorFrame(JSContext *cx, JSFrameRegs *regs, GeneratorFrameGuard *fg);

    /* Pushes a JSStackFrame::isDummyFrame. */
    bool pushDummyFrame(JSContext *cx, JSObject &scopeChain, DummyFrameGuard *fg);

    /* Check and bump the given stack limit. */
    inline JSStackFrame *getInlineFrameWithinLimit(JSContext *cx, Value *sp, uintN nactual,
                                                   JSFunction *fun, JSScript *script, uint32 *flags,
                                                   JSStackFrame *base, Value **limit) const;

    /*
     * Compute a stack limit for entering method jit code which allows the
     * method jit to check for end-of-stack and over-recursion with a single
     * comparison. See STACK_QUOTA above.
     */
    inline Value *getStackLimit(JSContext *cx);

    /*
     * Try to bump the given 'limit' by bumping the commit limit. Return false
     * if fully committed or if 'limit' exceeds 'base' + STACK_QUOTA.
     */
    bool bumpCommitAndLimit(JSStackFrame *base, Value *from, uintN nvals, Value **limit) const;
};

JS_STATIC_ASSERT(StackSpace::CAPACITY_VALS % StackSpace::COMMIT_VALS == 0);

/*
 * While |cx->fp|'s pc/sp are available in |cx->regs|, to compute the saved
 * value of pc/sp for any other frame, it is necessary to know about that
 * frame's next-frame. This iterator maintains this information when walking
 * a chain of stack frames starting at |cx->fp|.
 *
 * Usage:
 *   for (FrameRegsIter i(cx); !i.done(); ++i)
 *     ... i.fp() ... i.sp() ... i.pc()
 */
class FrameRegsIter
{
    JSContext         *cx;
    StackSegment      *curseg;
    JSStackFrame      *curfp;
    Value             *cursp;
    jsbytecode        *curpc;

    void initSlow();
    void incSlow(JSStackFrame *fp, JSStackFrame *prev);

  public:
    JS_REQUIRES_STACK inline FrameRegsIter(JSContext *cx);

    bool done() const { return curfp == NULL; }
    inline FrameRegsIter &operator++();

    JSStackFrame *fp() const { return curfp; }
    Value *sp() const { return cursp; }
    jsbytecode *pc() const { return curpc; }
};

/*
 * Utility class for iteration over all active stack frames.
 */
class AllFramesIter
{
public:
    AllFramesIter(JSContext *cx);

    bool done() const { return curfp == NULL; }
    AllFramesIter& operator++();

    JSStackFrame *fp() const { return curfp; }

private:
    StackSegment *curcs;
    JSStackFrame *curfp;
};

/* Holds the number of recording attemps for an address. */
typedef HashMap<jsbytecode*,
                size_t,
                DefaultHasher<jsbytecode*>,
                SystemAllocPolicy> RecordAttemptMap;

class Oracle;

/*
 * Trace monitor. Every JSThread (if JS_THREADSAFE) or JSRuntime (if not
 * JS_THREADSAFE) has an associated trace monitor that keeps track of loop
 * frequencies for all JavaScript code loaded into that runtime.
 */
struct TraceMonitor {
    /*
     * The context currently executing JIT-compiled code on this thread, or
     * NULL if none. Among other things, this can in certain cases prevent
     * last-ditch GC and suppress calls to JS_ReportOutOfMemory.
     *
     * !tracecx && !recorder: not on trace
     * !tracecx && recorder: recording
     * tracecx && !recorder: executing a trace
     * tracecx && recorder: executing inner loop, recording outer loop
     */
    JSContext               *tracecx;

    /*
     * Cached storage to use when executing on trace. While we may enter nested
     * traces, we always reuse the outer trace's storage, so never need more
     * than of these.
     */
    TraceNativeStorage      *storage;

    /*
     * There are 5 allocators here.  This might seem like overkill, but they
     * have different lifecycles, and by keeping them separate we keep the
     * amount of retained memory down significantly.  They are flushed (ie.
     * all the allocated memory is freed) periodically.
     *
     * - dataAlloc has the lifecycle of the monitor.  It's flushed only when
     *   the monitor is flushed.  It's used for fragments.
     *
     * - traceAlloc has the same flush lifecycle as the dataAlloc, but it is
     *   also *marked* when a recording starts and rewinds to the mark point
     *   if recording aborts.  So you can put things in it that are only
     *   reachable on a successful record/compile cycle like GuardRecords and
     *   SideExits.
     *
     * - tempAlloc is flushed after each recording, successful or not.  It's
     *   used to store LIR code and for all other elements in the LIR
     *   pipeline.
     *
     * - reTempAlloc is just like tempAlloc, but is used for regexp
     *   compilation in RegExpNativeCompiler rather than normal compilation in
     *   TraceRecorder.
     *
     * - codeAlloc has the same lifetime as dataAlloc, but its API is
     *   different (CodeAlloc vs. VMAllocator).  It's used for native code.
     *   It's also a good idea to keep code and data separate to avoid I-cache
     *   vs. D-cache issues.
     */
    VMAllocator*            dataAlloc;
    VMAllocator*            traceAlloc;
    VMAllocator*            tempAlloc;
    VMAllocator*            reTempAlloc;
    nanojit::CodeAlloc*     codeAlloc;
    nanojit::Assembler*     assembler;
    FrameInfoCache*         frameCache;

    Oracle*                 oracle;
    TraceRecorder*          recorder;

    GlobalState             globalStates[MONITOR_N_GLOBAL_STATES];
    TreeFragment*           vmfragments[FRAGMENT_TABLE_SIZE];
    RecordAttemptMap*       recordAttempts;

    /*
     * Maximum size of the code cache before we start flushing. 1/16 of this
     * size is used as threshold for the regular expression code cache.
     */
    uint32                  maxCodeCacheBytes;

    /*
     * If nonzero, do not flush the JIT cache after a deep bail. That would
     * free JITted code pages that we will later return to. Instead, set the
     * needFlush flag so that it can be flushed later.
     */
    JSBool                  needFlush;

    /*
     * Fragment map for the regular expression compiler.
     */
    REHashMap*              reFragments;

    // Cached temporary typemap to avoid realloc'ing every time we create one.
    // This must be used in only one place at a given time. It must be cleared
    // before use.
    TypeMap*                cachedTempTypeMap;

#ifdef DEBUG
    /* Fields needed for fragment/guard profiling. */
    nanojit::Seq<nanojit::Fragment*>* branches;
    uint32                  lastFragID;
    /*
     * profAlloc has a lifetime which spans exactly from js_InitJIT to
     * js_FinishJIT.
     */
    VMAllocator*            profAlloc;
    FragStatsMap*           profTab;
#endif

    bool ontrace() const {
        return !!tracecx;
    }

    /* Flush the JIT cache. */
    void flush();

    /* Sweep any cache entry pointing to dead GC things. */
    void sweep();

    bool outOfMemory() const;
};

} /* namespace js */

/*
 * N.B. JS_ON_TRACE(cx) is true if JIT code is on the stack in the current
 * thread, regardless of whether cx is the context in which that trace is
 * executing.  cx must be a context on the current thread.
 */
#ifdef JS_TRACER
# define JS_ON_TRACE(cx)            (JS_TRACE_MONITOR(cx).ontrace())
#else
# define JS_ON_TRACE(cx)            false
#endif

/* Number of potentially reusable scriptsToGC to search for the eval cache. */
#ifndef JS_EVAL_CACHE_SHIFT
# define JS_EVAL_CACHE_SHIFT        6
#endif
#define JS_EVAL_CACHE_SIZE          JS_BIT(JS_EVAL_CACHE_SHIFT)

#ifdef DEBUG
# define EVAL_CACHE_METER_LIST(_)   _(probe), _(hit), _(step), _(noscope)
# define identity(x)                x

struct JSEvalCacheMeter {
    uint64 EVAL_CACHE_METER_LIST(identity);
};

# undef identity
#endif

#ifdef DEBUG
# define FUNCTION_KIND_METER_LIST(_)                                          \
                        _(allfun), _(heavy), _(nofreeupvar), _(onlyfreevar),  \
                        _(display), _(flat), _(setupvar), _(badfunarg),       \
                        _(joinedsetmethod), _(joinedinitmethod),              \
                        _(joinedreplace), _(joinedsort), _(joinedmodulepat),  \
                        _(mreadbarrier), _(mwritebarrier), _(mwslotbarrier),  \
                        _(unjoined)
# define identity(x)    x

struct JSFunctionMeter {
    int32 FUNCTION_KIND_METER_LIST(identity);
};

# undef identity

# define JS_FUNCTION_METER(cx,x) JS_RUNTIME_METER((cx)->runtime, functionMeter.x)
#else
# define JS_FUNCTION_METER(cx,x) ((void)0)
#endif


#define NATIVE_ITER_CACHE_LOG2  8
#define NATIVE_ITER_CACHE_MASK  JS_BITMASK(NATIVE_ITER_CACHE_LOG2)
#define NATIVE_ITER_CACHE_SIZE  JS_BIT(NATIVE_ITER_CACHE_LOG2)

struct JSPendingProxyOperation {
    JSPendingProxyOperation *next;
    JSObject *object;
};

struct JSThreadData {
    /*
     * If this flag is set, we were asked to call back the operation callback
     * as soon as possible.
     */
    volatile int32      interruptFlags;

    /* Keeper of the contiguous stack used by all contexts in this thread. */
    js::StackSpace      stackSpace;

    /*
     * Flag indicating that we are waiving any soft limits on the GC heap
     * because we want allocations to be infallible (except when we hit OOM).
     */
    bool                waiveGCQuota;

    /*
     * The GSN cache is per thread since even multi-cx-per-thread embeddings
     * do not interleave js_GetSrcNote calls.
     */
    JSGSNCache          gsnCache;

    /* Property cache for faster call/get/set invocation. */
    js::PropertyCache   propertyCache;

#ifdef JS_TRACER
    /* Trace-tree JIT recorder/interpreter state. */
    js::TraceMonitor    traceMonitor;

    /* Counts the number of iterations run by a trace. */
    unsigned            iterationCounter;
#endif

#ifdef JS_METHODJIT
    js::mjit::ThreadData jmData;
#endif

    /* Lock-free hashed lists of scripts created by eval to garbage-collect. */
    JSScript            *scriptsToGC[JS_EVAL_CACHE_SIZE];

#ifdef DEBUG
    JSEvalCacheMeter    evalCacheMeter;
#endif

    /* State used by dtoa.c. */
    DtoaState           *dtoaState;

    /*
     * A single-entry cache for some base-10 double-to-string conversions.
     * This helps date-format-xparb.js.  It also avoids skewing the results
     * for v8-splay.js when measured by the SunSpider harness, where the splay
     * tree initialization (which includes many repeated double-to-string
     * conversions) is erroneously included in the measurement; see bug
     * 562553.
     */
    struct {
        jsdouble d;
        jsint    base;
        JSString *s;        // if s==NULL, d and base are not valid
    } dtoaCache;

    /* Cached native iterators. */
    JSObject            *cachedNativeIterators[NATIVE_ITER_CACHE_SIZE];

    /* Native iterator most recently started. */
    JSObject            *lastNativeIterator;

    /* Base address of the native stack for the current thread. */
    jsuword             *nativeStackBase;

    /* List of currently pending operations on proxies. */
    JSPendingProxyOperation *pendingProxyOperation;

    js::ConservativeGCThreadData conservativeGC;

  private:
    js::MathCache       *mathCache;

    js::MathCache *allocMathCache(JSContext *cx);
  public:

    js::MathCache *getMathCache(JSContext *cx) {
        return mathCache ? mathCache : allocMathCache(cx);
    }

    bool init();
    void finish();
    void mark(JSTracer *trc);
    void purge(JSContext *cx);

    static const jsword INTERRUPT_OPERATION_CALLBACK = 0x1;

    void triggerOperationCallback() {
        /*
         * Use JS_ATOMIC_SET in the hope that it will make sure the write will
         * become immediately visible to other processors polling the flag.
         * Note that we only care about visibility here, not read/write
         * ordering.
         */
        JS_ATOMIC_SET_MASK(&interruptFlags, INTERRUPT_OPERATION_CALLBACK);
    }
};

#ifdef JS_THREADSAFE

/*
 * Structure uniquely representing a thread.  It holds thread-private data
 * that can be accessed without a global lock.
 */
struct JSThread {
    typedef js::HashMap<void *,
                        JSThread *,
                        js::DefaultHasher<void *>,
                        js::SystemAllocPolicy> Map;

    /* Linked list of all contexts in use on this thread. */
    JSCList             contextList;

    /* Opaque thread-id, from NSPR's PR_GetCurrentThread(). */
    void                *id;

    /* Indicates that the thread is waiting in ClaimTitle from jslock.cpp. */
    JSTitle             *titleToShare;

    /*
     * This thread is inside js_GC, either waiting until it can start GC, or
     * waiting for GC to finish on another thread. This thread holds no locks;
     * other threads may steal titles from it.
     *
     * Protected by rt->gcLock.
     */
    bool                gcWaiting;

    /* The request depth for this thread. */
    unsigned            requestDepth;

    /* Number of JS_SuspendRequest calls withot JS_ResumeRequest. */
    unsigned            suspendCount;

# ifdef DEBUG
    unsigned            checkRequestDepth;
# endif

    /* Weak ref, for low-cost sealed title locking */
    JSTitle             *lockedSealedTitle;

    /* Factored out of JSThread for !JS_THREADSAFE embedding in JSRuntime. */
    JSThreadData        data;
};

#define JS_THREAD_DATA(cx)      (&(cx)->thread->data)

extern JSThread *
js_CurrentThread(JSRuntime *rt);

/*
 * The function takes the GC lock and does not release in successful return.
 * On error (out of memory) the function releases the lock but delegates
 * the error reporting to the caller.
 */
extern JSBool
js_InitContextThread(JSContext *cx);

/*
 * On entrance the GC lock must be held and it will be held on exit.
 */
extern void
js_ClearContextThread(JSContext *cx);

#endif /* JS_THREADSAFE */

typedef enum JSDestroyContextMode {
    JSDCM_NO_GC,
    JSDCM_MAYBE_GC,
    JSDCM_FORCE_GC,
    JSDCM_NEW_FAILED
} JSDestroyContextMode;

typedef enum JSRuntimeState {
    JSRTS_DOWN,
    JSRTS_LAUNCHING,
    JSRTS_UP,
    JSRTS_LANDING
} JSRuntimeState;

typedef struct JSPropertyTreeEntry {
    JSDHashEntryHdr     hdr;
    js::Shape           *child;
} JSPropertyTreeEntry;

typedef void
(* JSActivityCallback)(void *arg, JSBool active);

namespace js {

typedef js::Vector<JSCompartment *, 0, js::SystemAllocPolicy> WrapperVector;

}

struct JSRuntime {
    /* Default compartment. */
    JSCompartment       *defaultCompartment;
#ifdef JS_THREADSAFE
    bool                defaultCompartmentIsLocked;
#endif

    /* List of compartments (protected by the GC lock). */
    js::WrapperVector compartments;

    /* Runtime state, synchronized by the stateChange/gcLock condvar/lock. */
    JSRuntimeState      state;

    /* Context create/destroy callback. */
    JSContextCallback   cxCallback;

    /* Compartment create/destroy callback. */
    JSCompartmentCallback compartmentCallback;

    /*
     * Sets a callback that is run whenever the runtime goes idle - the
     * last active request ceases - and begins activity - when it was
     * idle and a request begins. Note: The callback is called under the
     * GC lock.
     */
    void setActivityCallback(JSActivityCallback cb, void *arg) {
        activityCallback = cb;
        activityCallbackArg = arg;
    }

    JSActivityCallback    activityCallback;
    void                 *activityCallbackArg;

    /*
     * Shape regenerated whenever a prototype implicated by an "add property"
     * property cache fill and induced trace guard has a readonly property or a
     * setter defined on it. This number proxies for the shapes of all objects
     * along the prototype chain of all objects in the runtime on which such an
     * add-property result has been cached/traced.
     *
     * See bug 492355 for more details.
     *
     * This comes early in JSRuntime to minimize the immediate format used by
     * trace-JITted code that reads it.
     */
    uint32              protoHazardShape;

    /* Garbage collector state, used by jsgc.c. */
    js::GCChunkSet      gcChunkSet;

    js::RootedValueMap  gcRootsHash;
    js::GCLocks         gcLocksHash;
    jsrefcount          gcKeepAtoms;
    size_t              gcBytes;
    size_t              gcTriggerBytes;
    size_t              gcLastBytes;
    size_t              gcMaxBytes;
    size_t              gcMaxMallocBytes;
    uint32              gcEmptyArenaPoolLifespan;
    uint32              gcNumber;
    js::GCMarker        *gcMarkingTracer;
    uint32              gcTriggerFactor;
    volatile JSBool     gcIsNeeded;

    /*
     * We can pack these flags as only the GC thread writes to them. Atomic
     * updates to packed bytes are not guaranteed, so stores issued by one
     * thread may be lost due to unsynchronized read-modify-write cycles on
     * other threads.
     */
    bool                gcPoke;
    bool                gcMarkAndSweep;
    bool                gcRunning;
    bool                gcRegenShapes;

#ifdef JS_GC_ZEAL
    jsrefcount          gcZeal;
#endif

    JSGCCallback        gcCallback;

  private:
    /*
     * Malloc counter to measure memory pressure for GC scheduling. It runs
     * from gcMaxMallocBytes down to zero.
     */
    volatile ptrdiff_t  gcMallocBytes;

  public:
    js::GCChunkAllocator    *gcChunkAllocator;

    void setCustomGCChunkAllocator(js::GCChunkAllocator *allocator) {
        JS_ASSERT(allocator);
        JS_ASSERT(state == JSRTS_DOWN);
        gcChunkAllocator = allocator;
    }

    /*
     * The trace operation and its data argument to trace embedding-specific
     * GC roots.
     */
    JSTraceDataOp       gcExtraRootsTraceOp;
    void                *gcExtraRootsData;

    /* Well-known numbers held for use by this runtime's contexts. */
    js::Value           NaNValue;
    js::Value           negativeInfinityValue;
    js::Value           positiveInfinityValue;

    js::DeflatedStringCache *deflatedStringCache;

    JSString            *emptyString;

    /* List of active contexts sharing this runtime; protected by gcLock. */
    JSCList             contextList;

    /* Per runtime debug hooks -- see jsprvtd.h and jsdbgapi.h. */
    JSDebugHooks        globalDebugHooks;

#ifdef JS_TRACER
    /* True if any debug hooks not supported by the JIT are enabled. */
    bool debuggerInhibitsJIT() const {
        return (globalDebugHooks.interruptHook ||
                globalDebugHooks.callHook);
    }
#endif

    /* More debugging state, see jsdbgapi.c. */
    JSCList             trapList;
    JSCList             watchPointList;

    /* Client opaque pointers */
    void                *data;

#ifdef JS_THREADSAFE
    /* These combine to interlock the GC and new requests. */
    PRLock              *gcLock;
    PRCondVar           *gcDone;
    PRCondVar           *requestDone;
    uint32              requestCount;
    JSThread            *gcThread;

    js::GCHelperThread  gcHelperThread;

    /* Lock and owning thread pointer for JS_LOCK_RUNTIME. */
    PRLock              *rtLock;
#ifdef DEBUG
    void *              rtLockOwner;
#endif

    /* Used to synchronize down/up state change; protected by gcLock. */
    PRCondVar           *stateChange;

    /*
     * State for sharing single-threaded titles, once a second thread tries to
     * lock a title.  The titleSharingDone condvar is protected by rt->gcLock
     * to minimize number of locks taken in JS_EndRequest.
     *
     * The titleSharingTodo linked list is likewise "global" per runtime, not
     * one-list-per-context, to conserve space over all contexts, optimizing
     * for the likely case that titles become shared rarely, and among a very
     * small set of threads (contexts).
     */
    PRCondVar           *titleSharingDone;
    JSTitle             *titleSharingTodo;

/*
 * Magic terminator for the rt->titleSharingTodo linked list, threaded through
 * title->u.link.  This hack allows us to test whether a title is on the list
 * by asking whether title->u.link is non-null.  We use a large, likely bogus
 * pointer here to distinguish this value from any valid u.count (small int)
 * value.
 */
#define NO_TITLE_SHARING_TODO   ((JSTitle *) 0xfeedbeef)

    /*
     * Lock serializing trapList and watchPointList accesses, and count of all
     * mutations to trapList and watchPointList made by debugger threads.  To
     * keep the code simple, we define debuggerMutations for the thread-unsafe
     * case too.
     */
    PRLock              *debuggerLock;

    JSThread::Map       threads;
#endif /* JS_THREADSAFE */
    uint32              debuggerMutations;

    /*
     * Security callbacks set on the runtime are used by each context unless
     * an override is set on the context.
     */
    JSSecurityCallbacks *securityCallbacks;

    /* Structured data callbacks are runtime-wide. */
    const JSStructuredCloneCallbacks *structuredCloneCallbacks;

    /*
     * Shared scope property tree, and arena-pool for allocating its nodes.
     * This really should be free of all locking overhead and allocated in
     * thread-local storage, hence the JS_PROPERTY_TREE(cx) macro.
     */
    js::PropertyTree    propertyTree;

#define JS_PROPERTY_TREE(cx) ((cx)->runtime->propertyTree)

    /*
     * The propertyRemovals counter is incremented for every JSObject::clear,
     * and for each JSObject::remove method call that frees a slot in the given
     * object. See js_NativeGet and js_NativeSet in jsobj.cpp.
     */
    int32               propertyRemovals;

    /* Script filename table. */
    struct JSHashTable  *scriptFilenameTable;
    JSCList             scriptFilenamePrefixes;
#ifdef JS_THREADSAFE
    PRLock              *scriptFilenameTableLock;
#endif

    /* Number localization, used by jsnum.c */
    const char          *thousandsSeparator;
    const char          *decimalSeparator;
    const char          *numGrouping;

<<<<<<< HEAD
#ifdef JS_THREADSAFE
    /* Number of threads with active requests and unhandled interrupts. */
    volatile int32      interruptCounter;
#else
=======
    /*
     * Weak references to lazily-created, well-known XML singletons.
     *
     * NB: Singleton objects must be carefully disconnected from the rest of
     * the object graph usually associated with a JSContext's global object,
     * including the set of standard class objects.  See jsxml.c for details.
     */
    JSObject            *anynameObject;
    JSObject            *functionNamespaceObject;

#ifndef JS_THREADSAFE
>>>>>>> e1c0e58d
    JSThreadData        threadData;

#define JS_THREAD_DATA(cx)      (&(cx)->runtime->threadData)
#endif

    /*
     * Object shape (property cache structural type) identifier generator.
     *
     * Type 0 stands for the empty scope, and must not be regenerated due to
     * uint32 wrap-around. Since js_GenerateShape (in jsinterp.cpp) uses
     * atomic pre-increment, the initial value for the first typed non-empty
     * scope will be 1.
     *
     * If this counter overflows into SHAPE_OVERFLOW_BIT (in jsinterp.h), the
     * cache is disabled, to avoid aliasing two different types. It stays
     * disabled until a triggered GC at some later moment compresses live
     * types, minimizing rt->shapeGen in the process.
     */
    volatile uint32     shapeGen;

    /* Literal table maintained by jsatom.c functions. */
    JSAtomState         atomState;

    /*
     * Runtime-shared empty scopes for well-known built-in objects that lack
     * class prototypes (the usual locus of an emptyShape). Mnemonic: ABCDEW
     */
    js::EmptyShape      *emptyArgumentsShape;
    js::EmptyShape      *emptyBlockShape;
    js::EmptyShape      *emptyCallShape;
    js::EmptyShape      *emptyDeclEnvShape;
    js::EmptyShape      *emptyEnumeratorShape;
    js::EmptyShape      *emptyWithShape;

    /*
     * Various metering fields are defined at the end of JSRuntime. In this
     * way there is no need to recompile all the code that refers to other
     * fields of JSRuntime after enabling the corresponding metering macro.
     */
#ifdef JS_DUMP_ENUM_CACHE_STATS
    int32               nativeEnumProbes;
    int32               nativeEnumMisses;
# define ENUM_CACHE_METER(name)     JS_ATOMIC_INCREMENT(&cx->runtime->name)
#else
# define ENUM_CACHE_METER(name)     ((void) 0)
#endif

#ifdef JS_DUMP_LOOP_STATS
    /* Loop statistics, to trigger trace recording and compiling. */
    JSBasicStats        loopStats;
#endif

#ifdef DEBUG
    /* Function invocation metering. */
    jsrefcount          inlineCalls;
    jsrefcount          nativeCalls;
    jsrefcount          nonInlineCalls;
    jsrefcount          constructs;

    /* Title lock and scope property metering. */
    jsrefcount          claimAttempts;
    jsrefcount          claimedTitles;
    jsrefcount          deadContexts;
    jsrefcount          deadlocksAvoided;
    jsrefcount          liveShapes;
    jsrefcount          sharedTitles;
    jsrefcount          totalShapes;
    jsrefcount          liveObjectProps;
    jsrefcount          liveObjectPropsPreSweep;
    jsrefcount          totalObjectProps;
    jsrefcount          livePropTreeNodes;
    jsrefcount          duplicatePropTreeNodes;
    jsrefcount          totalPropTreeNodes;
    jsrefcount          propTreeKidsChunks;
    jsrefcount          liveDictModeNodes;

    /*
     * NB: emptyShapes is init'ed iff at least one of these envars is set:
     *
     *  JS_PROPTREE_STATFILE  statistics on the property tree forest
     *  JS_PROPTREE_DUMPFILE  all paths in the property tree forest
     */
    const char          *propTreeStatFilename;
    const char          *propTreeDumpFilename;

    bool meterEmptyShapes() const { return propTreeStatFilename || propTreeDumpFilename; }

    typedef js::HashSet<js::EmptyShape *,
                        js::DefaultHasher<js::EmptyShape *>,
                        js::SystemAllocPolicy> EmptyShapeSet;

    EmptyShapeSet       emptyShapes;

    /* String instrumentation. */
    jsrefcount          liveStrings;
    jsrefcount          totalStrings;
    jsrefcount          liveDependentStrings;
    jsrefcount          totalDependentStrings;
    jsrefcount          badUndependStrings;
    double              lengthSum;
    double              lengthSquaredSum;
    double              strdepLengthSum;
    double              strdepLengthSquaredSum;

    /* Script instrumentation. */
    jsrefcount          liveScripts;
    jsrefcount          totalScripts;
    jsrefcount          liveEmptyScripts;
    jsrefcount          totalEmptyScripts;
#endif /* DEBUG */

#ifdef JS_SCOPE_DEPTH_METER
    /*
     * Stats on runtime prototype chain lookups and scope chain depths, i.e.,
     * counts of objects traversed on a chain until the wanted id is found.
     */
    JSBasicStats        protoLookupDepthStats;
    JSBasicStats        scopeSearchDepthStats;

    /*
     * Stats on compile-time host environment and lexical scope chain lengths
     * (maximum depths).
     */
    JSBasicStats        hostenvScopeDepthStats;
    JSBasicStats        lexicalScopeDepthStats;
#endif

#ifdef JS_GCMETER
    js::gc::JSGCStats           gcStats;
    js::gc::JSGCArenaStats      globalArenaStats[js::gc::FINALIZE_LIMIT];
#endif

#ifdef DEBUG
    /*
     * If functionMeterFilename, set from an envariable in JSRuntime's ctor, is
     * null, the remaining members in this ifdef'ed group are not initialized.
     */
    const char          *functionMeterFilename;
    JSFunctionMeter     functionMeter;
    char                lastScriptFilename[1024];

    typedef js::HashMap<JSFunction *,
                        int32,
                        js::DefaultHasher<JSFunction *>,
                        js::SystemAllocPolicy> FunctionCountMap;

    FunctionCountMap    methodReadBarrierCountMap;
    FunctionCountMap    unjoinedFunctionCountMap;
#endif

    JSWrapObjectCallback wrapObjectCallback;
    JSPreWrapCallback    preWrapObjectCallback;

    JSC::ExecutableAllocator *regExpAllocator;

    JSRuntime();
    ~JSRuntime();

    bool init(uint32 maxbytes);

    void setGCTriggerFactor(uint32 factor);
    void setGCLastBytes(size_t lastBytes);

    /*
     * Call the system malloc while checking for GC memory pressure and
     * reporting OOM error when cx is not null.
     */
    void* malloc(size_t bytes, JSContext *cx = NULL) {
        updateMallocCounter(bytes);
        void *p = ::js_malloc(bytes);
        return JS_LIKELY(!!p) ? p : onOutOfMemory(NULL, bytes, cx);
    }

    /*
     * Call the system calloc while checking for GC memory pressure and
     * reporting OOM error when cx is not null.
     */
    void* calloc(size_t bytes, JSContext *cx = NULL) {
        updateMallocCounter(bytes);
        void *p = ::js_calloc(bytes);
        return JS_LIKELY(!!p) ? p : onOutOfMemory(reinterpret_cast<void *>(1), bytes, cx);
    }

    void* realloc(void* p, size_t bytes, JSContext *cx = NULL) {
        /*
         * For compatibility we do not account for realloc that increases
         * previously allocated memory.
         */
        if (!p)
            updateMallocCounter(bytes);
        void *p2 = ::js_realloc(p, bytes);
        return JS_LIKELY(!!p2) ? p2 : onOutOfMemory(p, bytes, cx);
    }

    void free(void* p) { ::js_free(p); }

    bool isGCMallocLimitReached() const { return gcMallocBytes <= 0; }

    void resetGCMallocBytes() { gcMallocBytes = ptrdiff_t(gcMaxMallocBytes); }

    void setGCMaxMallocBytes(size_t value) {
        /*
         * For compatibility treat any value that exceeds PTRDIFF_T_MAX to
         * mean that value.
         */
        gcMaxMallocBytes = (ptrdiff_t(value) >= 0) ? value : size_t(-1) >> 1;
        resetGCMallocBytes();
    }

    /*
     * Call this after allocating memory held by GC things, to update memory
     * pressure counters or report the OOM error if necessary. If oomError and
     * cx is not null the function also reports OOM error.
     *
     * The function must be called outside the GC lock and in case of OOM error
     * the caller must ensure that no deadlock possible during OOM reporting.
     */
    void updateMallocCounter(size_t nbytes) {
        /* We tolerate any thread races when updating gcMallocBytes. */
        ptrdiff_t newCount = gcMallocBytes - ptrdiff_t(nbytes);
        gcMallocBytes = newCount;
        if (JS_UNLIKELY(newCount <= 0))
            onTooMuchMalloc();
    }

  private:
    /*
     * The function must be called outside the GC lock.
     */
    JS_FRIEND_API(void) onTooMuchMalloc();

    /*
     * This should be called after system malloc/realloc returns NULL to try
     * to recove some memory or to report an error. Failures in malloc and
     * calloc are signaled by p == null and p == reinterpret_cast<void *>(1).
     * Other values of p mean a realloc failure.
     *
     * The function must be called outside the GC lock.
     */
    JS_FRIEND_API(void *) onOutOfMemory(void *p, size_t nbytes, JSContext *cx);
};

/* Common macros to access thread-local caches in JSThread or JSRuntime. */
#define JS_GSN_CACHE(cx)        (JS_THREAD_DATA(cx)->gsnCache)
#define JS_PROPERTY_CACHE(cx)   (JS_THREAD_DATA(cx)->propertyCache)
#define JS_TRACE_MONITOR(cx)    (JS_THREAD_DATA(cx)->traceMonitor)
#define JS_METHODJIT_DATA(cx)   (JS_THREAD_DATA(cx)->jmData)
#define JS_SCRIPTS_TO_GC(cx)    (JS_THREAD_DATA(cx)->scriptsToGC)

#ifdef DEBUG
# define EVAL_CACHE_METER(x)    (JS_THREAD_DATA(cx)->evalCacheMeter.x++)
#else
# define EVAL_CACHE_METER(x)    ((void) 0)
#endif

#ifdef DEBUG
# define JS_RUNTIME_METER(rt, which)    JS_ATOMIC_INCREMENT(&(rt)->which)
# define JS_RUNTIME_UNMETER(rt, which)  JS_ATOMIC_DECREMENT(&(rt)->which)
#else
# define JS_RUNTIME_METER(rt, which)    /* nothing */
# define JS_RUNTIME_UNMETER(rt, which)  /* nothing */
#endif

#define JS_KEEP_ATOMS(rt)   JS_ATOMIC_INCREMENT(&(rt)->gcKeepAtoms);
#define JS_UNKEEP_ATOMS(rt) JS_ATOMIC_DECREMENT(&(rt)->gcKeepAtoms);

#ifdef JS_ARGUMENT_FORMATTER_DEFINED
/*
 * Linked list mapping format strings for JS_{Convert,Push}Arguments{,VA} to
 * formatter functions.  Elements are sorted in non-increasing format string
 * length order.
 */
struct JSArgumentFormatMap {
    const char          *format;
    size_t              length;
    JSArgumentFormatter formatter;
    JSArgumentFormatMap *next;
};
#endif

/*
 * Key and entry types for the JSContext.resolvingTable hash table, typedef'd
 * here because all consumers need to see these declarations (and not just the
 * typedef names, as would be the case for an opaque pointer-to-typedef'd-type
 * declaration), along with cx->resolvingTable.
 */
typedef struct JSResolvingKey {
    JSObject            *obj;
    jsid                id;
} JSResolvingKey;

typedef struct JSResolvingEntry {
    JSDHashEntryHdr     hdr;
    JSResolvingKey      key;
    uint32              flags;
} JSResolvingEntry;

#define JSRESFLAG_LOOKUP        0x1     /* resolving id from lookup */
#define JSRESFLAG_WATCH         0x2     /* resolving id from watch */
#define JSRESOLVE_INFER         0xffff  /* infer bits from current bytecode */

extern const JSDebugHooks js_NullDebugHooks;  /* defined in jsdbgapi.cpp */

namespace js {

class AutoGCRooter;

#define JS_HAS_OPTION(cx,option)        (((cx)->options & (option)) != 0)
#define JS_HAS_STRICT_OPTION(cx)        JS_HAS_OPTION(cx, JSOPTION_STRICT)
#define JS_HAS_WERROR_OPTION(cx)        JS_HAS_OPTION(cx, JSOPTION_WERROR)
#define JS_HAS_COMPILE_N_GO_OPTION(cx)  JS_HAS_OPTION(cx, JSOPTION_COMPILE_N_GO)
#define JS_HAS_ATLINE_OPTION(cx)        JS_HAS_OPTION(cx, JSOPTION_ATLINE)

static inline bool
OptionsHasXML(uint32 options)
{
    return !!(options & JSOPTION_XML);
}

static inline bool
OptionsHasAnonFunFix(uint32 options)
{
    return !!(options & JSOPTION_ANONFUNFIX);
}

static inline bool
OptionsSameVersionFlags(uint32 self, uint32 other)
{
    static const uint32 mask = JSOPTION_XML | JSOPTION_ANONFUNFIX;
    return !((self & mask) ^ (other & mask));
}

namespace VersionFlags {
static const uint32 MASK =        0x0FFF; /* see JSVersion in jspubtd.h */
static const uint32 HAS_XML =     0x1000; /* flag induced by XML option */
static const uint32 ANONFUNFIX =  0x2000; /* see jsapi.h comment on JSOPTION_ANONFUNFIX */
}

static inline JSVersion
VersionNumber(JSVersion version)
{
    return JSVersion(uint32(version) & VersionFlags::MASK);
}

static inline bool
VersionHasXML(JSVersion version)
{
    return !!(version & VersionFlags::HAS_XML);
}

/* @warning This is a distinct condition from having the XML flag set. */
static inline bool
VersionShouldParseXML(JSVersion version)
{
    return VersionHasXML(version) || VersionNumber(version) >= JSVERSION_1_6;
}

static inline bool
VersionHasAnonFunFix(JSVersion version)
{
    return !!(version & VersionFlags::ANONFUNFIX);
}

static inline void
VersionSetXML(JSVersion *version, bool enable)
{
    if (enable)
        *version = JSVersion(uint32(*version) | VersionFlags::HAS_XML);
    else
        *version = JSVersion(uint32(*version) & ~VersionFlags::HAS_XML);
}

static inline void
VersionSetAnonFunFix(JSVersion *version, bool enable)
{
    if (enable)
        *version = JSVersion(uint32(*version) | VersionFlags::ANONFUNFIX);
    else
        *version = JSVersion(uint32(*version) & ~VersionFlags::ANONFUNFIX);
}

static inline JSVersion
VersionExtractFlags(JSVersion version)
{
    return JSVersion(uint32(version) & ~VersionFlags::MASK);
}

static inline bool
VersionHasFlags(JSVersion version)
{
    return !!VersionExtractFlags(version);
}

static inline bool
VersionIsKnown(JSVersion version)
{
    return VersionNumber(version) != JSVERSION_UNKNOWN;
}

static inline void
VersionCloneFlags(JSVersion src, JSVersion *dst)
{
    *dst = JSVersion(uint32(VersionNumber(*dst)) | uint32(VersionExtractFlags(src)));
}

} /* namespace js */

struct JSContext
{
    explicit JSContext(JSRuntime *rt);

    /* JSRuntime contextList linkage. */
    JSCList             link;

  private:
    /* See JSContext::findVersion. */
    JSVersion           defaultVersion;      /* script compilation version */
    JSVersion           versionOverride;     /* supercedes defaultVersion when valid */
    bool                hasVersionOverride;

  public:
    /* Per-context options. */
    uint32              options;            /* see jsapi.h for JSOPTION_* */

    /* Locale specific callbacks for string conversion. */
    JSLocaleCallbacks   *localeCallbacks;

    /*
     * cx->resolvingTable is non-null and non-empty if we are initializing
     * standard classes lazily, or if we are otherwise recursing indirectly
     * from js_LookupProperty through a Class.resolve hook.  It is used to
     * limit runaway recursion (see jsapi.c and jsobj.c).
     */
    JSDHashTable        *resolvingTable;

    /*
     * True if generating an error, to prevent runaway recursion.
     * NB: generatingError packs with throwing below.
     */
    JSPackedBool        generatingError;

    /* Exception state -- the exception member is a GC root by definition. */
    JSBool              throwing;           /* is there a pending exception? */
    js::Value           exception;          /* most-recently-thrown exception */

    /* Limit pointer for checking native stack consumption during recursion. */
    jsuword             stackLimit;

    /* Quota on the size of arenas used to compile and execute scripts. */
    size_t              scriptStackQuota;

    /* Data shared by threads in an address space. */
    JSRuntime *const    runtime;

    /* GC heap compartment. */
    JSCompartment       *compartment;

    /* Currently executing frame and regs, set by stack operations. */
    JS_REQUIRES_STACK
    JSFrameRegs         *regs;

    /* Current frame accessors. */

    JSStackFrame* fp() {
        JS_ASSERT(regs && regs->fp);
        return regs->fp;
    }

    JSStackFrame* maybefp() {
        JS_ASSERT_IF(regs, regs->fp);
        return regs ? regs->fp : NULL;
    }

    bool hasfp() {
        JS_ASSERT_IF(regs, regs->fp);
        return !!regs;
    }

  public:
    friend class js::StackSpace;
    friend bool js::Interpret(JSContext *, JSStackFrame *, uintN, JSInterpMode);

    void resetCompartment();

    /* 'regs' must only be changed by calling this function. */
    void setCurrentRegs(JSFrameRegs *regs) {
        JS_ASSERT_IF(regs, regs->fp);
        this->regs = regs;
        if (!regs)
            resetCompartment();
    }

    /* Temporary arena pool used while compiling and decompiling. */
    JSArenaPool         tempPool;

    /* Temporary arena pool used while evaluate regular expressions. */
    JSArenaPool         regExpPool;

    /* Top-level object and pointer to top stack frame's scope chain. */
    JSObject            *globalObject;

    /* State for object and array toSource conversion. */
    JSSharpObjectMap    sharpObjectMap;
    js::HashSet<JSObject *> busyArrays;

    /* Argument formatter support for JS_{Convert,Push}Arguments{,VA}. */
    JSArgumentFormatMap *argumentFormatMap;

    /* Last message string and trace file for debugging. */
    char                *lastMessage;
#ifdef DEBUG
    void                *tracefp;
    jsbytecode          *tracePrevPc;
#endif

    /* Per-context optional error reporter. */
    JSErrorReporter     errorReporter;

    /* Branch callback. */
    JSOperationCallback operationCallback;

    /* Interpreter activation count. */
    uintN               interpLevel;

    /* Client opaque pointers. */
    void                *data;
    void                *data2;

  private:
    /* Linked list of segments. See StackSegment. */
    js::StackSegment *currentSegment;

  public:
    void assertSegmentsInSync() const {
#ifdef DEBUG
        if (regs) {
            JS_ASSERT(currentSegment->isActive());
            if (js::StackSegment *prev = currentSegment->getPreviousInContext())
                JS_ASSERT(!prev->isActive());
        } else {
            JS_ASSERT_IF(currentSegment, !currentSegment->isActive());
        }
#endif
    }

    /* Return whether this context has an active segment. */
    bool hasActiveSegment() const {
        assertSegmentsInSync();
        return !!regs;
    }

    /* Assuming there is an active segment, return it. */
    js::StackSegment *activeSegment() const {
        JS_ASSERT(hasActiveSegment());
        return currentSegment;
    }

    /* Return the current segment, which may or may not be active. */
    js::StackSegment *getCurrentSegment() const {
        assertSegmentsInSync();
        return currentSegment;
    }

    inline js::RegExpStatics *regExpStatics();

    /* Add the given segment to the list as the new active segment. */
    void pushSegmentAndFrame(js::StackSegment *newseg, JSFrameRegs &regs);

    /* Remove the active segment and make the next segment active. */
    void popSegmentAndFrame();

    /* Mark the top segment as suspended, without pushing a new one. */
    void saveActiveSegment();

    /* Undoes calls to suspendActiveSegment. */
    void restoreSegment();

    /* Get the frame whose prev() is fp, which may be in any segment. */
    inline JSStackFrame *computeNextFrame(JSStackFrame *fp);

    /*
     * Perform a linear search of all frames in all segments in the given context
     * for the given frame, returning the segment, if found, and null otherwise.
     */
    js::StackSegment *containingSegment(const JSStackFrame *target);

    /* Search the call stack for the nearest frame with static level targetLevel. */
    JSStackFrame *findFrameAtLevel(uintN targetLevel) const {
        JSStackFrame *fp = regs->fp;
        while (true) {
            JS_ASSERT(fp && fp->isScriptFrame());
            if (fp->script()->staticLevel == targetLevel)
                break;
            fp = fp->prev();
        }
        return fp;
    }

  private:
    /*
     * The default script compilation version can be set iff there is no code running.
     * This typically occurs via the JSAPI right after a context is constructed.
     */
    bool canSetDefaultVersion() const { return !regs && !hasVersionOverride; }

    /* Force a version for future script compilation. */
    void overrideVersion(JSVersion newVersion) {
        JS_ASSERT(!canSetDefaultVersion());
        versionOverride = newVersion;
        hasVersionOverride = true;
    }

  public:
    void clearVersionOverride() { hasVersionOverride = false; }
    bool isVersionOverridden() const { return hasVersionOverride; }

    /* Set the default script compilation version. */
    void setDefaultVersion(JSVersion version) { defaultVersion = version; }

    /*
     * Set the default version if possible; otherwise, force the version.
     * Return whether an override occurred.
     */
    bool maybeOverrideVersion(JSVersion newVersion) {
        if (canSetDefaultVersion()) {
            setDefaultVersion(newVersion);
            return false;
        }
        overrideVersion(newVersion);
        return true;
    }

    /*
     * Return:
     * - The override version, if there is an override version.
     * - The newest scripted frame's version, if there is such a frame. 
     * - The default verion.
     *
     * @note    If this ever shows up in a profile, just add caching!
     */
    JSVersion findVersion() const {
        if (hasVersionOverride)
            return versionOverride;

        if (regs) {
            /* There may be a scripted function somewhere on the stack! */
            JSStackFrame *fp = regs->fp;
            while (fp && !fp->isScriptFrame())
                fp = fp->prev();
            if (fp)
                return fp->script()->getVersion();
        }

        return defaultVersion;
    }

#ifdef JS_THREADSAFE
    JSThread            *thread;
    unsigned            outstandingRequests;/* number of JS_BeginRequest calls
                                               without the corresponding
                                               JS_EndRequest. */
    JSCList             threadLinks;        /* JSThread contextList linkage */

#define CX_FROM_THREAD_LINKS(tl) \
    ((JSContext *)((char *)(tl) - offsetof(JSContext, threadLinks)))
#endif

    /* Stack of thread-stack-allocated GC roots. */
    js::AutoGCRooter   *autoGCRooters;

    /* Debug hooks associated with the current context. */
    const JSDebugHooks  *debugHooks;

    /* Security callbacks that override any defined on the runtime. */
    JSSecurityCallbacks *securityCallbacks;

    /* Stored here to avoid passing it around as a parameter. */
    uintN               resolveFlags;

    /* Random number generator state, used by jsmath.cpp. */
    int64               rngSeed;

    /* Location to stash the iteration value between JSOP_MOREITER and JSOP_FOR*. */
    js::Value           iterValue;

#ifdef JS_TRACER
    /*
     * State for the current tree execution.  bailExit is valid if the tree has
     * called back into native code via a _FAIL builtin and has not yet bailed,
     * else garbage (NULL in debug builds).
     */
    js::TracerState     *tracerState;
    js::VMSideExit      *bailExit;

    /*
     * True if traces may be executed. Invariant: The value of traceJitenabled
     * is always equal to the expression in updateJITEnabled below.
     *
     * This flag and the fields accessed by updateJITEnabled are written only
     * in runtime->gcLock, to avoid race conditions that would leave the wrong
     * value in traceJitEnabled. (But the interpreter reads this without
     * locking. That can race against another thread setting debug hooks, but
     * we always read cx->debugHooks without locking anyway.)
     */
    bool                 traceJitEnabled;
#endif

#ifdef JS_METHODJIT
    bool                 methodJitEnabled;
#endif

    /* Caller must be holding runtime->gcLock. */
    void updateJITEnabled();

#ifdef MOZ_TRACE_JSCALLS
    /* Function entry/exit debugging callback. */
    JSFunctionCallback    functionCallback;

    void doFunctionCallback(const JSFunction *fun,
                            const JSScript *scr,
                            JSBool entering) const
    {
        if (functionCallback)
            functionCallback(fun, scr, this, entering);
    }
#endif

    DSTOffsetCache dstOffsetCache;

    /* List of currently active non-escaping enumerators (for-in). */
    JSObject *enumerators;

  private:
    /*
     * To go from a live generator frame (on the stack) to its generator object
     * (see comment js_FloatingFrameIfGenerator), we maintain a stack of active
     * generators, pushing and popping when entering and leaving generator
     * frames, respectively.
     */
    js::Vector<JSGenerator *, 2, js::SystemAllocPolicy> genStack;

  public:
    /* Return the generator object for the given generator frame. */
    JSGenerator *generatorFor(JSStackFrame *fp) const;

    /* Early OOM-check. */
    inline bool ensureGeneratorStackSpace();

    bool enterGenerator(JSGenerator *gen) {
        return genStack.append(gen);
    }

    void leaveGenerator(JSGenerator *gen) {
        JS_ASSERT(genStack.back() == gen);
        genStack.popBack();
    }

#ifdef JS_THREADSAFE
    /*
     * When non-null JSContext::free delegates the job to the background
     * thread.
     */
    js::GCHelperThread *gcBackgroundFree;
#endif

    inline void* malloc(size_t bytes) {
        return runtime->malloc(bytes, this);
    }

    inline void* mallocNoReport(size_t bytes) {
        JS_ASSERT(bytes != 0);
        return runtime->malloc(bytes, NULL);
    }

    inline void* calloc(size_t bytes) {
        JS_ASSERT(bytes != 0);
        return runtime->calloc(bytes, this);
    }

    inline void* realloc(void* p, size_t bytes) {
        return runtime->realloc(p, bytes, this);
    }

    inline void free(void* p) {
#ifdef JS_THREADSAFE
        if (gcBackgroundFree) {
            gcBackgroundFree->freeLater(p);
            return;
        }
#endif
        runtime->free(p);
    }

    /*
     * In the common case that we'd like to allocate the memory for an object
     * with cx->malloc/free, we cannot use overloaded C++ operators (no
     * placement delete).  Factor the common workaround into one place.
     */
#define CREATE_BODY(parms)                                                    \
    void *memory = this->malloc(sizeof(T));                                   \
    if (!memory)                                                              \
        return NULL;                                                          \
    return new(memory) T parms;

    template <class T>
    JS_ALWAYS_INLINE T *create() {
        CREATE_BODY(())
    }

    template <class T, class P1>
    JS_ALWAYS_INLINE T *create(const P1 &p1) {
        CREATE_BODY((p1))
    }

    template <class T, class P1, class P2>
    JS_ALWAYS_INLINE T *create(const P1 &p1, const P2 &p2) {
        CREATE_BODY((p1, p2))
    }

    template <class T, class P1, class P2, class P3>
    JS_ALWAYS_INLINE T *create(const P1 &p1, const P2 &p2, const P3 &p3) {
        CREATE_BODY((p1, p2, p3))
    }
#undef CREATE_BODY

    template <class T>
    JS_ALWAYS_INLINE void destroy(T *p) {
        p->~T();
        this->free(p);
    }

    void purge();

    js::StackSpace &stack() const {
        return JS_THREAD_DATA(this)->stackSpace;
    }

#ifdef DEBUG
    void assertValidStackDepth(uintN depth) {
        JS_ASSERT(0 <= regs->sp - regs->fp->base());
        JS_ASSERT(depth <= uintptr_t(regs->sp - regs->fp->base()));
    }
#else
    void assertValidStackDepth(uintN /*depth*/) {}
#endif

private:

    /*
     * The allocation code calls the function to indicate either OOM failure
     * when p is null or that a memory pressure counter has reached some
     * threshold when p is not null. The function takes the pointer and not
     * a boolean flag to minimize the amount of code in its inlined callers.
     */
    JS_FRIEND_API(void) checkMallocGCPressure(void *p);

    /* To silence MSVC warning about using 'this' in a member initializer. */
    JSContext *thisInInitializer() { return this; }
};

#ifdef JS_THREADSAFE
# define JS_THREAD_ID(cx)       ((cx)->thread ? (cx)->thread->id : 0)
#endif

#if defined JS_THREADSAFE && defined DEBUG

namespace js {

class AutoCheckRequestDepth {
    JSContext *cx;
  public:
    AutoCheckRequestDepth(JSContext *cx) : cx(cx) { cx->thread->checkRequestDepth++; }

    ~AutoCheckRequestDepth() {
        JS_ASSERT(cx->thread->checkRequestDepth != 0);
        cx->thread->checkRequestDepth--;
    }
};

}

# define CHECK_REQUEST(cx)                                                    \
    JS_ASSERT((cx)->thread);                                                  \
    JS_ASSERT((cx)->thread->requestDepth || (cx)->thread == (cx)->runtime->gcThread); \
    AutoCheckRequestDepth _autoCheckRequestDepth(cx);

#else
# define CHECK_REQUEST(cx)          ((void) 0)
# define CHECK_REQUEST_THREAD(cx)   ((void) 0)
#endif

static inline uintN
FramePCOffset(JSContext *cx, JSStackFrame* fp)
{
    jsbytecode *pc = fp->hasImacropc() ? fp->imacropc() : fp->pc(cx);
    return uintN(pc - fp->script()->code);
}

static inline JSAtom **
FrameAtomBase(JSContext *cx, JSStackFrame *fp)
{
    return fp->hasImacropc()
           ? COMMON_ATOMS_START(&cx->runtime->atomState)
           : fp->script()->atomMap.vector;
}

namespace js {

class AutoGCRooter {
  public:
    AutoGCRooter(JSContext *cx, ptrdiff_t tag)
      : down(cx->autoGCRooters), tag(tag), context(cx)
    {
        JS_ASSERT(this != cx->autoGCRooters);
        CHECK_REQUEST(cx);
        cx->autoGCRooters = this;
    }

    ~AutoGCRooter() {
        JS_ASSERT(this == context->autoGCRooters);
        CHECK_REQUEST(context);
        context->autoGCRooters = down;
    }

    /* Implemented in jsgc.cpp. */
    inline void trace(JSTracer *trc);

#ifdef __GNUC__
# pragma GCC visibility push(default)
#endif
    friend void MarkContext(JSTracer *trc, JSContext *acx);
    friend void MarkRuntime(JSTracer *trc);
#ifdef __GNUC__
# pragma GCC visibility pop
#endif

  protected:
    AutoGCRooter * const down;

    /*
     * Discriminates actual subclass of this being used.  If non-negative, the
     * subclass roots an array of values of the length stored in this field.
     * If negative, meaning is indicated by the corresponding value in the enum
     * below.  Any other negative value indicates some deeper problem such as
     * memory corruption.
     */
    ptrdiff_t tag;

    JSContext * const context;

    enum {
        JSVAL =        -1, /* js::AutoValueRooter */
        SHAPE =        -2, /* js::AutoShapeRooter */
        PARSER =       -3, /* js::Parser */
        SCRIPT =       -4, /* js::AutoScriptRooter */
        ENUMERATOR =   -5, /* js::AutoEnumStateRooter */
        IDARRAY =      -6, /* js::AutoIdArray */
        DESCRIPTORS =  -7, /* js::AutoPropDescArrayRooter */
        NAMESPACES =   -8, /* js::AutoNamespaceArray */
        XML =          -9, /* js::AutoXMLRooter */
        OBJECT =      -10, /* js::AutoObjectRooter */
        ID =          -11, /* js::AutoIdRooter */
        VALVECTOR =   -12, /* js::AutoValueVector */
        DESCRIPTOR =  -13, /* js::AutoPropertyDescriptorRooter */
        STRING =      -14, /* js::AutoStringRooter */
        IDVECTOR =    -15  /* js::AutoIdVector */
    };

    private:
    /* No copy or assignment semantics. */
    AutoGCRooter(AutoGCRooter &ida);
    void operator=(AutoGCRooter &ida);
};

/* FIXME(bug 332648): Move this into a public header. */
class AutoValueRooter : private AutoGCRooter
{
  public:
    explicit AutoValueRooter(JSContext *cx
                             JS_GUARD_OBJECT_NOTIFIER_PARAM)
      : AutoGCRooter(cx, JSVAL), val(js::NullValue())
    {
        JS_GUARD_OBJECT_NOTIFIER_INIT;
    }

    AutoValueRooter(JSContext *cx, const Value &v
                    JS_GUARD_OBJECT_NOTIFIER_PARAM)
      : AutoGCRooter(cx, JSVAL), val(v)
    {
        JS_GUARD_OBJECT_NOTIFIER_INIT;
    }

    AutoValueRooter(JSContext *cx, jsval v
                    JS_GUARD_OBJECT_NOTIFIER_PARAM)
      : AutoGCRooter(cx, JSVAL), val(js::Valueify(v))
    {
        JS_GUARD_OBJECT_NOTIFIER_INIT;
    }

    /*
     * If you are looking for Object* overloads, use AutoObjectRooter instead;
     * rooting Object*s as a js::Value requires discerning whether or not it is
     * a function object. Also, AutoObjectRooter is smaller.
     */

    void set(Value v) {
        JS_ASSERT(tag == JSVAL);
        val = v;
    }

    void set(jsval v) {
        JS_ASSERT(tag == JSVAL);
        val = js::Valueify(v);
    }

    const Value &value() const {
        JS_ASSERT(tag == JSVAL);
        return val;
    }

    Value *addr() {
        JS_ASSERT(tag == JSVAL);
        return &val;
    }

    const jsval &jsval_value() const {
        JS_ASSERT(tag == JSVAL);
        return Jsvalify(val);
    }

    jsval *jsval_addr() {
        JS_ASSERT(tag == JSVAL);
        return Jsvalify(&val);
    }

    friend void AutoGCRooter::trace(JSTracer *trc);
    friend void MarkRuntime(JSTracer *trc);

  private:
    Value val;
    JS_DECL_USE_GUARD_OBJECT_NOTIFIER
};

class AutoObjectRooter : private AutoGCRooter {
  public:
    AutoObjectRooter(JSContext *cx, JSObject *obj = NULL
                     JS_GUARD_OBJECT_NOTIFIER_PARAM)
      : AutoGCRooter(cx, OBJECT), obj(obj)
    {
        JS_GUARD_OBJECT_NOTIFIER_INIT;
    }

    void setObject(JSObject *obj) {
        this->obj = obj;
    }

    JSObject * object() const {
        return obj;
    }

    JSObject ** addr() {
        return &obj;
    }

    friend void AutoGCRooter::trace(JSTracer *trc);
    friend void MarkRuntime(JSTracer *trc);

  private:
    JSObject *obj;
    JS_DECL_USE_GUARD_OBJECT_NOTIFIER
};

class AutoStringRooter : private AutoGCRooter {
  public:
    AutoStringRooter(JSContext *cx, JSString *str = NULL
                     JS_GUARD_OBJECT_NOTIFIER_PARAM)
      : AutoGCRooter(cx, STRING), str(str)
    {
        JS_GUARD_OBJECT_NOTIFIER_INIT;
    }

    void setString(JSString *str) {
        this->str = str;
    }

    JSString * string() const {
        return str;
    }

    JSString ** addr() {
        return &str;
    }

    friend void AutoGCRooter::trace(JSTracer *trc);

  private:
    JSString *str;
    JS_DECL_USE_GUARD_OBJECT_NOTIFIER
};

class AutoArrayRooter : private AutoGCRooter {
  public:
    AutoArrayRooter(JSContext *cx, size_t len, Value *vec
                    JS_GUARD_OBJECT_NOTIFIER_PARAM)
      : AutoGCRooter(cx, len), array(vec)
    {
        JS_GUARD_OBJECT_NOTIFIER_INIT;
        JS_ASSERT(tag >= 0);
    }

    AutoArrayRooter(JSContext *cx, size_t len, jsval *vec
                    JS_GUARD_OBJECT_NOTIFIER_PARAM)
      : AutoGCRooter(cx, len), array(Valueify(vec))
    {
        JS_GUARD_OBJECT_NOTIFIER_INIT;
        JS_ASSERT(tag >= 0);
    }

    void changeLength(size_t newLength) {
        tag = ptrdiff_t(newLength);
        JS_ASSERT(tag >= 0);
    }

    void changeArray(Value *newArray, size_t newLength) {
        changeLength(newLength);
        array = newArray;
    }

    Value *array;

    friend void AutoGCRooter::trace(JSTracer *trc);

  private:
    JS_DECL_USE_GUARD_OBJECT_NOTIFIER
};

class AutoShapeRooter : private AutoGCRooter {
  public:
    AutoShapeRooter(JSContext *cx, const js::Shape *shape
                    JS_GUARD_OBJECT_NOTIFIER_PARAM)
      : AutoGCRooter(cx, SHAPE), shape(shape)
    {
        JS_GUARD_OBJECT_NOTIFIER_INIT;
    }

    friend void AutoGCRooter::trace(JSTracer *trc);
    friend void MarkRuntime(JSTracer *trc);

  private:
    const js::Shape * const shape;
    JS_DECL_USE_GUARD_OBJECT_NOTIFIER
};

class AutoScriptRooter : private AutoGCRooter {
  public:
    AutoScriptRooter(JSContext *cx, JSScript *script
                     JS_GUARD_OBJECT_NOTIFIER_PARAM)
      : AutoGCRooter(cx, SCRIPT), script(script)
    {
        JS_GUARD_OBJECT_NOTIFIER_INIT;
    }

    void setScript(JSScript *script) {
        this->script = script;
    }

    friend void AutoGCRooter::trace(JSTracer *trc);

  private:
    JSScript *script;
    JS_DECL_USE_GUARD_OBJECT_NOTIFIER
};

class AutoIdRooter : private AutoGCRooter
{
  public:
    explicit AutoIdRooter(JSContext *cx, jsid id = INT_TO_JSID(0)
                          JS_GUARD_OBJECT_NOTIFIER_PARAM)
      : AutoGCRooter(cx, ID), id_(id)
    {
        JS_GUARD_OBJECT_NOTIFIER_INIT;
    }

    jsid id() {
        return id_;
    }

    jsid * addr() {
        return &id_;
    }

    friend void AutoGCRooter::trace(JSTracer *trc);
    friend void MarkRuntime(JSTracer *trc);

  private:
    jsid id_;
    JS_DECL_USE_GUARD_OBJECT_NOTIFIER
};

class AutoIdArray : private AutoGCRooter {
  public:
    AutoIdArray(JSContext *cx, JSIdArray *ida JS_GUARD_OBJECT_NOTIFIER_PARAM)
      : AutoGCRooter(cx, IDARRAY), idArray(ida)
    {
        JS_GUARD_OBJECT_NOTIFIER_INIT;
    }
    ~AutoIdArray() {
        if (idArray)
            JS_DestroyIdArray(context, idArray);
    }
    bool operator!() {
        return idArray == NULL;
    }
    jsid operator[](size_t i) const {
        JS_ASSERT(idArray);
        JS_ASSERT(i < size_t(idArray->length));
        return idArray->vector[i];
    }
    size_t length() const {
         return idArray->length;
    }

    friend void AutoGCRooter::trace(JSTracer *trc);

    JSIdArray *steal() {
        JSIdArray *copy = idArray;
        idArray = NULL;
        return copy;
    }

  protected:
    inline void trace(JSTracer *trc);

  private:
    JSIdArray * idArray;
    JS_DECL_USE_GUARD_OBJECT_NOTIFIER

    /* No copy or assignment semantics. */
    AutoIdArray(AutoIdArray &ida);
    void operator=(AutoIdArray &ida);
};

/* The auto-root for enumeration object and its state. */
class AutoEnumStateRooter : private AutoGCRooter
{
  public:
    AutoEnumStateRooter(JSContext *cx, JSObject *obj
                        JS_GUARD_OBJECT_NOTIFIER_PARAM)
      : AutoGCRooter(cx, ENUMERATOR), obj(obj), stateValue()
    {
        JS_GUARD_OBJECT_NOTIFIER_INIT;
        JS_ASSERT(obj);
    }

    ~AutoEnumStateRooter() {
        if (!stateValue.isNull()) {
#ifdef DEBUG
            JSBool ok =
#endif
            obj->enumerate(context, JSENUMERATE_DESTROY, &stateValue, 0);
            JS_ASSERT(ok);
        }
    }

    friend void AutoGCRooter::trace(JSTracer *trc);

    const Value &state() const { return stateValue; }
    Value *addr() { return &stateValue; }

  protected:
    void trace(JSTracer *trc);

    JSObject * const obj;

  private:
    Value stateValue;
    JS_DECL_USE_GUARD_OBJECT_NOTIFIER
};

#ifdef JS_HAS_XML_SUPPORT
class AutoXMLRooter : private AutoGCRooter {
  public:
    AutoXMLRooter(JSContext *cx, JSXML *xml)
      : AutoGCRooter(cx, XML), xml(xml)
    {
        JS_ASSERT(xml);
    }

    friend void AutoGCRooter::trace(JSTracer *trc);
    friend void MarkRuntime(JSTracer *trc);

  private:
    JSXML * const xml;
};
#endif /* JS_HAS_XML_SUPPORT */

class AutoLockGC {
private:
    JSRuntime *rt;
public:
    explicit AutoLockGC(JSRuntime *rt) : rt(rt) { JS_LOCK_GC(rt); }
    ~AutoLockGC() { JS_UNLOCK_GC(rt); }
};

class AutoUnlockGC {
private:
    JSRuntime *rt;
public:
    explicit AutoUnlockGC(JSRuntime *rt) : rt(rt) { JS_UNLOCK_GC(rt); }
    ~AutoUnlockGC() { JS_LOCK_GC(rt); }
};

class AutoLockDefaultCompartment {
  private:
      JSContext *cx;
  public:
    AutoLockDefaultCompartment(JSContext *cx) : cx(cx) {
        JS_LOCK(cx, &cx->runtime->atomState.lock);
#ifdef JS_THREADSAFE
        cx->runtime->defaultCompartmentIsLocked = true;
#endif
    }
    ~AutoLockDefaultCompartment() {
        JS_UNLOCK(cx, &cx->runtime->atomState.lock);
#ifdef JS_THREADSAFE
        cx->runtime->defaultCompartmentIsLocked = false;
#endif
    }
};

class AutoUnlockDefaultCompartment {
  private:
      JSContext *cx;
  public:
    AutoUnlockDefaultCompartment(JSContext *cx) : cx(cx) {
        JS_UNLOCK(cx, &cx->runtime->atomState.lock);
#ifdef JS_THREADSAFE
        cx->runtime->defaultCompartmentIsLocked = false;
#endif
    }
    ~AutoUnlockDefaultCompartment() {
        JS_LOCK(cx, &cx->runtime->atomState.lock);
#ifdef JS_THREADSAFE
        cx->runtime->defaultCompartmentIsLocked = true;
#endif
    }
};

class AutoKeepAtoms {
    JSRuntime *rt;
  public:
    explicit AutoKeepAtoms(JSRuntime *rt) : rt(rt) { JS_KEEP_ATOMS(rt); }
    ~AutoKeepAtoms() { JS_UNKEEP_ATOMS(rt); }
};

class AutoArenaAllocator {
    JSArenaPool *pool;
    void        *mark;
  public:
    explicit AutoArenaAllocator(JSArenaPool *pool) : pool(pool) { mark = JS_ARENA_MARK(pool); }
    ~AutoArenaAllocator() { JS_ARENA_RELEASE(pool, mark); }

    template <typename T>
    T *alloc(size_t elems) {
        void *ptr;
        JS_ARENA_ALLOCATE(ptr, pool, elems * sizeof(T));
        return static_cast<T *>(ptr);
    }
};

class AutoReleasePtr {
    JSContext   *cx;
    void        *ptr;
    AutoReleasePtr operator=(const AutoReleasePtr &other);
  public:
    explicit AutoReleasePtr(JSContext *cx, void *ptr) : cx(cx), ptr(ptr) {}
    ~AutoReleasePtr() { cx->free(ptr); }
};

/*
 * FIXME: bug 602774: cleaner API for AutoReleaseNullablePtr
 */
class AutoReleaseNullablePtr {
    JSContext   *cx;
    void        *ptr;
    AutoReleaseNullablePtr operator=(const AutoReleaseNullablePtr &other);
  public:
    explicit AutoReleaseNullablePtr(JSContext *cx, void *ptr) : cx(cx), ptr(ptr) {}
    void reset(void *ptr2) {
        if (ptr)
            cx->free(ptr);
        ptr = ptr2;
    }
    ~AutoReleaseNullablePtr() { if (ptr) cx->free(ptr); }
};

class AutoLocalNameArray {
  public:
    explicit AutoLocalNameArray(JSContext *cx, JSFunction *fun
                                JS_GUARD_OBJECT_NOTIFIER_PARAM)
      : context(cx),
        mark(JS_ARENA_MARK(&cx->tempPool)),
        names(fun->getLocalNameArray(cx, &cx->tempPool)),
        count(fun->countLocalNames())
    {
        JS_GUARD_OBJECT_NOTIFIER_INIT;
    }

    ~AutoLocalNameArray() {
        JS_ARENA_RELEASE(&context->tempPool, mark);
    }

    operator bool() const { return !!names; }

    uint32 length() const { return count; }

    const jsuword &operator [](unsigned i) const { return names[i]; }

  private:
    JSContext   *context;
    void        *mark;
    jsuword     *names;
    uint32      count;

    JS_DECL_USE_GUARD_OBJECT_NOTIFIER
};

} /* namespace js */

class JSAutoResolveFlags
{
  public:
    JSAutoResolveFlags(JSContext *cx, uintN flags
                       JS_GUARD_OBJECT_NOTIFIER_PARAM)
      : mContext(cx), mSaved(cx->resolveFlags)
    {
        JS_GUARD_OBJECT_NOTIFIER_INIT;
        cx->resolveFlags = flags;
    }

    ~JSAutoResolveFlags() { mContext->resolveFlags = mSaved; }

  private:
    JSContext *mContext;
    uintN mSaved;
    JS_DECL_USE_GUARD_OBJECT_NOTIFIER
};

extern JSThreadData *
js_CurrentThreadData(JSRuntime *rt);

extern JSBool
js_InitThreads(JSRuntime *rt);

extern void
js_FinishThreads(JSRuntime *rt);

extern void
js_PurgeThreads(JSContext *cx);

namespace js {

#ifdef JS_THREADSAFE

/* Iterator over JSThreadData from all JSThread instances. */
class ThreadDataIter : public JSThread::Map::Range
{
  public:
    ThreadDataIter(JSRuntime *rt) : JSThread::Map::Range(rt->threads.all()) {}

    JSThreadData *threadData() const {
        return &front().value->data;
    }
};

#else /* !JS_THREADSAFE */

class ThreadDataIter
{
    JSRuntime *runtime;
    bool done;
  public:
    ThreadDataIter(JSRuntime *rt) : runtime(rt), done(false) {}

    bool empty() const {
        return done;
    }

    void popFront() {
        JS_ASSERT(!done);
        done = true;
    }

    JSThreadData *threadData() const {
        JS_ASSERT(!done);
        return &runtime->threadData;
    }
};

#endif  /* !JS_THREADSAFE */

/*
 * If necessary, push the option flags that affect script compilation to the current version.
 * Note this may cause a version override -- see JSContext::overrideVersion.
 * Return whether a version change occurred.
 */
extern bool
SyncOptionsToVersion(JSContext *cx);

} /* namespace js */

/*
 * Create and destroy functions for JSContext, which is manually allocated
 * and exclusively owned.
 */
extern JSContext *
js_NewContext(JSRuntime *rt, size_t stackChunkSize);

extern void
js_DestroyContext(JSContext *cx, JSDestroyContextMode mode);

/*
 * Return true if cx points to a context in rt->contextList, else return false.
 * NB: the caller (see jslock.c:ClaimTitle) must hold rt->gcLock.
 */
extern JSBool
js_ValidContextPointer(JSRuntime *rt, JSContext *cx);

static JS_INLINE JSContext *
js_ContextFromLinkField(JSCList *link)
{
    JS_ASSERT(link);
    return (JSContext *) ((uint8 *) link - offsetof(JSContext, link));
}

/*
 * If unlocked, acquire and release rt->gcLock around *iterp update; otherwise
 * the caller must be holding rt->gcLock.
 */
extern JSContext *
js_ContextIterator(JSRuntime *rt, JSBool unlocked, JSContext **iterp);

/*
 * Iterate through contexts with active requests. The caller must be holding
 * rt->gcLock in case of a thread-safe build, or otherwise guarantee that the
 * context list is not alternated asynchroniously.
 */
extern JS_FRIEND_API(JSContext *)
js_NextActiveContext(JSRuntime *, JSContext *);

/*
 * Class.resolve and watchpoint recursion damping machinery.
 */
extern JSBool
js_StartResolving(JSContext *cx, JSResolvingKey *key, uint32 flag,
                  JSResolvingEntry **entryp);

extern void
js_StopResolving(JSContext *cx, JSResolvingKey *key, uint32 flag,
                 JSResolvingEntry *entry, uint32 generation);

/*
 * Report an exception, which is currently realized as a printf-style format
 * string and its arguments.
 */
typedef enum JSErrNum {
#define MSG_DEF(name, number, count, exception, format) \
    name = number,
#include "js.msg"
#undef MSG_DEF
    JSErr_Limit
} JSErrNum;

extern JS_FRIEND_API(const JSErrorFormatString *)
js_GetErrorMessage(void *userRef, const char *locale, const uintN errorNumber);

#ifdef va_start
extern JSBool
js_ReportErrorVA(JSContext *cx, uintN flags, const char *format, va_list ap);

extern JSBool
js_ReportErrorNumberVA(JSContext *cx, uintN flags, JSErrorCallback callback,
                       void *userRef, const uintN errorNumber,
                       JSBool charArgs, va_list ap);

extern JSBool
js_ExpandErrorArguments(JSContext *cx, JSErrorCallback callback,
                        void *userRef, const uintN errorNumber,
                        char **message, JSErrorReport *reportp,
                        bool charArgs, va_list ap);
#endif

extern void
js_ReportOutOfMemory(JSContext *cx);

/*
 * Report that cx->scriptStackQuota is exhausted.
 */
void
js_ReportOutOfScriptQuota(JSContext *cx);

extern JS_FRIEND_API(void)
js_ReportOverRecursed(JSContext *cx);

extern JS_FRIEND_API(void)
js_ReportAllocationOverflow(JSContext *cx);

#define JS_CHECK_RECURSION(cx, onerror)                                       \
    JS_BEGIN_MACRO                                                            \
        int stackDummy_;                                                      \
                                                                              \
        if (!JS_CHECK_STACK_SIZE(cx->stackLimit, &stackDummy_)) {             \
            js_ReportOverRecursed(cx);                                        \
            onerror;                                                          \
        }                                                                     \
    JS_END_MACRO

/*
 * Report an exception using a previously composed JSErrorReport.
 * XXXbe remove from "friend" API
 */
extern JS_FRIEND_API(void)
js_ReportErrorAgain(JSContext *cx, const char *message, JSErrorReport *report);

extern void
js_ReportIsNotDefined(JSContext *cx, const char *name);

/*
 * Report an attempt to access the property of a null or undefined value (v).
 */
extern JSBool
js_ReportIsNullOrUndefined(JSContext *cx, intN spindex, const js::Value &v,
                           JSString *fallback);

extern void
js_ReportMissingArg(JSContext *cx, const js::Value &v, uintN arg);

/*
 * Report error using js_DecompileValueGenerator(cx, spindex, v, fallback) as
 * the first argument for the error message. If the error message has less
 * then 3 arguments, use null for arg1 or arg2.
 */
extern JSBool
js_ReportValueErrorFlags(JSContext *cx, uintN flags, const uintN errorNumber,
                         intN spindex, const js::Value &v, JSString *fallback,
                         const char *arg1, const char *arg2);

#define js_ReportValueError(cx,errorNumber,spindex,v,fallback)                \
    ((void)js_ReportValueErrorFlags(cx, JSREPORT_ERROR, errorNumber,          \
                                    spindex, v, fallback, NULL, NULL))

#define js_ReportValueError2(cx,errorNumber,spindex,v,fallback,arg1)          \
    ((void)js_ReportValueErrorFlags(cx, JSREPORT_ERROR, errorNumber,          \
                                    spindex, v, fallback, arg1, NULL))

#define js_ReportValueError3(cx,errorNumber,spindex,v,fallback,arg1,arg2)     \
    ((void)js_ReportValueErrorFlags(cx, JSREPORT_ERROR, errorNumber,          \
                                    spindex, v, fallback, arg1, arg2))

extern JSErrorFormatString js_ErrorFormatString[JSErr_Limit];

#ifdef JS_THREADSAFE
# define JS_ASSERT_REQUEST_DEPTH(cx)  (JS_ASSERT((cx)->thread),               \
                                       JS_ASSERT((cx)->thread->requestDepth >= 1))
#else
# define JS_ASSERT_REQUEST_DEPTH(cx)  ((void) 0)
#endif

/*
 * If the operation callback flag was set, call the operation callback.
 * This macro can run the full GC. Return true if it is OK to continue and
 * false otherwise.
 */
#define JS_CHECK_OPERATION_LIMIT(cx)                                          \
    (JS_ASSERT_REQUEST_DEPTH(cx),                                             \
     (!(JS_THREAD_DATA(cx)->interruptFlags & JSThreadData::INTERRUPT_OPERATION_CALLBACK) || js_InvokeOperationCallback(cx)))

/*
 * Invoke the operation callback and return false if the current execution
 * is to be terminated.
 */
extern JSBool
js_InvokeOperationCallback(JSContext *cx);

extern JSBool
js_HandleExecutionInterrupt(JSContext *cx);

namespace js {

<<<<<<< HEAD
/* These must be called with GC lock taken. */

JS_FRIEND_API(void)
TriggerOperationCallback(JSContext *cx);

=======
/* Must be called with GC lock taken. */
>>>>>>> e1c0e58d
void
TriggerAllOperationCallbacks(JSRuntime *rt);

} /* namespace js */

extern JSStackFrame *
js_GetScriptedCaller(JSContext *cx, JSStackFrame *fp);

extern jsbytecode*
js_GetCurrentBytecodePC(JSContext* cx);

extern bool
js_CurrentPCIsInImacro(JSContext *cx);

namespace js {

#ifdef JS_TRACER
/*
 * Reconstruct the JS stack and clear cx->tracecx. We must be currently in a
 * _FAIL builtin from trace on cx or another context on the same thread. The
 * machine code for the trace remains on the C stack when js_DeepBail returns.
 *
 * Implemented in jstracer.cpp.
 */
JS_FORCES_STACK JS_FRIEND_API(void)
DeepBail(JSContext *cx);
#endif

static JS_FORCES_STACK JS_INLINE void
LeaveTrace(JSContext *cx)
{
#ifdef JS_TRACER
    if (JS_ON_TRACE(cx))
        DeepBail(cx);
#endif
}

static JS_INLINE void
LeaveTraceIfGlobalObject(JSContext *cx, JSObject *obj)
{
    if (!obj->parent)
        LeaveTrace(cx);
}

static JS_INLINE JSBool
CanLeaveTrace(JSContext *cx)
{
    JS_ASSERT(JS_ON_TRACE(cx));
#ifdef JS_TRACER
    return cx->bailExit != NULL;
#else
    return JS_FALSE;
#endif
}

extern void
SetPendingException(JSContext *cx, const Value &v);

class RegExpStatics;

} /* namespace js */

/*
 * Get the current frame, first lazily instantiating stack frames if needed.
 * (Do not access cx->fp() directly except in JS_REQUIRES_STACK code.)
 *
 * Defined in jstracer.cpp if JS_TRACER is defined.
 */
static JS_FORCES_STACK JS_INLINE JSStackFrame *
js_GetTopStackFrame(JSContext *cx)
{
    js::LeaveTrace(cx);
    return cx->maybefp();
}

static JS_INLINE JSBool
js_IsPropertyCacheDisabled(JSContext *cx)
{
    return cx->runtime->shapeGen >= js::SHAPE_OVERFLOW_BIT;
}

static JS_INLINE uint32
js_RegenerateShapeForGC(JSContext *cx)
{
    JS_ASSERT(cx->runtime->gcRunning);
    JS_ASSERT(cx->runtime->gcRegenShapes);

    /*
     * Under the GC, compared with js_GenerateShape, we don't need to use
     * atomic increments but we still must make sure that after an overflow
     * the shape stays such.
     */
    uint32 shape = cx->runtime->shapeGen;
    shape = (shape + 1) | (shape & js::SHAPE_OVERFLOW_BIT);
    cx->runtime->shapeGen = shape;
    return shape;
}

namespace js {

inline void *
ContextAllocPolicy::malloc(size_t bytes)
{
    return cx->malloc(bytes);
}

inline void
ContextAllocPolicy::free(void *p)
{
    cx->free(p);
}

inline void *
ContextAllocPolicy::realloc(void *p, size_t bytes)
{
    return cx->realloc(p, bytes);
}

inline void
ContextAllocPolicy::reportAllocOverflow() const
{
    js_ReportAllocationOverflow(cx);
}

class AutoValueVector : private AutoGCRooter
{
  public:
    explicit AutoValueVector(JSContext *cx
                             JS_GUARD_OBJECT_NOTIFIER_PARAM)
        : AutoGCRooter(cx, VALVECTOR), vector(cx)
    {
        JS_GUARD_OBJECT_NOTIFIER_INIT;
    }

    size_t length() const { return vector.length(); }

    bool append(const Value &v) { return vector.append(v); }

    void popBack() { vector.popBack(); }

    bool growBy(size_t inc) {
        /* N.B. Value's default ctor leaves the Value undefined */
        size_t oldLength = vector.length();
        if (!vector.growByUninitialized(inc))
            return false;
        MakeValueRangeGCSafe(vector.begin() + oldLength, vector.end());
        return true;
    }

    bool resize(size_t newLength) {
        size_t oldLength = vector.length();
        if (newLength <= oldLength) {
            vector.shrinkBy(oldLength - newLength);
            return true;
        }
        /* N.B. Value's default ctor leaves the Value undefined */
        if (!vector.growByUninitialized(newLength - oldLength))
            return false;
        MakeValueRangeGCSafe(vector.begin() + oldLength, vector.end());
        return true;
    }

    bool reserve(size_t newLength) {
        return vector.reserve(newLength);
    }

    Value &operator[](size_t i) { return vector[i]; }
    const Value &operator[](size_t i) const { return vector[i]; }

    const Value *begin() const { return vector.begin(); }
    Value *begin() { return vector.begin(); }

    const Value *end() const { return vector.end(); }
    Value *end() { return vector.end(); }

    const jsval *jsval_begin() const { return Jsvalify(begin()); }
    jsval *jsval_begin() { return Jsvalify(begin()); }

    const jsval *jsval_end() const { return Jsvalify(end()); }
    jsval *jsval_end() { return Jsvalify(end()); }

    const Value &back() const { return vector.back(); }

    friend void AutoGCRooter::trace(JSTracer *trc);

  private:
    Vector<Value, 8> vector;
    JS_DECL_USE_GUARD_OBJECT_NOTIFIER
};

class AutoIdVector : private AutoGCRooter
{
  public:
    explicit AutoIdVector(JSContext *cx
                          JS_GUARD_OBJECT_NOTIFIER_PARAM)
        : AutoGCRooter(cx, IDVECTOR), vector(cx)
    {
        JS_GUARD_OBJECT_NOTIFIER_INIT;
    }

    size_t length() const { return vector.length(); }

    bool append(jsid id) { return vector.append(id); }

    void popBack() { vector.popBack(); }

    bool growBy(size_t inc) {
        /* N.B. jsid's default ctor leaves the jsid undefined */
        size_t oldLength = vector.length();
        if (!vector.growByUninitialized(inc))
            return false;
        MakeIdRangeGCSafe(vector.begin() + oldLength, vector.end());
        return true;
    }

    bool resize(size_t newLength) {
        size_t oldLength = vector.length();
        if (newLength <= oldLength) {
            vector.shrinkBy(oldLength - newLength);
            return true;
        }
        /* N.B. jsid's default ctor leaves the jsid undefined */
        if (!vector.growByUninitialized(newLength - oldLength))
            return false;
        MakeIdRangeGCSafe(vector.begin() + oldLength, vector.end());
        return true;
    }

    bool reserve(size_t newLength) {
        return vector.reserve(newLength);
    }

    jsid &operator[](size_t i) { return vector[i]; }
    const jsid &operator[](size_t i) const { return vector[i]; }

    const jsid *begin() const { return vector.begin(); }
    jsid *begin() { return vector.begin(); }

    const jsid *end() const { return vector.end(); }
    jsid *end() { return vector.end(); }

    const jsid &back() const { return vector.back(); }

    friend void AutoGCRooter::trace(JSTracer *trc);

  private:
    Vector<jsid, 8> vector;
    JS_DECL_USE_GUARD_OBJECT_NOTIFIER
};

JSIdArray *
NewIdArray(JSContext *cx, jsint length);

} /* namespace js */

#ifdef _MSC_VER
#pragma warning(pop)
#pragma warning(pop)
#endif

#ifdef JS_UNDEFD_MOZALLOC_WRAPPERS
#  include "mozilla/mozalloc_macro_wrappers.h"
#endif

#endif /* jscntxt_h___ */<|MERGE_RESOLUTION|>--- conflicted
+++ resolved
@@ -1108,7 +1108,7 @@
      * If this flag is set, we were asked to call back the operation callback
      * as soon as possible.
      */
-    volatile int32      interruptFlags;
+    volatile jsword     interruptFlags;
 
     /* Keeper of the contiguous stack used by all contexts in this thread. */
     js::StackSpace      stackSpace;
@@ -1526,12 +1526,6 @@
     const char          *decimalSeparator;
     const char          *numGrouping;
 
-<<<<<<< HEAD
-#ifdef JS_THREADSAFE
-    /* Number of threads with active requests and unhandled interrupts. */
-    volatile int32      interruptCounter;
-#else
-=======
     /*
      * Weak references to lazily-created, well-known XML singletons.
      *
@@ -1543,7 +1537,6 @@
     JSObject            *functionNamespaceObject;
 
 #ifndef JS_THREADSAFE
->>>>>>> e1c0e58d
     JSThreadData        threadData;
 
 #define JS_THREAD_DATA(cx)      (&(cx)->runtime->threadData)
@@ -3233,15 +3226,7 @@
 
 namespace js {
 
-<<<<<<< HEAD
-/* These must be called with GC lock taken. */
-
-JS_FRIEND_API(void)
-TriggerOperationCallback(JSContext *cx);
-
-=======
 /* Must be called with GC lock taken. */
->>>>>>> e1c0e58d
 void
 TriggerAllOperationCallbacks(JSRuntime *rt);
 
