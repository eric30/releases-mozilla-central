/* -*- Mode: C++; tab-width: 8; indent-tabs-mode: nil; c-basic-offset: 4 -*-
 * vim: set ts=8 sw=4 et tw=78:
 *
 * ***** BEGIN LICENSE BLOCK *****
 * Version: MPL 1.1/GPL 2.0/LGPL 2.1
 *
 * The contents of this file are subject to the Mozilla Public License Version
 * 1.1 (the "License"); you may not use this file except in compliance with
 * the License. You may obtain a copy of the License at
 * http://www.mozilla.org/MPL/
 *
 * Software distributed under the License is distributed on an "AS IS" basis,
 * WITHOUT WARRANTY OF ANY KIND, either express or implied. See the License
 * for the specific language governing rights and limitations under the
 * License.
 *
 * The Original Code is Mozilla Communicator client code, released
 * March 31, 1998.
 *
 * The Initial Developer of the Original Code is
 * Netscape Communications Corporation.
 * Portions created by the Initial Developer are Copyright (C) 1998
 * the Initial Developer. All Rights Reserved.
 *
 * Contributor(s):
 *
 * Alternatively, the contents of this file may be used under the terms of
 * either of the GNU General Public License Version 2 or later (the "GPL"),
 * or the GNU Lesser General Public License Version 2.1 or later (the "LGPL"),
 * in which case the provisions of the GPL or the LGPL are applicable instead
 * of those above. If you wish to allow use of your version of this file only
 * under the terms of either the GPL or the LGPL, and not to allow others to
 * use your version of this file under the terms of the MPL, indicate your
 * decision by deleting the provisions above and replace them with the notice
 * and other provisions required by the GPL or the LGPL. If you do not delete
 * the provisions above, a recipient may use your version of this file under
 * the terms of any one of the MPL, the GPL or the LGPL.
 *
 * ***** END LICENSE BLOCK ***** */

/* JS execution context. */

#ifndef jscntxt_h___
#define jscntxt_h___

#include "mozilla/Attributes.h"

#include <string.h>

#include "jsapi.h"
#include "jsfriendapi.h"
#include "jsprvtd.h"
#include "jsatom.h"
#include "jsclist.h"
#include "jsgc.h"
#include "jspropertycache.h"
#include "jspropertytree.h"
#include "jsutil.h"
#include "prmjtime.h"

#include "ds/LifoAlloc.h"
#include "gc/Statistics.h"
#include "js/HashTable.h"
#include "js/Vector.h"
#include "vm/Stack.h"

#ifdef _MSC_VER
#pragma warning(push)
#pragma warning(disable:4100) /* Silence unreferenced formal parameter warnings */
#pragma warning(push)
#pragma warning(disable:4355) /* Silence warning about "this" used in base member initializer list */
#endif

JS_BEGIN_EXTERN_C
struct DtoaState;
JS_END_EXTERN_C

struct JSSharpInfo {
    bool hasGen;
    bool isSharp;

    JSSharpInfo() : hasGen(false), isSharp(false) {}
};

typedef js::HashMap<JSObject *, JSSharpInfo> JSSharpTable;

struct JSSharpObjectMap {
    unsigned     depth;
    uint32_t     sharpgen;
    JSSharpTable table;

    JSSharpObjectMap(JSContext *cx) : depth(0), sharpgen(0), table(js::TempAllocPolicy(cx)) {
        table.init();
    }
};

namespace js {

namespace mjit {
class JaegerRuntime;
}

<<<<<<< HEAD
namespace ion {
class IonActivation;
}

=======
class MathCache;
>>>>>>> d68f868c
class WeakMapBase;
class InterpreterFrames;

/*
 * GetSrcNote cache to avoid O(n^2) growth in finding a source note for a
 * given pc in a script. We use the script->code pointer to tag the cache,
 * instead of the script address itself, so that source notes are always found
 * by offset from the bytecode with which they were generated.
 */
struct GSNCache {
    typedef HashMap<jsbytecode *,
                    jssrcnote *,
                    PointerHasher<jsbytecode *, 0>,
                    SystemAllocPolicy> Map;

    jsbytecode      *code;
    Map             map;

    GSNCache() : code(NULL) { }

    void purge();
};

inline GSNCache *
GetGSNCache(JSContext *cx);

struct PendingProxyOperation {
    PendingProxyOperation   *next;
    RootedVarObject         object;
    PendingProxyOperation(JSContext *cx, JSObject *object) : next(NULL), object(cx, object) {}
};

typedef Vector<ScriptAndCounts, 0, SystemAllocPolicy> ScriptAndCountsVector;

struct ConservativeGCData
{
    /*
     * The GC scans conservatively between ThreadData::nativeStackBase and
     * nativeStackTop unless the latter is NULL.
     */
    uintptr_t           *nativeStackTop;

#if defined(JSGC_ROOT_ANALYSIS) && (JS_STACK_GROWTH_DIRECTION < 0)
    /*
     * Record old contents of the native stack from the last time there was a
     * scan, to reduce the overhead involved in repeatedly rescanning the
     * native stack during root analysis. oldStackData stores words in reverse
     * order starting at oldStackEnd.
     */
    uintptr_t           *oldStackMin, *oldStackEnd;
    uintptr_t           *oldStackData;
    size_t              oldStackCapacity; // in sizeof(uintptr_t)
#endif

    union {
        jmp_buf         jmpbuf;
        uintptr_t       words[JS_HOWMANY(sizeof(jmp_buf), sizeof(uintptr_t))];
    } registerSnapshot;

    ConservativeGCData() {
        PodZero(this);
    }

    ~ConservativeGCData() {
#ifdef JS_THREADSAFE
        /*
         * The conservative GC scanner should be disabled when the thread leaves
         * the last request.
         */
        JS_ASSERT(!hasStackToScan());
#endif
    }

    JS_NEVER_INLINE void recordStackTop();

#ifdef JS_THREADSAFE
    void updateForRequestEnd(unsigned suspendCount) {
        if (suspendCount)
            recordStackTop();
        else
            nativeStackTop = NULL;
    }
#endif

    bool hasStackToScan() const {
        return !!nativeStackTop;
    }
};

class ToSourceCache
{
    typedef HashMap<JSFunction *,
                    JSString *,
                    DefaultHasher<JSFunction *>,
                    SystemAllocPolicy> Map;
    Map *map_;
  public:
    ToSourceCache() : map_(NULL) {}
    JSString *lookup(JSFunction *fun);
    void put(JSFunction *fun, JSString *);
    void purge();
};

class EvalCache
{
    static const unsigned SHIFT = 6;
    static const unsigned LENGTH = 1 << SHIFT;
    JSScript *table_[LENGTH];

  public:
    EvalCache() { PodArrayZero(table_); }
    JSScript **bucket(JSLinearString *str);
    void purge();
};

class NativeIterCache
{
    static const size_t SIZE = size_t(1) << 8;

    /* Cached native iterators. */
    JSObject            *data[SIZE];

    static size_t getIndex(uint32_t key) {
        return size_t(key) % SIZE;
    }

  public:
    /* Native iterator most recently started. */
    JSObject            *last;

    NativeIterCache()
      : last(NULL) {
        PodArrayZero(data);
    }

    void purge() {
        last = NULL;
        PodArrayZero(data);
    }

    JSObject *get(uint32_t key) const {
        return data[getIndex(key)];
    }

    void set(uint32_t key, JSObject *iterobj) {
        data[getIndex(key)] = iterobj;
    }
};

/*
 * Cache for speeding up repetitive creation of objects in the VM.
 * When an object is created which matches the criteria in the 'key' section
 * below, an entry is filled with the resulting object.
 */
class NewObjectCache
{
    /* Statically asserted to be equal to sizeof(JSObject_Slots16) */
    static const unsigned MAX_OBJ_SIZE = 4 * sizeof(void*) + 16 * sizeof(Value);
    static inline void staticAsserts();

    struct Entry
    {
        /* Class of the constructed object. */
        Class *clasp;

        /*
         * Key with one of three possible values:
         *
         * - Global for the object. The object must have a standard class for
         *   which the global's prototype can be determined, and the object's
         *   parent will be the global.
         *
         * - Prototype for the object (cannot be global). The object's parent
         *   will be the prototype's parent.
         *
         * - Type for the object. The object's parent will be the type's
         *   prototype's parent.
         */
        gc::Cell *key;

        /* Allocation kind for the constructed object. */
        gc::AllocKind kind;

        /* Number of bytes to copy from the template object. */
        uint32_t nbytes;

        /*
         * Template object to copy from, with the initial values of fields,
         * fixed slots (undefined) and private data (NULL).
         */
        char templateObject[MAX_OBJ_SIZE];
    };

    Entry entries[41];  // TODO: reconsider size

  public:

    typedef int EntryIndex;

    NewObjectCache() { PodZero(this); }
    void purge() { PodZero(this); }

    /*
     * Get the entry index for the given lookup, return whether there was a hit
     * on an existing entry.
     */
    inline bool lookupProto(Class *clasp, JSObject *proto, gc::AllocKind kind, EntryIndex *pentry);
    inline bool lookupGlobal(Class *clasp, js::GlobalObject *global, gc::AllocKind kind, EntryIndex *pentry);
    inline bool lookupType(Class *clasp, js::types::TypeObject *type, gc::AllocKind kind, EntryIndex *pentry);

    /* Return a new object from a cache hit produced by a lookup method. */
    inline JSObject *newObjectFromHit(JSContext *cx, EntryIndex entry);

    /* Fill an entry after a cache miss. */
    inline void fillProto(EntryIndex entry, Class *clasp, JSObject *proto, gc::AllocKind kind, JSObject *obj);
    inline void fillGlobal(EntryIndex entry, Class *clasp, js::GlobalObject *global, gc::AllocKind kind, JSObject *obj);
    inline void fillType(EntryIndex entry, Class *clasp, js::types::TypeObject *type, gc::AllocKind kind, JSObject *obj);

    /* Invalidate any entries which might produce an object with shape/proto. */
    void invalidateEntriesForShape(JSContext *cx, Shape *shape, JSObject *proto);

  private:
    inline bool lookup(Class *clasp, gc::Cell *key, gc::AllocKind kind, EntryIndex *pentry);
    inline void fill(EntryIndex entry, Class *clasp, gc::Cell *key, gc::AllocKind kind, JSObject *obj);
    static inline void copyCachedToObject(JSObject *dst, JSObject *src);
};

/*
 * A FreeOp can do one thing: free memory. For convenience, it has delete_
 * convenience methods that also call destructors.
 *
 * FreeOp is passed to finalizers and other sweep-phase hooks so that we do not
 * need to pass a JSContext to those hooks.
 */
class FreeOp : public JSFreeOp {
    bool        shouldFreeLater_;
    bool        onBackgroundThread_;

  public:
    static FreeOp *get(JSFreeOp *fop) {
        return static_cast<FreeOp *>(fop);
    }

    FreeOp(JSRuntime *rt, bool shouldFreeLater, bool onBackgroundThread)
      : JSFreeOp(rt),
        shouldFreeLater_(shouldFreeLater),
        onBackgroundThread_(onBackgroundThread)
    {
    }

    bool shouldFreeLater() const {
        return shouldFreeLater_;
    }

    bool onBackgroundThread() const {
        return onBackgroundThread_;
    }

    inline void free_(void* p);

    JS_DECLARE_DELETE_METHODS(free_, inline)

    static void staticAsserts() {
        /*
         * Check that JSFreeOp is the first base class for FreeOp and we can
         * reinterpret a pointer to JSFreeOp as a pointer to FreeOp without
         * any offset adjustments. JSClass::finalize <-> Class::finalize depends
         * on this.
         */
        JS_STATIC_ASSERT(offsetof(FreeOp, shouldFreeLater_) == sizeof(JSFreeOp));
    }
};

} /* namespace js */

struct JSRuntime : js::RuntimeFriendFields
{
    /* Default compartment. */
    JSCompartment       *atomsCompartment;

    /* List of compartments (protected by the GC lock). */
    js::CompartmentVector compartments;

    /* See comment for JS_AbortIfWrongThread in jsapi.h. */
#ifdef JS_THREADSAFE
  public:
    void *ownerThread() const { return ownerThread_; }
    void clearOwnerThread();
    void setOwnerThread();
    JS_FRIEND_API(bool) onOwnerThread() const;
  private:
    void                *ownerThread_;
  public:
#else
  public:
    bool onOwnerThread() const { return true; }
#endif

    /* Keeper of the contiguous stack used by all contexts in this thread. */
    js::StackSpace stackSpace;

    /* Temporary arena pool used while compiling and decompiling. */
    static const size_t TEMP_LIFO_ALLOC_PRIMARY_CHUNK_SIZE = 1 << 12;
    js::LifoAlloc tempLifoAlloc;

  private:
    /*
     * Both of these allocators are used for regular expression code which is shared at the
     * thread-data level.
     */
    JSC::ExecutableAllocator *execAlloc_;
    WTF::BumpPointerAllocator *bumpAlloc_;
#ifdef JS_METHODJIT
    js::mjit::JaegerRuntime *jaegerRuntime_;
#endif

    JSC::ExecutableAllocator *createExecutableAllocator(JSContext *cx);
    WTF::BumpPointerAllocator *createBumpPointerAllocator(JSContext *cx);
    js::mjit::JaegerRuntime *createJaegerRuntime(JSContext *cx);

  public:
    JSC::ExecutableAllocator *getExecAlloc(JSContext *cx) {
        return execAlloc_ ? execAlloc_ : createExecutableAllocator(cx);
    }
    JSC::ExecutableAllocator &execAlloc() {
        JS_ASSERT(execAlloc_);
        return *execAlloc_;
    }
    WTF::BumpPointerAllocator *getBumpPointerAllocator(JSContext *cx) {
        return bumpAlloc_ ? bumpAlloc_ : createBumpPointerAllocator(cx);
    }
#ifdef JS_METHODJIT
    js::mjit::JaegerRuntime *getJaegerRuntime(JSContext *cx) {
        return jaegerRuntime_ ? jaegerRuntime_ : createJaegerRuntime(cx);
    }
    bool hasJaegerRuntime() const {
        return jaegerRuntime_;
    }
    js::mjit::JaegerRuntime &jaegerRuntime() {
        JS_ASSERT(hasJaegerRuntime());
        return *jaegerRuntime_;
    }
#endif

    /* Base address of the native stack for the current thread. */
    uintptr_t           nativeStackBase;

    /* The native stack size limit that runtime should not exceed. */
    size_t              nativeStackQuota;

    /*
     * Frames currently running in js::Interpret. See InterpreterFrames for
     * details.
     */
    js::InterpreterFrames *interpreterFrames;

    /* Context create/destroy callback. */
    JSContextCallback   cxCallback;

    /* Compartment destroy callback. */
    JSDestroyCompartmentCallback destroyCompartmentCallback;

    js::ActivityCallback  activityCallback;
    void                 *activityCallbackArg;

#ifdef JS_THREADSAFE
    /* Number of JS_SuspendRequest calls withot JS_ResumeRequest. */
    unsigned            suspendCount;

    /* The request depth for this thread. */
    unsigned            requestDepth;

# ifdef DEBUG
    unsigned            checkRequestDepth;
# endif
#endif

    /* Garbage collector state, used by jsgc.c. */

    /*
     * Set of all GC chunks with at least one allocated thing. The
     * conservative GC uses it to quickly check if a possible GC thing points
     * into an allocated chunk.
     */
    js::GCChunkSet      gcChunkSet;

    /*
     * Doubly-linked lists of chunks from user and system compartments. The GC
     * allocates its arenas from the corresponding list and when all arenas
     * in the list head are taken, then the chunk is removed from the list.
     * During the GC when all arenas in a chunk become free, that chunk is
     * removed from the list and scheduled for release.
     */
    js::gc::Chunk       *gcSystemAvailableChunkListHead;
    js::gc::Chunk       *gcUserAvailableChunkListHead;
    js::gc::ChunkPool   gcChunkPool;

    js::RootedValueMap  gcRootsHash;
    js::GCLocks         gcLocksHash;
    unsigned            gcKeepAtoms;
    size_t              gcBytes;
    size_t              gcMaxBytes;
    size_t              gcMaxMallocBytes;

    /*
     * Number of the committed arenas in all GC chunks including empty chunks.
     * The counter is volatile as it is read without the GC lock, see comments
     * in MaybeGC.
     */
    volatile uint32_t   gcNumArenasFreeCommitted;
    js::GCMarker        gcMarker;
    void                *gcVerifyData;
    bool                gcChunkAllocationSinceLastGC;
    int64_t             gcNextFullGCTime;
    int64_t             gcJitReleaseTime;
    JSGCMode            gcMode;

    /*
     * These flags must be kept separate so that a thread requesting a
     * compartment GC doesn't cancel another thread's concurrent request for a
     * full GC.
     */
    volatile uintptr_t  gcIsNeeded;

    js::WeakMapBase     *gcWeakMapList;
    js::gcstats::Statistics gcStats;

    /* Incremented on every GC slice. */
    uint64_t            gcNumber;

    /* The gcNumber at the time of the most recent GC's first slice. */
    uint64_t            gcStartNumber;

    /* Whether all compartments are being collected in first GC slice. */
    bool                gcIsFull;

    /* The reason that an interrupt-triggered GC should be called. */
    js::gcreason::Reason gcTriggerReason;

    /*
     * If this is true, all marked objects must belong to a compartment being
     * GCed. This is used to look for compartment bugs.
     */
    bool                gcStrictCompartmentChecking;

    /*
     * The current incremental GC phase. During non-incremental GC, this is
     * always NO_INCREMENTAL.
     */
    js::gc::State       gcIncrementalState;

    /* Indicates that the last incremental slice exhausted the mark stack. */
    bool                gcLastMarkSlice;

    /*
     * Indicates that a GC slice has taken place in the middle of an animation
     * frame, rather than at the beginning. In this case, the next slice will be
     * delayed so that we don't get back-to-back slices.
     */
    volatile uintptr_t  gcInterFrameGC;

    /* Default budget for incremental GC slice. See SliceBudget in jsgc.h. */
    int64_t             gcSliceBudget;

    /*
     * We disable incremental GC if we encounter a js::Class with a trace hook
     * that does not implement write barriers.
     */
    bool                gcIncrementalEnabled;

    /*
     * Whether exact stack scanning is enabled for this runtime. This is
     * currently only used for dynamic root analysis. Exact scanning starts out
     * enabled, and is disabled if e4x has been used.
     */
    bool                gcExactScanningEnabled;

    /*
     * We save all conservative scanned roots in this vector so that
     * conservative scanning can be "replayed" deterministically. In DEBUG mode,
     * this allows us to run a non-incremental GC after every incremental GC to
     * ensure that no objects were missed.
     */
#ifdef DEBUG
    struct SavedGCRoot {
        void *thing;
        JSGCTraceKind kind;

        SavedGCRoot(void *thing, JSGCTraceKind kind) : thing(thing), kind(kind) {}
    };
    js::Vector<SavedGCRoot, 0, js::SystemAllocPolicy> gcSavedRoots;
#endif

    bool                gcPoke;
    bool                gcRunning;

    /*
     * These options control the zealousness of the GC. The fundamental values
     * are gcNextScheduled and gcDebugCompartmentGC. At every allocation,
     * gcNextScheduled is decremented. When it reaches zero, we do either a
     * full or a compartmental GC, based on gcDebugCompartmentGC.
     *
     * At this point, if gcZeal_ == 2 then gcNextScheduled is reset to the
     * value of gcZealFrequency. Otherwise, no additional GCs take place.
     *
     * You can control these values in several ways:
     *   - Pass the -Z flag to the shell (see the usage info for details)
     *   - Call gczeal() or schedulegc() from inside shell-executed JS code
     *     (see the help for details)
     *
     * If gzZeal_ == 1 then we perform GCs in select places (during MaybeGC and
     * whenever a GC poke happens). This option is mainly useful to embedders.
     *
     * We use gcZeal_ == 4 to enable write barrier verification. See the comment
     * in jsgc.cpp for more information about this.
     */
#ifdef JS_GC_ZEAL
    int                 gcZeal_;
    int                 gcZealFrequency;
    int                 gcNextScheduled;
    bool                gcDeterministicOnly;

    js::Vector<JSObject *, 0, js::SystemAllocPolicy> gcSelectedForMarking;

    int gcZeal() { return gcZeal_; }

    bool needZealousGC() {
        if (gcNextScheduled > 0 && --gcNextScheduled == 0) {
            if (gcZeal() == js::gc::ZealAllocValue)
                gcNextScheduled = gcZealFrequency;
            return true;
        }
        return false;
    }
#else
    int gcZeal() { return 0; }
    bool needZealousGC() { return false; }
#endif

    JSGCCallback        gcCallback;
    js::GCSliceCallback gcSliceCallback;
    JSFinalizeCallback  gcFinalizeCallback;

  private:
    /*
     * Malloc counter to measure memory pressure for GC scheduling. It runs
     * from gcMaxMallocBytes down to zero.
     */
    volatile ptrdiff_t  gcMallocBytes;

  public:
    /*
     * The trace operations to trace embedding-specific GC roots. One is for
     * tracing through black roots and the other is for tracing through gray
     * roots. The black/gray distinction is only relevant to the cycle
     * collector.
     */
    JSTraceDataOp       gcBlackRootsTraceOp;
    void                *gcBlackRootsData;
    JSTraceDataOp       gcGrayRootsTraceOp;
    void                *gcGrayRootsData;

    /* Stack of thread-stack-allocated GC roots. */
    js::AutoGCRooter   *autoGCRooters;

    /* Strong references on scripts held for PCCount profiling API. */
    js::ScriptAndCountsVector *scriptAndCountsVector;

    /* Well-known numbers held for use by this runtime's contexts. */
    js::Value           NaNValue;
    js::Value           negativeInfinityValue;
    js::Value           positiveInfinityValue;

    JSAtom              *emptyString;

    /* List of active contexts sharing this runtime. */
    JSCList             contextList;

    bool hasContexts() const {
        return !JS_CLIST_IS_EMPTY(&contextList);
    }

    /* Per runtime debug hooks -- see jsprvtd.h and jsdbgapi.h. */
    JSDebugHooks        debugHooks;

    /* If true, new compartments are initially in debug mode. */
    bool                debugMode;

    /* If true, new scripts must be created with PC counter information. */
    bool                profilingScripts;

    /* Had an out-of-memory error which did not populate an exception. */
    JSBool              hadOutOfMemory;

    /*
     * Linked list of all js::Debugger objects. This may be accessed by the GC
     * thread, if any, or a thread that is in a request and holds gcLock.
     */
    JSCList             debuggerList;

    /* Client opaque pointers */
    void                *data;

#ifdef JS_THREADSAFE
    /* These combine to interlock the GC and new requests. */
    PRLock              *gcLock;

    js::GCHelperThread  gcHelperThread;
#endif /* JS_THREADSAFE */

  private:
    js::FreeOp          defaultFreeOp_;

  public:
    js::FreeOp *defaultFreeOp() {
        return &defaultFreeOp_;
    }

    uint32_t            debuggerMutations;

    const JSSecurityCallbacks *securityCallbacks;
    JSDestroyPrincipalsOp destroyPrincipals;

    /* Structured data callbacks are runtime-wide. */
    const JSStructuredCloneCallbacks *structuredCloneCallbacks;

    /* Call this to accumulate telemetry data. */
    JSAccumulateTelemetryDataCallback telemetryCallback;

    /*
     * The propertyRemovals counter is incremented for every JSObject::clear,
     * and for each JSObject::remove method call that frees a slot in the given
     * object. See js_NativeGet and js_NativeSet in jsobj.cpp.
     */
    int32_t             propertyRemovals;

    /* Number localization, used by jsnum.c */
    const char          *thousandsSeparator;
    const char          *decimalSeparator;
    const char          *numGrouping;

    /*
     * Flag indicating that we are waiving any soft limits on the GC heap
     * because we want allocations to be infallible (except when we hit OOM).
     */
    bool                waiveGCQuota;

  private:
    js::MathCache *mathCache_;
    js::MathCache *createMathCache(JSContext *cx);
  public:
    js::MathCache *getMathCache(JSContext *cx) {
        return mathCache_ ? mathCache_ : createMathCache(cx);
    }

    js::GSNCache        gsnCache;
    js::PropertyCache   propertyCache;
    js::NewObjectCache  newObjectCache;
    js::NativeIterCache nativeIterCache;
    js::ToSourceCache   toSourceCache;
    js::EvalCache       evalCache;

    /* State used by jsdtoa.cpp. */
    DtoaState           *dtoaState;

    /* List of currently pending operations on proxies. */
    js::PendingProxyOperation *pendingProxyOperation;

    js::ConservativeGCData conservativeGC;

  private:
    JSPrincipals        *trustedPrincipals_;
  public:
    void setTrustedPrincipals(JSPrincipals *p) { trustedPrincipals_ = p; }
    JSPrincipals *trustedPrincipals() const { return trustedPrincipals_; }

    /* Literal table maintained by jsatom.c functions. */
    JSAtomState         atomState;

    /* Tables of strings that are pre-allocated in the atomsCompartment. */
    js::StaticStrings   staticStrings;

    JSWrapObjectCallback wrapObjectCallback;
    JSPreWrapCallback    preWrapObjectCallback;
    js::PreserveWrapperCallback preserveWrapperCallback;

    js::ScriptFilenameTable scriptFilenameTable;

#ifdef DEBUG
    size_t              noGCOrAllocationCheck;
#endif

    /*
     * To ensure that cx->malloc does not cause a GC, we set this flag during
     * OOM reporting (in js_ReportOutOfMemory). If a GC is requested while
     * reporting the OOM, we ignore it.
     */
    int32_t             inOOMReport;

    bool                jitHardening;

    // If Ion code is on the stack, and has called into C++, this will be
    // aligned to an Ion exit frame.
    uint8_t             *ionTop;
    JSContext           *ionJSContext;
    uintptr_t            ionStackLimit;

    // This points to the most recent Ion activation running on the thread.
    js::ion::IonActivation  *ionActivation;

  private:
    // In certain cases, we want to optimize certain opcodes to typed instructions,
    // to avoid carrying an extra register to feed into an unbox. Unfortunately,
    // that's not always possible. For example, a GetPropertyCacheT could return a
    // typed double, but if it takes its out-of-line path, it could return an
    // object, and trigger invalidation. The invalidation bailout will consider the
    // return value to be a double, and create a garbage Value.
    //
    // To allow the GetPropertyCacheT optimization, we allow the ability for
    // GetPropertyCache to override the return value at the top of the stack - the
    // value that will be temporarily corrupt. This special override value is set
    // only in callVM() targets that are about to return *and* have invalidated
    // their callee.
    js::Value            ionReturnOverride_;

  public:
    bool hasIonReturnOverride() const {
        return !ionReturnOverride_.isMagic();
    }
    js::Value takeIonReturnOverride() {
        js::Value v = ionReturnOverride_;
        ionReturnOverride_ = js::MagicValue(JS_ARG_POISON);
        return v;
    }
    void setIonReturnOverride(const js::Value &v) {
        JS_ASSERT(!hasIonReturnOverride());
        ionReturnOverride_ = v;
    }

    JSRuntime();
    ~JSRuntime();

    bool init(uint32_t maxbytes);

    JSRuntime *thisFromCtor() { return this; }

    /*
     * Call the system malloc while checking for GC memory pressure and
     * reporting OOM error when cx is not null. We will not GC from here.
     */
    void* malloc_(size_t bytes, JSContext *cx = NULL) {
        updateMallocCounter(cx, bytes);
        void *p = ::js_malloc(bytes);
        return JS_LIKELY(!!p) ? p : onOutOfMemory(NULL, bytes, cx);
    }

    /*
     * Call the system calloc while checking for GC memory pressure and
     * reporting OOM error when cx is not null. We will not GC from here.
     */
    void* calloc_(size_t bytes, JSContext *cx = NULL) {
        updateMallocCounter(cx, bytes);
        void *p = ::js_calloc(bytes);
        return JS_LIKELY(!!p) ? p : onOutOfMemory(reinterpret_cast<void *>(1), bytes, cx);
    }

    void* realloc_(void* p, size_t oldBytes, size_t newBytes, JSContext *cx = NULL) {
        JS_ASSERT(oldBytes < newBytes);
        updateMallocCounter(cx, newBytes - oldBytes);
        void *p2 = ::js_realloc(p, newBytes);
        return JS_LIKELY(!!p2) ? p2 : onOutOfMemory(p, newBytes, cx);
    }

    void* realloc_(void* p, size_t bytes, JSContext *cx = NULL) {
        /*
         * For compatibility we do not account for realloc that increases
         * previously allocated memory.
         */
        if (!p)
            updateMallocCounter(cx, bytes);
        void *p2 = ::js_realloc(p, bytes);
        return JS_LIKELY(!!p2) ? p2 : onOutOfMemory(p, bytes, cx);
    }

    inline void free_(void* p) {
        /* FIXME: Making this free in the background is buggy. Can it work? */
        js::Foreground::free_(p);
    }

    JS_DECLARE_NEW_METHODS(malloc_, JS_ALWAYS_INLINE)
    JS_DECLARE_DELETE_METHODS(free_, JS_ALWAYS_INLINE)

    bool isGCMallocLimitReached() const { return gcMallocBytes <= 0; }

    void resetGCMallocBytes() { gcMallocBytes = ptrdiff_t(gcMaxMallocBytes); }

    void setGCMaxMallocBytes(size_t value) {
        /*
         * For compatibility treat any value that exceeds PTRDIFF_T_MAX to
         * mean that value.
         */
        gcMaxMallocBytes = (ptrdiff_t(value) >= 0) ? value : size_t(-1) >> 1;
        resetGCMallocBytes();
    }

    /*
     * Call this after allocating memory held by GC things, to update memory
     * pressure counters or report the OOM error if necessary. If oomError and
     * cx is not null the function also reports OOM error.
     *
     * The function must be called outside the GC lock and in case of OOM error
     * the caller must ensure that no deadlock possible during OOM reporting.
     */
    void updateMallocCounter(JSContext *cx, size_t nbytes);

    /*
     * The function must be called outside the GC lock.
     */
    JS_FRIEND_API(void) onTooMuchMalloc();

    /*
     * This should be called after system malloc/realloc returns NULL to try
     * to recove some memory or to report an error. Failures in malloc and
     * calloc are signaled by p == null and p == reinterpret_cast<void *>(1).
     * Other values of p mean a realloc failure.
     *
     * The function must be called outside the GC lock.
     */
    JS_FRIEND_API(void *) onOutOfMemory(void *p, size_t nbytes, JSContext *cx);

    void triggerOperationCallback();

    void setJitHardening(bool enabled);
    bool getJitHardening() const {
        return jitHardening;
    }

    void sizeOfExcludingThis(JSMallocSizeOfFun mallocSizeOf, size_t *normal, size_t *temporary,
                             size_t *mjitCode, size_t *regexpCode, size_t *unusedCodeMemory,
                             size_t *stackCommitted, size_t *gcMarker);
};

/* Common macros to access thread-local caches in JSRuntime. */
#define JS_PROPERTY_CACHE(cx)   (cx->runtime->propertyCache)

#define JS_KEEP_ATOMS(rt)   (rt)->gcKeepAtoms++;
#define JS_UNKEEP_ATOMS(rt) (rt)->gcKeepAtoms--;

#ifdef JS_ARGUMENT_FORMATTER_DEFINED
/*
 * Linked list mapping format strings for JS_{Convert,Push}Arguments{,VA} to
 * formatter functions.  Elements are sorted in non-increasing format string
 * length order.
 */
struct JSArgumentFormatMap {
    const char          *format;
    size_t              length;
    JSArgumentFormatter formatter;
    JSArgumentFormatMap *next;
};
#endif

namespace js {

struct AutoResolving;

static inline bool
OptionsHasXML(uint32_t options)
{
    return !!(options & JSOPTION_XML);
}

static inline bool
OptionsSameVersionFlags(uint32_t self, uint32_t other)
{
    static const uint32_t mask = JSOPTION_XML;
    return !((self & mask) ^ (other & mask));
}

/*
 * Flags accompany script version data so that a) dynamically created scripts
 * can inherit their caller's compile-time properties and b) scripts can be
 * appropriately compared in the eval cache across global option changes. An
 * example of the latter is enabling the top-level-anonymous-function-is-error
 * option: subsequent evals of the same, previously-valid script text may have
 * become invalid.
 */
namespace VersionFlags {
static const unsigned MASK         = 0x0FFF; /* see JSVersion in jspubtd.h */
static const unsigned HAS_XML      = 0x1000; /* flag induced by XML option */
static const unsigned FULL_MASK    = 0x3FFF;
} /* namespace VersionFlags */

static inline JSVersion
VersionNumber(JSVersion version)
{
    return JSVersion(uint32_t(version) & VersionFlags::MASK);
}

static inline bool
VersionHasXML(JSVersion version)
{
    return !!(version & VersionFlags::HAS_XML);
}

/* @warning This is a distinct condition from having the XML flag set. */
static inline bool
VersionShouldParseXML(JSVersion version)
{
    return VersionHasXML(version) || VersionNumber(version) >= JSVERSION_1_6;
}

static inline JSVersion
VersionExtractFlags(JSVersion version)
{
    return JSVersion(uint32_t(version) & ~VersionFlags::MASK);
}

static inline void
VersionCopyFlags(JSVersion *version, JSVersion from)
{
    *version = JSVersion(VersionNumber(*version) | VersionExtractFlags(from));
}

static inline bool
VersionHasFlags(JSVersion version)
{
    return !!VersionExtractFlags(version);
}

static inline unsigned
VersionFlagsToOptions(JSVersion version)
{
    unsigned copts = VersionHasXML(version) ? JSOPTION_XML : 0;
    JS_ASSERT((copts & JSCOMPILEOPTION_MASK) == copts);
    return copts;
}

static inline JSVersion
OptionFlagsToVersion(unsigned options, JSVersion version)
{
    return VersionSetXML(version, OptionsHasXML(options));
}

static inline bool
VersionIsKnown(JSVersion version)
{
    return VersionNumber(version) != JSVERSION_UNKNOWN;
}

typedef HashSet<JSObject *,
                DefaultHasher<JSObject *>,
                SystemAllocPolicy> BusyArraysSet;

inline void
FreeOp::free_(void* p) {
#ifdef JS_THREADSAFE
    if (shouldFreeLater()) {
        runtime()->gcHelperThread.freeLater(p);
        return;
    }
#endif
    runtime()->free_(p);
}

} /* namespace js */

struct JSContext : js::ContextFriendFields
{
    explicit JSContext(JSRuntime *rt);
    JSContext *thisDuringConstruction() { return this; }
    ~JSContext();

    /* JSRuntime contextList linkage. */
    JSCList             link;

  private:
    /* See JSContext::findVersion. */
    JSVersion           defaultVersion;      /* script compilation version */
    JSVersion           versionOverride;     /* supercedes defaultVersion when valid */
    bool                hasVersionOverride;

    /* Exception state -- the exception member is a GC root by definition. */
    JSBool              throwing;            /* is there a pending exception? */
    js::Value           exception;           /* most-recently-thrown exception */

    /* Per-context run options. */
    unsigned            runOptions;          /* see jsapi.h for JSOPTION_* */

  public:
    int32_t             reportGranularity;  /* see jsprobes.h */

    /* Locale specific callbacks for string conversion. */
    JSLocaleCallbacks   *localeCallbacks;

    js::AutoResolving   *resolvingList;

    /* True if generating an error, to prevent runaway recursion. */
    bool                generatingError;

    /* GC heap compartment. */
    JSCompartment       *compartment;

    inline void setCompartment(JSCompartment *compartment);

    /* Current execution stack. */
    js::ContextStack    stack;

    /* ContextStack convenience functions */
    inline bool hasfp() const               { return stack.hasfp(); }
    inline js::StackFrame* fp() const       { return stack.fp(); }
    inline js::StackFrame* maybefp() const  { return stack.maybefp(); }
    inline js::FrameRegs& regs() const      { return stack.regs(); }
    inline js::FrameRegs* maybeRegs() const { return stack.maybeRegs(); }

    /* Set cx->compartment based on the current scope chain. */
    void resetCompartment();

    /* Wrap cx->exception for the current compartment. */
    void wrapPendingException();

  private:
    /* Lazily initialized pool of maps used during parse/emit. */
    js::ParseMapPool    *parseMapPool_;

  public:
    /* Top-level object and pointer to top stack frame's scope chain. */
    JSObject            *globalObject;

    /* State for object and array toSource conversion. */
    JSSharpObjectMap    sharpObjectMap;
    js::BusyArraysSet   busyArrays;

    /* Argument formatter support for JS_{Convert,Push}Arguments{,VA}. */
    JSArgumentFormatMap *argumentFormatMap;

    /* Last message string and log file for debugging. */
    char                *lastMessage;

    /* Per-context optional error reporter. */
    JSErrorReporter     errorReporter;

    /* Branch callback. */
    JSOperationCallback operationCallback;

    /* Client opaque pointers. */
    void                *data;
    void                *data2;

    inline js::RegExpStatics *regExpStatics();

  public:
    js::ParseMapPool &parseMapPool() {
        JS_ASSERT(parseMapPool_);
        return *parseMapPool_;
    }

    inline bool ensureParseMapPool();

    /*
     * The default script compilation version can be set iff there is no code running.
     * This typically occurs via the JSAPI right after a context is constructed.
     */
    inline bool canSetDefaultVersion() const;

    /* Force a version for future script compilation. */
    inline void overrideVersion(JSVersion newVersion);

    /* Set the default script compilation version. */
    void setDefaultVersion(JSVersion version) {
        defaultVersion = version;
    }

    void clearVersionOverride() { hasVersionOverride = false; }
    JSVersion getDefaultVersion() const { return defaultVersion; }
    bool isVersionOverridden() const { return hasVersionOverride; }

    JSVersion getVersionOverride() const {
        JS_ASSERT(isVersionOverridden());
        return versionOverride;
    }

    /*
     * Set the default version if possible; otherwise, force the version.
     * Return whether an override occurred.
     */
    inline bool maybeOverrideVersion(JSVersion newVersion);

    /*
     * If there is no code on the stack, turn the override version into the
     * default version.
     */
    void maybeMigrateVersionOverride() {
        JS_ASSERT(stack.empty());
        if (JS_UNLIKELY(isVersionOverridden())) {
            defaultVersion = versionOverride;
            clearVersionOverride();
        }
    }

    /*
     * Return:
     * - The override version, if there is an override version.
     * - The newest scripted frame's version, if there is such a frame.
     * - The default version.
     *
     * Note: if this ever shows up in a profile, just add caching!
     */
    inline JSVersion findVersion() const;

    void setRunOptions(unsigned ropts) {
        JS_ASSERT((ropts & JSRUNOPTION_MASK) == ropts);
        runOptions = ropts;
    }

    /* Note: may override the version. */
    inline void setCompileOptions(unsigned newcopts);

    unsigned getRunOptions() const { return runOptions; }
    inline unsigned getCompileOptions() const;
    inline unsigned allOptions() const;

    bool hasRunOption(unsigned ropt) const {
        JS_ASSERT((ropt & JSRUNOPTION_MASK) == ropt);
        return !!(runOptions & ropt);
    }

    bool hasStrictOption() const { return hasRunOption(JSOPTION_STRICT); }
    bool hasWErrorOption() const { return hasRunOption(JSOPTION_WERROR); }
    bool hasAtLineOption() const { return hasRunOption(JSOPTION_ATLINE); }

    js::LifoAlloc &tempLifoAlloc() { return runtime->tempLifoAlloc; }
    inline js::LifoAlloc &typeLifoAlloc();

#ifdef JS_THREADSAFE
    unsigned            outstandingRequests;/* number of JS_BeginRequest calls
                                               without the corresponding
                                               JS_EndRequest. */
#endif

    /* Stored here to avoid passing it around as a parameter. */
    unsigned               resolveFlags;

    /* Random number generator state, used by jsmath.cpp. */
    int64_t             rngSeed;

    /* Location to stash the iteration value between JSOP_MOREITER and JSOP_ITERNEXT. */
    js::Value           iterValue;

#ifdef JS_METHODJIT
    bool                 methodJitEnabled;

    js::mjit::JaegerRuntime &jaegerRuntime() { return runtime->jaegerRuntime(); }
#endif

    bool                 inferenceEnabled;

    bool typeInferenceEnabled() { return inferenceEnabled; }

    /* Caller must be holding runtime->gcLock. */
    void updateJITEnabled();

#ifdef MOZ_TRACE_JSCALLS
    /* Function entry/exit debugging callback. */
    JSFunctionCallback    functionCallback;

    void doFunctionCallback(const JSFunction *fun,
                            const JSScript *scr,
                            int entering) const
    {
        if (functionCallback)
            functionCallback(fun, scr, this, entering);
    }
#endif

    DSTOffsetCache dstOffsetCache;

    /* List of currently active non-escaping enumerators (for-in). */
    JSObject *enumerators;

  private:
    /*
     * To go from a live generator frame (on the stack) to its generator object
     * (see comment js_FloatingFrameIfGenerator), we maintain a stack of active
     * generators, pushing and popping when entering and leaving generator
     * frames, respectively.
     */
    js::Vector<JSGenerator *, 2, js::SystemAllocPolicy> genStack;

  public:
    /* Return the generator object for the given generator frame. */
    JSGenerator *generatorFor(js::StackFrame *fp) const;

    /* Early OOM-check. */
    inline bool ensureGeneratorStackSpace();

    bool enterGenerator(JSGenerator *gen) {
        return genStack.append(gen);
    }

    void leaveGenerator(JSGenerator *gen) {
        JS_ASSERT(genStack.back() == gen);
        genStack.popBack();
    }

    inline void* malloc_(size_t bytes) {
        return runtime->malloc_(bytes, this);
    }

    inline void* mallocNoReport(size_t bytes) {
        JS_ASSERT(bytes != 0);
        return runtime->malloc_(bytes, NULL);
    }

    inline void* calloc_(size_t bytes) {
        JS_ASSERT(bytes != 0);
        return runtime->calloc_(bytes, this);
    }

    inline void* realloc_(void* p, size_t bytes) {
        return runtime->realloc_(p, bytes, this);
    }

    inline void* realloc_(void* p, size_t oldBytes, size_t newBytes) {
        return runtime->realloc_(p, oldBytes, newBytes, this);
    }

    inline void free_(void* p) {
        runtime->free_(p);
    }

    JS_DECLARE_NEW_METHODS(malloc_, inline)
    JS_DECLARE_DELETE_METHODS(free_, inline)

    void purge();

    /* For DEBUG. */
    inline void assertValidStackDepth(unsigned depth);

    bool isExceptionPending() {
        return throwing;
    }

    js::Value getPendingException() {
        JS_ASSERT(throwing);
        return exception;
    }

    void setPendingException(js::Value v);

    void clearPendingException() {
        this->throwing = false;
        this->exception.setUndefined();
    }

    /*
     * Count of currently active compilations.
     * When there are compilations active for the context, the GC must not
     * purge the ParseMapPool.
     */
    unsigned activeCompilations;

#ifdef DEBUG
    /*
     * Controls whether a quadratic-complexity assertion is performed during
     * stack iteration, defaults to true.
     */
    bool stackIterAssertionEnabled;
#endif

    /*
     * See JS_SetTrustedPrincipals in jsapi.h.
     * Note: !cx->compartment is treated as trusted.
     */
    bool runningWithTrustedPrincipals() const;

    JS_FRIEND_API(size_t) sizeOfIncludingThis(JSMallocSizeOfFun mallocSizeOf) const;

    static inline JSContext *fromLinkField(JSCList *link) {
        JS_ASSERT(link);
        return reinterpret_cast<JSContext *>(uintptr_t(link) - offsetof(JSContext, link));
    }

    void mark(JSTracer *trc);

  private:
    /*
     * The allocation code calls the function to indicate either OOM failure
     * when p is null or that a memory pressure counter has reached some
     * threshold when p is not null. The function takes the pointer and not
     * a boolean flag to minimize the amount of code in its inlined callers.
     */
    JS_FRIEND_API(void) checkMallocGCPressure(void *p);
}; /* struct JSContext */

namespace js {

struct AutoResolving {
  public:
    enum Kind {
        LOOKUP,
        WATCH
    };

    AutoResolving(JSContext *cx, JSObject *obj, jsid id, Kind kind = LOOKUP
                  JS_GUARD_OBJECT_NOTIFIER_PARAM)
      : context(cx), object(obj), id(id), kind(kind), link(cx->resolvingList)
    {
        JS_GUARD_OBJECT_NOTIFIER_INIT;
        JS_ASSERT(obj);
        cx->resolvingList = this;
    }

    ~AutoResolving() {
        JS_ASSERT(context->resolvingList == this);
        context->resolvingList = link;
    }

    bool alreadyStarted() const {
        return link && alreadyStartedSlow();
    }

  private:
    bool alreadyStartedSlow() const;

    JSContext           *const context;
    JSObject            *const object;
    jsid                const id;
    Kind                const kind;
    AutoResolving       *const link;
    JS_DECL_USE_GUARD_OBJECT_NOTIFIER
};

#ifdef JS_HAS_XML_SUPPORT
class AutoXMLRooter : private AutoGCRooter {
  public:
    AutoXMLRooter(JSContext *cx, JSXML *xml
                  JS_GUARD_OBJECT_NOTIFIER_PARAM)
      : AutoGCRooter(cx, XML), xml(xml)
    {
        JS_GUARD_OBJECT_NOTIFIER_INIT;
        JS_ASSERT(xml);
    }

    friend void AutoGCRooter::trace(JSTracer *trc);

  private:
    JSXML * const xml;
    JS_DECL_USE_GUARD_OBJECT_NOTIFIER
};
#endif /* JS_HAS_XML_SUPPORT */

#ifdef JS_THREADSAFE
# define JS_LOCK_GC(rt)    PR_Lock((rt)->gcLock)
# define JS_UNLOCK_GC(rt)  PR_Unlock((rt)->gcLock)
#else
# define JS_LOCK_GC(rt)
# define JS_UNLOCK_GC(rt)
#endif

class AutoLockGC
{
  public:
    explicit AutoLockGC(JSRuntime *rt = NULL
                        MOZ_GUARD_OBJECT_NOTIFIER_PARAM)
      : runtime(rt)
    {
        MOZ_GUARD_OBJECT_NOTIFIER_INIT;
        // Avoid MSVC warning C4390 for non-threadsafe builds.
#ifdef JS_THREADSAFE
        if (rt)
            JS_LOCK_GC(rt);
#endif
    }

    ~AutoLockGC()
    {
#ifdef JS_THREADSAFE
        if (runtime)
            JS_UNLOCK_GC(runtime);
#endif
    }

    bool locked() const {
        return !!runtime;
    }

    void lock(JSRuntime *rt) {
        JS_ASSERT(rt);
        JS_ASSERT(!runtime);
        runtime = rt;
        JS_LOCK_GC(rt);
    }

  private:
    JSRuntime *runtime;
    MOZ_DECL_USE_GUARD_OBJECT_NOTIFIER
};

class AutoUnlockGC {
  private:
    JSRuntime *rt;
    JS_DECL_USE_GUARD_OBJECT_NOTIFIER

  public:
    explicit AutoUnlockGC(JSRuntime *rt
                          JS_GUARD_OBJECT_NOTIFIER_PARAM)
      : rt(rt)
    {
        JS_GUARD_OBJECT_NOTIFIER_INIT;
        JS_UNLOCK_GC(rt);
    }
    ~AutoUnlockGC() { JS_LOCK_GC(rt); }
};

class AutoKeepAtoms {
    JSRuntime *rt;
    JS_DECL_USE_GUARD_OBJECT_NOTIFIER

  public:
    explicit AutoKeepAtoms(JSRuntime *rt
                           JS_GUARD_OBJECT_NOTIFIER_PARAM)
      : rt(rt)
    {
        JS_GUARD_OBJECT_NOTIFIER_INIT;
        JS_KEEP_ATOMS(rt);
    }
    ~AutoKeepAtoms() { JS_UNKEEP_ATOMS(rt); }
};

class AutoReleasePtr {
    JSContext   *cx;
    void        *ptr;
    JS_DECL_USE_GUARD_OBJECT_NOTIFIER

    AutoReleasePtr(const AutoReleasePtr &other) MOZ_DELETE;
    AutoReleasePtr operator=(const AutoReleasePtr &other) MOZ_DELETE;

  public:
    explicit AutoReleasePtr(JSContext *cx, void *ptr
                            JS_GUARD_OBJECT_NOTIFIER_PARAM)
      : cx(cx), ptr(ptr)
    {
        JS_GUARD_OBJECT_NOTIFIER_INIT;
    }
    ~AutoReleasePtr() { cx->free_(ptr); }
};

/*
 * FIXME: bug 602774: cleaner API for AutoReleaseNullablePtr
 */
class AutoReleaseNullablePtr {
    JSContext   *cx;
    void        *ptr;
    JS_DECL_USE_GUARD_OBJECT_NOTIFIER

    AutoReleaseNullablePtr(const AutoReleaseNullablePtr &other) MOZ_DELETE;
    AutoReleaseNullablePtr operator=(const AutoReleaseNullablePtr &other) MOZ_DELETE;

  public:
    explicit AutoReleaseNullablePtr(JSContext *cx, void *ptr
                                    JS_GUARD_OBJECT_NOTIFIER_PARAM)
      : cx(cx), ptr(ptr)
    {
        JS_GUARD_OBJECT_NOTIFIER_INIT;
    }
    void reset(void *ptr2) {
        if (ptr)
            cx->free_(ptr);
        ptr = ptr2;
    }
    ~AutoReleaseNullablePtr() { if (ptr) cx->free_(ptr); }
};

} /* namespace js */

class JSAutoResolveFlags
{
  public:
    JSAutoResolveFlags(JSContext *cx, unsigned flags
                       JS_GUARD_OBJECT_NOTIFIER_PARAM)
      : mContext(cx), mSaved(cx->resolveFlags)
    {
        JS_GUARD_OBJECT_NOTIFIER_INIT;
        cx->resolveFlags = flags;
    }

    ~JSAutoResolveFlags() { mContext->resolveFlags = mSaved; }

  private:
    JSContext *mContext;
    unsigned mSaved;
    JS_DECL_USE_GUARD_OBJECT_NOTIFIER
};

namespace js {

/*
 * Enumerate all contexts in a runtime.
 */
class ContextIter {
    JSCList *begin;
    JSCList *end;

public:
    explicit ContextIter(JSRuntime *rt) {
        end = &rt->contextList;
        begin = end->next;
    }

    bool done() const {
        return begin == end;
    }

    void next() {
        JS_ASSERT(!done());
        begin = begin->next;
    }

    JSContext *get() const {
        JS_ASSERT(!done());
        return JSContext::fromLinkField(begin);
    }

    operator JSContext *() const {
        return get();
    }

    JSContext *operator ->() const {
        return get();
    }
};

/*
 * Create and destroy functions for JSContext, which is manually allocated
 * and exclusively owned.
 */
extern JSContext *
NewContext(JSRuntime *rt, size_t stackChunkSize);

enum DestroyContextMode {
    DCM_NO_GC,
    DCM_FORCE_GC,
    DCM_NEW_FAILED
};

extern void
DestroyContext(JSContext *cx, DestroyContextMode mode);

} /* namespace js */

#ifdef va_start
extern JSBool
js_ReportErrorVA(JSContext *cx, unsigned flags, const char *format, va_list ap);

extern JSBool
js_ReportErrorNumberVA(JSContext *cx, unsigned flags, JSErrorCallback callback,
                       void *userRef, const unsigned errorNumber,
                       JSBool charArgs, va_list ap);

extern JSBool
js_ExpandErrorArguments(JSContext *cx, JSErrorCallback callback,
                        void *userRef, const unsigned errorNumber,
                        char **message, JSErrorReport *reportp,
                        bool charArgs, va_list ap);
#endif

namespace js {

/* |callee| requires a usage string provided by JS_DefineFunctionsWithHelp. */
extern void
ReportUsageError(JSContext *cx, JSObject *callee, const char *msg);

} /* namespace js */

extern void
js_ReportOutOfMemory(JSContext *cx);

extern JS_FRIEND_API(void)
js_ReportAllocationOverflow(JSContext *cx);

/*
 * Report an exception using a previously composed JSErrorReport.
 * XXXbe remove from "friend" API
 */
extern JS_FRIEND_API(void)
js_ReportErrorAgain(JSContext *cx, const char *message, JSErrorReport *report);

extern void
js_ReportIsNotDefined(JSContext *cx, const char *name);

/*
 * Report an attempt to access the property of a null or undefined value (v).
 */
extern JSBool
js_ReportIsNullOrUndefined(JSContext *cx, int spindex, const js::Value &v,
                           JSString *fallback);

extern void
js_ReportMissingArg(JSContext *cx, const js::Value &v, unsigned arg);

/*
 * Report error using js_DecompileValueGenerator(cx, spindex, v, fallback) as
 * the first argument for the error message. If the error message has less
 * then 3 arguments, use null for arg1 or arg2.
 */
extern JSBool
js_ReportValueErrorFlags(JSContext *cx, unsigned flags, const unsigned errorNumber,
                         int spindex, const js::Value &v, JSString *fallback,
                         const char *arg1, const char *arg2);

#define js_ReportValueError(cx,errorNumber,spindex,v,fallback)                \
    ((void)js_ReportValueErrorFlags(cx, JSREPORT_ERROR, errorNumber,          \
                                    spindex, v, fallback, NULL, NULL))

#define js_ReportValueError2(cx,errorNumber,spindex,v,fallback,arg1)          \
    ((void)js_ReportValueErrorFlags(cx, JSREPORT_ERROR, errorNumber,          \
                                    spindex, v, fallback, arg1, NULL))

#define js_ReportValueError3(cx,errorNumber,spindex,v,fallback,arg1,arg2)     \
    ((void)js_ReportValueErrorFlags(cx, JSREPORT_ERROR, errorNumber,          \
                                    spindex, v, fallback, arg1, arg2))

extern JSErrorFormatString js_ErrorFormatString[JSErr_Limit];

#ifdef JS_THREADSAFE
# define JS_ASSERT_REQUEST_DEPTH(cx)  JS_ASSERT((cx)->runtime->requestDepth >= 1)
#else
# define JS_ASSERT_REQUEST_DEPTH(cx)  ((void) 0)
#endif

/*
 * Invoke the operation callback and return false if the current execution
 * is to be terminated.
 */
extern JSBool
js_InvokeOperationCallback(JSContext *cx);

extern JSBool
js_HandleExecutionInterrupt(JSContext *cx);

extern jsbytecode*
js_GetCurrentBytecodePC(JSContext* cx);

extern JSScript *
js_GetCurrentScript(JSContext* cx);

/*
 * If the operation callback flag was set, call the operation callback.
 * This macro can run the full GC. Return true if it is OK to continue and
 * false otherwise.
 */
static MOZ_ALWAYS_INLINE bool
JS_CHECK_OPERATION_LIMIT(JSContext *cx)
{
    JS_ASSERT_REQUEST_DEPTH(cx);
    return !cx->runtime->interrupt || js_InvokeOperationCallback(cx);
}

namespace js {

#ifdef JS_METHODJIT
namespace mjit {
    void ExpandInlineFrames(JSCompartment *compartment);
}
#endif

} /* namespace js */

/* How much expansion of inlined frames to do when inspecting the stack. */
enum FrameExpandKind {
    FRAME_EXPAND_NONE = 0,
    FRAME_EXPAND_ALL = 1
};

namespace js {

/************************************************************************/

static JS_ALWAYS_INLINE void
MakeRangeGCSafe(Value *vec, size_t len)
{
    PodZero(vec, len);
}

static JS_ALWAYS_INLINE void
MakeRangeGCSafe(Value *beg, Value *end)
{
    PodZero(beg, end - beg);
}

static JS_ALWAYS_INLINE void
MakeRangeGCSafe(jsid *beg, jsid *end)
{
    for (jsid *id = beg; id != end; ++id)
        *id = INT_TO_JSID(0);
}

static JS_ALWAYS_INLINE void
MakeRangeGCSafe(jsid *vec, size_t len)
{
    MakeRangeGCSafe(vec, vec + len);
}

static JS_ALWAYS_INLINE void
MakeRangeGCSafe(const Shape **beg, const Shape **end)
{
    PodZero(beg, end - beg);
}

static JS_ALWAYS_INLINE void
MakeRangeGCSafe(const Shape **vec, size_t len)
{
    PodZero(vec, len);
}

static JS_ALWAYS_INLINE void
SetValueRangeToUndefined(Value *beg, Value *end)
{
    for (Value *v = beg; v != end; ++v)
        v->setUndefined();
}

static JS_ALWAYS_INLINE void
SetValueRangeToUndefined(Value *vec, size_t len)
{
    SetValueRangeToUndefined(vec, vec + len);
}

static JS_ALWAYS_INLINE void
SetValueRangeToNull(Value *beg, Value *end)
{
    for (Value *v = beg; v != end; ++v)
        v->setNull();
}

static JS_ALWAYS_INLINE void
SetValueRangeToNull(Value *vec, size_t len)
{
    SetValueRangeToNull(vec, vec + len);
}

class AutoObjectVector : public AutoVectorRooter<JSObject *>
{
  public:
    explicit AutoObjectVector(JSContext *cx
                              JS_GUARD_OBJECT_NOTIFIER_PARAM)
        : AutoVectorRooter<JSObject *>(cx, OBJVECTOR)
    {
        JS_GUARD_OBJECT_NOTIFIER_INIT;
    }

    JS_DECL_USE_GUARD_OBJECT_NOTIFIER
};

class AutoShapeVector : public AutoVectorRooter<const Shape *>
{
  public:
    explicit AutoShapeVector(JSContext *cx
                             JS_GUARD_OBJECT_NOTIFIER_PARAM)
        : AutoVectorRooter<const Shape *>(cx, SHAPEVECTOR)
    {
        JS_GUARD_OBJECT_NOTIFIER_INIT;
    }

    JS_DECL_USE_GUARD_OBJECT_NOTIFIER
};

class AutoValueArray : public AutoGCRooter
{
    js::Value *start_;
    unsigned length_;
    SkipRoot skip;

  public:
    AutoValueArray(JSContext *cx, js::Value *start, unsigned length
                   JS_GUARD_OBJECT_NOTIFIER_PARAM)
      : AutoGCRooter(cx, VALARRAY), start_(start), length_(length), skip(cx, start, length)
    {
        JS_GUARD_OBJECT_NOTIFIER_INIT;
    }

    Value *start() { return start_; }
    unsigned length() const { return length_; }

    JS_DECL_USE_GUARD_OBJECT_NOTIFIER
};

/*
 * Allocation policy that uses JSRuntime::malloc_ and friends, so that
 * memory pressure is properly accounted for. This is suitable for
 * long-lived objects owned by the JSRuntime.
 *
 * Since it doesn't hold a JSContext (those may not live long enough), it
 * can't report out-of-memory conditions itself; the caller must check for
 * OOM and take the appropriate action.
 *
 * FIXME bug 647103 - replace these *AllocPolicy names.
 */
class RuntimeAllocPolicy
{
    JSRuntime *const runtime;

  public:
    RuntimeAllocPolicy(JSRuntime *rt) : runtime(rt) {}
    RuntimeAllocPolicy(JSContext *cx) : runtime(cx->runtime) {}
    void *malloc_(size_t bytes) { return runtime->malloc_(bytes); }
    void *realloc_(void *p, size_t bytes) { return runtime->realloc_(p, bytes); }
    void free_(void *p) { runtime->free_(p); }
    void reportAllocOverflow() const {}
};

/*
 * FIXME bug 647103 - replace these *AllocPolicy names.
 */
class ContextAllocPolicy
{
    JSContext *const cx;

  public:
    ContextAllocPolicy(JSContext *cx) : cx(cx) {}
    JSContext *context() const { return cx; }
    void *malloc_(size_t bytes) { return cx->malloc_(bytes); }
    void *realloc_(void *p, size_t oldBytes, size_t bytes) { return cx->realloc_(p, oldBytes, bytes); }
    void free_(void *p) { cx->free_(p); }
    void reportAllocOverflow() const { js_ReportAllocationOverflow(cx); }
};

} /* namespace js */

#ifdef _MSC_VER
#pragma warning(pop)
#pragma warning(pop)
#endif

#endif /* jscntxt_h___ */<|MERGE_RESOLUTION|>--- conflicted
+++ resolved
@@ -100,14 +100,12 @@
 class JaegerRuntime;
 }
 
-<<<<<<< HEAD
+class MathCache;
+
 namespace ion {
 class IonActivation;
 }
 
-=======
-class MathCache;
->>>>>>> d68f868c
 class WeakMapBase;
 class InterpreterFrames;
 
