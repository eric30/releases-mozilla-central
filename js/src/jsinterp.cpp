/* -*- Mode: C++; tab-width: 4; indent-tabs-mode: nil; c-basic-offset: 4 -*-
 * vim: set ts=8 sw=4 et tw=99:
 *
 * This Source Code Form is subject to the terms of the Mozilla Public
 * License, v. 2.0. If a copy of the MPL was not distributed with this
 * file, You can obtain one at http://mozilla.org/MPL/2.0/. */

/*
 * JavaScript bytecode interpreter.
 */

#include "mozilla/FloatingPoint.h"

#include <stdio.h>
#include <string.h>
#include <math.h>
#include "jstypes.h"
#include "jsutil.h"
#include "jsprf.h"
#include "jsapi.h"
#include "jsarray.h"
#include "jsatom.h"
#include "jsbool.h"
#include "jscntxt.h"
#include "jsdate.h"
#include "jsversion.h"
#include "jsdbgapi.h"
#include "jsfun.h"
#include "jsgc.h"
#include "jsinterp.h"
#include "jsiter.h"
#include "jslock.h"
#include "jsnum.h"
#include "jsobj.h"
#include "jsopcode.h"
#include "jspropertycache.h"
#include "jsscope.h"
#include "jsscript.h"
#include "jsstr.h"
#include "jslibmath.h"

#include "gc/Marking.h"
#ifdef JS_METHODJIT
#include "methodjit/MethodJIT.h"
#include "methodjit/Logging.h"
#endif
#include "ion/Ion.h"
#include "vm/Debugger.h"

#include "jsatominlines.h"
#include "jsinferinlines.h"
#include "jsinterpinlines.h"
#include "jsobjinlines.h"
#include "jsopcodeinlines.h"
#include "jsprobes.h"
#include "jspropertycacheinlines.h"
#include "jsscopeinlines.h"
#include "jsscriptinlines.h"
#include "jstypedarrayinlines.h"

#include "vm/Stack-inl.h"
#include "vm/String-inl.h"

#if JS_HAS_XML_SUPPORT
#include "jsxml.h"
#endif

#include "jsautooplen.h"

#if defined(JS_METHODJIT) && defined(JS_MONOIC)
#include "methodjit/MonoIC.h"
#endif

using namespace js;
using namespace js::gc;
using namespace js::types;

/* Some objects (e.g., With) delegate 'this' to another object. */
static inline JSObject *
CallThisObjectHook(JSContext *cx, JSObject *obj, Value *argv)
{
    JSObject *thisp = obj->thisObject(cx);
    if (!thisp)
        return NULL;
    argv[-1].setObject(*thisp);
    return thisp;
}

/*
 * ECMA requires "the global object", but in embeddings such as the browser,
 * which have multiple top-level objects (windows, frames, etc. in the DOM),
 * we prefer fun's parent.  An example that causes this code to run:
 *
 *   // in window w1
 *   function f() { return this }
 *   function g() { return f }
 *
 *   // in window w2
 *   var h = w1.g()
 *   alert(h() == w1)
 *
 * The alert should display "true".
 */
bool
js::BoxNonStrictThis(JSContext *cx, const CallReceiver &call)
{
    /*
     * Check for SynthesizeFrame poisoning and fast constructors which
     * didn't check their callee properly.
     */
    Value &thisv = call.thisv();
    JS_ASSERT(!thisv.isMagic());

#ifdef DEBUG
    JSFunction *fun = call.callee().isFunction() ? call.callee().toFunction() : NULL;
    JS_ASSERT_IF(fun && fun->isInterpreted(), !fun->inStrictMode());
#endif

    if (thisv.isNullOrUndefined()) {
        JSObject *thisp = call.callee().global().thisObject(cx);
        JS_ASSERT(!IsPoisonedPtr(thisp));
        if (!thisp)
            return false;
        call.thisv().setObject(*thisp);
        return true;
    }

    if (!thisv.isObject())
        return !!js_PrimitiveToObject(cx, &thisv);

    return true;
}

#if JS_HAS_NO_SUCH_METHOD

const uint32_t JSSLOT_FOUND_FUNCTION  = 0;
const uint32_t JSSLOT_SAVED_ID        = 1;

Class js_NoSuchMethodClass = {
    "NoSuchMethod",
    JSCLASS_HAS_RESERVED_SLOTS(2) | JSCLASS_IS_ANONYMOUS,
    JS_PropertyStub, JS_PropertyStub, JS_PropertyStub, JS_StrictPropertyStub,
    JS_EnumerateStub, JS_ResolveStub, JS_ConvertStub,
};

/*
 * When JSOP_CALLPROP or JSOP_CALLELEM does not find the method property of
 * the base object, we search for the __noSuchMethod__ method in the base.
 * If it exists, we store the method and the property's id into an object of
 * NoSuchMethod class and store this object into the callee's stack slot.
 * Later, Invoke will recognise such an object and transfer control to
 * NoSuchMethod that invokes the method like:
 *
 *   this.__noSuchMethod__(id, args)
 *
 * where id is the name of the method that this invocation attempted to
 * call by name, and args is an Array containing this invocation's actual
 * parameters.
 */
bool
js::OnUnknownMethod(JSContext *cx, HandleObject obj, Value idval_, Value *vp)
{
    RootedValue idval(cx, idval_);

    RootedId id(cx, NameToId(cx->runtime->atomState.noSuchMethodAtom));
    RootedValue value(cx);
    if (!GetMethod(cx, obj, id, 0, value.address()))
        return false;
    TypeScript::MonitorUnknown(cx);

    if (value.reference().isPrimitive()) {
        *vp = value;
    } else {
#if JS_HAS_XML_SUPPORT
        /* Extract the function name from function::name qname. */
        if (idval.reference().isObject()) {
            JSObject *obj = &idval.reference().toObject();
            if (js_GetLocalNameFromFunctionQName(obj, id.address(), cx))
                idval = IdToValue(id);
        }
#endif

        JSObject *obj = NewObjectWithClassProto(cx, &js_NoSuchMethodClass, NULL, NULL);
        if (!obj)
            return false;

        obj->setSlot(JSSLOT_FOUND_FUNCTION, value);
        obj->setSlot(JSSLOT_SAVED_ID, idval);
        vp->setObject(*obj);
    }
    return true;
}

static JSBool
NoSuchMethod(JSContext *cx, unsigned argc, Value *vp)
{
    InvokeArgsGuard args;
    if (!cx->stack.pushInvokeArgs(cx, 2, &args))
        return JS_FALSE;

    JS_ASSERT(vp[0].isObject());
    JS_ASSERT(vp[1].isObject());
    JSObject *obj = &vp[0].toObject();
    JS_ASSERT(obj->getClass() == &js_NoSuchMethodClass);

    args.calleev() = obj->getSlot(JSSLOT_FOUND_FUNCTION);
    args.thisv() = vp[1];
    args[0] = obj->getSlot(JSSLOT_SAVED_ID);
    JSObject *argsobj = NewDenseCopiedArray(cx, argc, vp + 2);
    if (!argsobj)
        return JS_FALSE;
    args[1].setObject(*argsobj);
    JSBool ok = Invoke(cx, args);
    vp[0] = args.rval();
    return ok;
}

#endif /* JS_HAS_NO_SUCH_METHOD */

bool
js::RunScript(JSContext *cx, JSScript *script, StackFrame *fp)
{
    JS_ASSERT(script);
    JS_ASSERT(fp == cx->fp());
    JS_ASSERT(fp->script() == script);
    JS_ASSERT_IF(!fp->isGeneratorFrame(), cx->regs().pc == script->code);
    JS_ASSERT_IF(fp->isEvalFrame(), script->isActiveEval);
#ifdef JS_METHODJIT_SPEW
    JMCheckLogging();
#endif

    JS_CHECK_RECURSION(cx, return false);

    /* FIXME: Once bug 470510 is fixed, make this an assert. */
    if (script->compileAndGo) {
        if (fp->global().isCleared()) {
            JS_ReportErrorNumber(cx, js_GetErrorMessage, NULL, JSMSG_CLEARED_SCOPE);
            return false;
        }
    }

#ifdef DEBUG
    struct CheckStackBalance {
        JSContext *cx;
        StackFrame *fp;
        RootedObject enumerators;
        CheckStackBalance(JSContext *cx)
          : cx(cx), fp(cx->fp()), enumerators(cx, cx->enumerators)
        {}
        ~CheckStackBalance() {
            JS_ASSERT(fp == cx->fp());
            JS_ASSERT_IF(!fp->isGeneratorFrame(), enumerators == cx->enumerators);
        }
    } check(cx);
#endif
	
#ifdef JS_ION
    if (ion::IsEnabled(cx)) {
        ion::MethodStatus status = ion::CanEnter(cx, script, fp, false);
        if (status == ion::Method_Error)
            return false;
        if (status == ion::Method_Compiled) {
            ion::IonExecStatus status = ion::Cannon(cx, fp);
            
            // Note that if we bailed out, new inline frames may have been
            // pushed, so we interpret with the current fp.
            if (status == ion::IonExec_Bailout)
                return Interpret(cx, fp, JSINTERP_REJOIN);

            return status != ion::IonExec_Error;
        }
    }
#endif

#ifdef JS_METHODJIT
    mjit::CompileStatus status;
    status = mjit::CanMethodJIT(cx, script, script->code, fp->isConstructing(),
                                mjit::CompileRequest_Interpreter);
    if (status == mjit::Compile_Error)
        return false;

    if (status == mjit::Compile_Okay)
        return mjit::JaegerStatusToSuccess(mjit::JaegerShot(cx, false));
#endif

    return Interpret(cx, fp) != Interpret_Error;
}

/*
 * Find a function reference and its 'this' value implicit first parameter
 * under argc arguments on cx's stack, and call the function.  Push missing
 * required arguments, allocate declared local variables, and pop everything
 * when done.  Then push the return value.
 */
bool
js::InvokeKernel(JSContext *cx, CallArgs args, MaybeConstruct construct)
{
    JS_ASSERT(args.length() <= StackSpace::ARGS_LENGTH_MAX);
    JS_ASSERT(!cx->compartment->activeAnalysis);

    /* MaybeConstruct is a subset of InitialFrameFlags */
    InitialFrameFlags initial = (InitialFrameFlags) construct;

    if (args.calleev().isPrimitive()) {
        js_ReportIsNotFunction(cx, &args.calleev(), ToReportFlags(initial));
        return false;
    }

    JSObject &callee = args.callee();
    Class *clasp = callee.getClass();

    /* Invoke non-functions. */
    if (JS_UNLIKELY(clasp != &FunctionClass)) {
#if JS_HAS_NO_SUCH_METHOD
        if (JS_UNLIKELY(clasp == &js_NoSuchMethodClass))
            return NoSuchMethod(cx, args.length(), args.base());
#endif
        JS_ASSERT_IF(construct, !clasp->construct);
        if (!clasp->call) {
            js_ReportIsNotFunction(cx, &args.calleev(), ToReportFlags(initial));
            return false;
        }
        return CallJSNative(cx, clasp->call, args);
    }

    /* Invoke native functions. */
    RootedFunction fun(cx, callee.toFunction());
    JS_ASSERT_IF(construct, !fun->isNativeConstructor());
    if (fun->isNative())
        return CallJSNative(cx, fun->native(), args);

    if (!TypeMonitorCall(cx, args, construct))
        return false;

    /* Get pointer to new frame/slots, prepare arguments. */
    InvokeFrameGuard ifg;
    if (!cx->stack.pushInvokeFrame(cx, args, initial, &ifg))
        return false;

    /* Run function until JSOP_STOP, JSOP_RETURN or error. */
    JSBool ok = RunScript(cx, fun->script(), ifg.fp());

    /* Propagate the return value out. */
    args.rval() = ifg.fp()->returnValue();
    JS_ASSERT_IF(ok && construct, !args.rval().isPrimitive());
    return ok;
}

bool
js::Invoke(JSContext *cx, const Value &thisv, const Value &fval, unsigned argc, Value *argv,
           Value *rval)
{
    InvokeArgsGuard args;
    if (!cx->stack.pushInvokeArgs(cx, argc, &args))
        return false;

    args.calleev() = fval;
    args.thisv() = thisv;
    PodCopy(args.array(), argv, argc);

    if (args.thisv().isObject()) {
        /*
         * We must call the thisObject hook in case we are not called from the
         * interpreter, where a prior bytecode has computed an appropriate
         * |this| already.
         */
        JSObject *thisp = args.thisv().toObject().thisObject(cx);
        if (!thisp)
             return false;
        args.thisv().setObject(*thisp);
    }

    if (!Invoke(cx, args))
        return false;

    *rval = args.rval();
    return true;
}

bool
js::InvokeConstructorKernel(JSContext *cx, const CallArgs &argsRef)
{
    JS_ASSERT(!FunctionClass.construct);
    CallArgs args = argsRef;

    args.thisv().setMagic(JS_IS_CONSTRUCTING);

    if (args.calleev().isObject()) {
        JSObject *callee = &args.callee();
        Class *clasp = callee->getClass();
        if (clasp == &FunctionClass) {
            JSFunction *fun = callee->toFunction();

            if (fun->isNativeConstructor()) {
                Probes::calloutBegin(cx, fun);
                bool ok = CallJSNativeConstructor(cx, fun->native(), args);
                Probes::calloutEnd(cx, fun);
                return ok;
            }

            if (!fun->isInterpretedConstructor())
                goto error;

            if (!InvokeKernel(cx, args, CONSTRUCT))
                return false;

            JS_ASSERT(args.rval().isObject());
            return true;
        }
        if (clasp->construct)
            return CallJSNativeConstructor(cx, clasp->construct, args);
    }

error:
    js_ReportIsNotFunction(cx, &args.calleev(), JSV2F_CONSTRUCT);
    return false;
}

bool
js::InvokeConstructor(JSContext *cx, const Value &fval, unsigned argc, Value *argv, Value *rval)
{
    InvokeArgsGuard args;
    if (!cx->stack.pushInvokeArgs(cx, argc, &args))
        return false;

    args.calleev() = fval;
    args.thisv().setMagic(JS_THIS_POISON);
    PodCopy(args.array(), argv, argc);

    if (!InvokeConstructor(cx, args))
        return false;

    *rval = args.rval();
    return true;
}

bool
js::InvokeGetterOrSetter(JSContext *cx, JSObject *obj, const Value &fval, unsigned argc, Value *argv,
                         Value *rval)
{
    /*
     * Invoke could result in another try to get or set the same id again, see
     * bug 355497.
     */
    JS_CHECK_RECURSION(cx, return false);

    return Invoke(cx, ObjectValue(*obj), fval, argc, argv, rval);
}

bool
js::ExecuteKernel(JSContext *cx, JSScript *script_, JSObject &scopeChain, const Value &thisv,
                  ExecuteType type, StackFrame *evalInFrame, Value *result)
{
    JS_ASSERT_IF(evalInFrame, type == EXECUTE_DEBUG);
    JS_ASSERT_IF(type == EXECUTE_GLOBAL, !scopeChain.isScope());

    JS::Rooted<JSScript*> script(cx, script_);

    if (script->isEmpty()) {
        if (result)
            result->setUndefined();
        return true;
    }

    ExecuteFrameGuard efg;
    if (!cx->stack.pushExecuteFrame(cx, script, thisv, scopeChain, type, evalInFrame, &efg))
        return false;

    if (!script->ensureRanAnalysis(cx, &scopeChain))
        return false;
    TypeScript::SetThis(cx, script, efg.fp()->thisValue());

    Probes::startExecution(cx, script);
    bool ok = RunScript(cx, script, efg.fp());
    Probes::stopExecution(cx, script);

    /* Propgate the return value out. */
    if (result)
        *result = efg.fp()->returnValue();
    return ok;
}

bool
js::Execute(JSContext *cx, JSScript *script, JSObject &scopeChainArg, Value *rval)
{
    /* The scope chain could be anything, so innerize just in case. */
    RootedObject scopeChain(cx, &scopeChainArg);
    scopeChain = GetInnerObject(cx, scopeChain);
    if (!scopeChain)
        return false;

    /* If we were handed a non-native object, complain bitterly. */
    if (!scopeChain->isNative()) {
        JS_ReportErrorNumber(cx, js_GetErrorMessage, NULL, JSMSG_NON_NATIVE_SCOPE);
        return false;
    }
    JS_ASSERT(!scopeChain->getOps()->defineProperty);

    /* The VAROBJFIX option makes varObj == globalObj in global code. */
    if (!cx->hasRunOption(JSOPTION_VAROBJFIX)) {
        if (!scopeChain->setVarObj(cx))
            return false;
    }

    /* Use the scope chain as 'this', modulo outerization. */
    JSObject *thisObj = scopeChain->thisObject(cx);
    if (!thisObj)
        return false;
    Value thisv = ObjectValue(*thisObj);

    return ExecuteKernel(cx, script, *scopeChain, thisv, EXECUTE_GLOBAL,
                         NULL /* evalInFrame */, rval);
}

JSBool
js::HasInstance(JSContext *cx, HandleObject obj, const Value *v, JSBool *bp)
{
    Class *clasp = obj->getClass();
    if (clasp->hasInstance)
        return clasp->hasInstance(cx, obj, v, bp);
    js_ReportValueError(cx, JSMSG_BAD_INSTANCEOF_RHS,
                        JSDVG_SEARCH_STACK, ObjectValue(*obj), NULL);
    return JS_FALSE;
}

bool
js::LooselyEqual(JSContext *cx, const Value &lval, const Value &rval, bool *result)
{
#if JS_HAS_XML_SUPPORT
    if (JS_UNLIKELY(lval.isObject() && lval.toObject().isXML()) ||
                    (rval.isObject() && rval.toObject().isXML())) {
        JSBool res;
        if (!js_TestXMLEquality(cx, lval, rval, &res))
            return false;
        *result = !!res;
        return true;
    }
#endif

    if (SameType(lval, rval)) {
        if (lval.isString()) {
            JSString *l = lval.toString();
            JSString *r = rval.toString();
            return EqualStrings(cx, l, r, result);
        }

        if (lval.isDouble()) {
            double l = lval.toDouble(), r = rval.toDouble();
            *result = (l == r);
            return true;
        }

        if (lval.isObject()) {
            JSObject *l = &lval.toObject();
            JSObject *r = &rval.toObject();

            if (JSEqualityOp eq = l->getClass()->ext.equality) {
                JSBool res;
                if (!eq(cx, RootedObject(cx, l), &rval, &res))
                    return false;
                *result = !!res;
                return true;
            }

            *result = l == r;
            return true;
        }

        *result = lval.payloadAsRawUint32() == rval.payloadAsRawUint32();
        return true;
    }

    if (lval.isNullOrUndefined()) {
        *result = rval.isNullOrUndefined();
        return true;
    }

    if (rval.isNullOrUndefined()) {
        *result = false;
        return true;
    }

    RootedValue lvalue(cx, lval);
    RootedValue rvalue(cx, rval);

    if (!ToPrimitive(cx, lvalue.address()))
        return false;
    if (!ToPrimitive(cx, rvalue.address()))
        return false;

    if (lvalue.reference().isString() && rvalue.reference().isString()) {
        JSString *l = lvalue.reference().toString();
        JSString *r = rvalue.reference().toString();
        return EqualStrings(cx, l, r, result);
    }

    double l, r;
    if (!ToNumber(cx, lvalue, &l) || !ToNumber(cx, rvalue, &r))
        return false;
    *result = (l == r);
    return true;
}

bool
js::StrictlyEqual(JSContext *cx, const Value &lref, const Value &rref, bool *equal)
{
    Value lval = lref, rval = rref;
    if (SameType(lval, rval)) {
        if (lval.isString())
            return EqualStrings(cx, lval.toString(), rval.toString(), equal);
        if (lval.isDouble()) {
            *equal = (lval.toDouble() == rval.toDouble());
            return true;
        }
        if (lval.isObject()) {
            *equal = lval.toObject() == rval.toObject();
            return true;
        }
        if (lval.isUndefined()) {
            *equal = true;
            return true;
        }
        *equal = lval.payloadAsRawUint32() == rval.payloadAsRawUint32();
        return true;
    }

    if (lval.isDouble() && rval.isInt32()) {
        double ld = lval.toDouble();
        double rd = rval.toInt32();
        *equal = (ld == rd);
        return true;
    }
    if (lval.isInt32() && rval.isDouble()) {
        double ld = lval.toInt32();
        double rd = rval.toDouble();
        *equal = (ld == rd);
        return true;
    }

    *equal = false;
    return true;
}

static inline bool
IsNegativeZero(const Value &v)
{
    return v.isDouble() && MOZ_DOUBLE_IS_NEGATIVE_ZERO(v.toDouble());
}

static inline bool
IsNaN(const Value &v)
{
    return v.isDouble() && MOZ_DOUBLE_IS_NaN(v.toDouble());
}

bool
js::SameValue(JSContext *cx, const Value &v1, const Value &v2, bool *same)
{
    if (IsNegativeZero(v1)) {
        *same = IsNegativeZero(v2);
        return true;
    }
    if (IsNegativeZero(v2)) {
        *same = false;
        return true;
    }
    if (IsNaN(v1) && IsNaN(v2)) {
        *same = true;
        return true;
    }
    return StrictlyEqual(cx, v1, v2, same);
}

JSType
js::TypeOfValue(JSContext *cx, const Value &vref)
{
    Value v = vref;
    if (v.isNumber())
        return JSTYPE_NUMBER;
    if (v.isString())
        return JSTYPE_STRING;
    if (v.isNull())
        return JSTYPE_OBJECT;
    if (v.isUndefined())
        return JSTYPE_VOID;
    if (v.isObject())
        return v.toObject().typeOf(cx);
    JS_ASSERT(v.isBoolean());
    return JSTYPE_BOOLEAN;
}

/*
 * Enter the new with scope using an object at sp[-1] and associate the depth
 * of the with block with sp + stackIndex.
 */
static bool
EnterWith(JSContext *cx, int stackIndex)
{
    StackFrame *fp = cx->fp();
    Value *sp = cx->regs().sp;
    JS_ASSERT(stackIndex < 0);
    JS_ASSERT(int(cx->regs().stackDepth()) + stackIndex >= 0);

    RootedObject obj(cx);
    if (sp[-1].isObject()) {
        obj = &sp[-1].toObject();
    } else {
        obj = js_ValueToNonNullObject(cx, sp[-1]);
        if (!obj)
            return false;
        sp[-1].setObject(*obj);
    }

    WithObject *withobj = WithObject::create(cx, obj, fp->scopeChain(),
                                             cx->regs().stackDepth() + stackIndex);
    if (!withobj)
        return false;

    fp->pushOnScopeChain(*withobj);
    return true;
}

/* Unwind block and scope chains to match the given depth. */
void
js::UnwindScope(JSContext *cx, uint32_t stackDepth)
{
    StackFrame *fp = cx->fp();
    JS_ASSERT(stackDepth <= cx->regs().stackDepth());

    for (ScopeIter si(fp); !si.done(); si = si.enclosing()) {
        switch (si.type()) {
          case ScopeIter::Block:
            if (si.staticBlock().stackDepth() < stackDepth)
                return;
            fp->popBlock(cx);
            break;
          case ScopeIter::With:
            if (si.scope().asWith().stackDepth() < stackDepth)
                return;
            fp->popWith(cx);
            break;
          case ScopeIter::Call:
          case ScopeIter::StrictEvalScope:
            break;
        }
    }
}

void
js::UnwindForUncatchableException(JSContext *cx, const FrameRegs &regs)
{

    /* c.f. the regular (catchable) TryNoteIter loop in Interpret. */
    for (TryNoteIter tni(regs); !tni.done(); ++tni) {
        JSTryNote *tn = *tni;
        if (tn->kind == JSTRY_ITER) {
            Value *sp = regs.spForStackDepth(tn->stackDepth);
            UnwindIteratorForUncatchableException(cx, &sp[-1].toObject());
        }
    }
}

TryNoteIter::TryNoteIter(const FrameRegs &regs)
  : regs(regs),
    script(regs.fp()->script()),
    pcOffset(regs.pc - script->main())
{
    if (script->hasTrynotes()) {
        tn = script->trynotes()->vector;
        tnEnd = tn + script->trynotes()->length;
    } else {
        tn = tnEnd = NULL;
    }
    settle();
}

void
TryNoteIter::operator++()
{
    ++tn;
    settle();
}

bool
TryNoteIter::done() const
{
    return tn == tnEnd;
}

void
TryNoteIter::settle()
{
    for (; tn != tnEnd; ++tn) {
        /* If pc is out of range, try the next one. */
        if (pcOffset - tn->start >= tn->length)
            continue;

        /*
         * We have a note that covers the exception pc but we must check
         * whether the interpreter has already executed the corresponding
         * handler. This is possible when the executed bytecode implements
         * break or return from inside a for-in loop.
         *
         * In this case the emitter generates additional [enditer] and [gosub]
         * opcodes to close all outstanding iterators and execute the finally
         * blocks. If such an [enditer] throws an exception, its pc can still
         * be inside several nested for-in loops and try-finally statements
         * even if we have already closed the corresponding iterators and
         * invoked the finally blocks.
         *
         * To address this, we make [enditer] always decrease the stack even
         * when its implementation throws an exception. Thus already executed
         * [enditer] and [gosub] opcodes will have try notes with the stack
         * depth exceeding the current one and this condition is what we use to
         * filter them out.
         */
        if (tn->stackDepth <= regs.stackDepth())
            break;
    }
}

/*
 * Increment/decrement the value 'v'. The resulting value is stored in *slot.
 * The result of the expression (taking into account prefix/postfix) is stored
 * in *expr.
 */
static bool
DoIncDec(JSContext *cx, JSScript *script, jsbytecode *pc, const Value &v, Value *slot, Value *expr)
{
    const JSCodeSpec &cs = js_CodeSpec[*pc];

    if (v.isInt32()) {
        int32_t i = v.toInt32();
        if (i > JSVAL_INT_MIN && i < JSVAL_INT_MAX) {
            int32_t sum = i + (cs.format & JOF_INC ? 1 : -1);
            *slot = Int32Value(sum);
            *expr = (cs.format & JOF_POST) ? Int32Value(i) : *slot;
            return true;
        }
    }

    double d;
    if (!ToNumber(cx, v, &d))
        return false;

    double sum = d + (cs.format & JOF_INC ? 1 : -1);
    *slot = NumberValue(sum);
    *expr = (cs.format & JOF_POST) ? NumberValue(d) : *slot;

    TypeScript::MonitorOverflow(cx, script, pc);
    return true;
}

#define PUSH_COPY(v)             do { *regs.sp++ = v; assertSameCompartment(cx, regs.sp[-1]); } while (0)
#define PUSH_COPY_SKIP_CHECK(v)  *regs.sp++ = v
#define PUSH_NULL()              regs.sp++->setNull()
#define PUSH_UNDEFINED()         regs.sp++->setUndefined()
#define PUSH_BOOLEAN(b)          regs.sp++->setBoolean(b)
#define PUSH_DOUBLE(d)           regs.sp++->setDouble(d)
#define PUSH_INT32(i)            regs.sp++->setInt32(i)
#define PUSH_STRING(s)           do { regs.sp++->setString(s); assertSameCompartment(cx, regs.sp[-1]); } while (0)
#define PUSH_OBJECT(obj)         do { regs.sp++->setObject(obj); assertSameCompartment(cx, regs.sp[-1]); } while (0)
#define PUSH_OBJECT_OR_NULL(obj) do { regs.sp++->setObjectOrNull(obj); assertSameCompartment(cx, regs.sp[-1]); } while (0)
#define PUSH_HOLE()              regs.sp++->setMagic(JS_ARRAY_HOLE)
#define POP_COPY_TO(v)           v = *--regs.sp
#define POP_RETURN_VALUE()       regs.fp()->setReturnValue(*--regs.sp)

#define VALUE_TO_BOOLEAN(cx, vp, b)                                           \
    JS_BEGIN_MACRO                                                            \
        vp = &regs.sp[-1];                                                    \
        if (vp->isNull()) {                                                   \
            b = false;                                                        \
        } else if (vp->isBoolean()) {                                         \
            b = vp->toBoolean();                                              \
        } else {                                                              \
            b = !!js_ValueToBoolean(*vp);                                     \
        }                                                                     \
    JS_END_MACRO

#define POP_BOOLEAN(cx, vp, b)   do { VALUE_TO_BOOLEAN(cx, vp, b); regs.sp--; } while(0)

#define FETCH_OBJECT(cx, n, obj)                                              \
    JS_BEGIN_MACRO                                                            \
        Value *vp_ = &regs.sp[n];                                             \
        obj = ToObject(cx, (vp_));                                            \
        if (!obj)                                                             \
            goto error;                                                       \
    JS_END_MACRO

/*
 * Threaded interpretation via computed goto appears to be well-supported by
 * GCC 3 and higher.  IBM's C compiler when run with the right options (e.g.,
 * -qlanglvl=extended) also supports threading.  Ditto the SunPro C compiler.
 * Currently it's broken for JS_VERSION < 160, though this isn't worth fixing.
 * Add your compiler support macros here.
 */
#ifndef JS_THREADED_INTERP
# if JS_VERSION >= 160 && (                                                   \
    __GNUC__ >= 3 ||                                                          \
    (__IBMC__ >= 700 && defined __IBM_COMPUTED_GOTO) ||                       \
    __SUNPRO_C >= 0x570)
#  define JS_THREADED_INTERP 1
# else
#  define JS_THREADED_INTERP 0
# endif
#endif

template<typename T>
class GenericInterruptEnabler : public InterpreterFrames::InterruptEnablerBase {
  public:
    GenericInterruptEnabler(T *variable, T value) : variable(variable), value(value) { }
    void enableInterrupts() const { *variable = value; }

  private:
    T *variable;
    T value;
};

inline InterpreterFrames::InterpreterFrames(JSContext *cx, FrameRegs *regs,
                                            const InterruptEnablerBase &enabler)
  : context(cx), regs(regs), enabler(enabler)
{
    older = cx->runtime->interpreterFrames;
    cx->runtime->interpreterFrames = this;
}

inline InterpreterFrames::~InterpreterFrames()
{
    context->runtime->interpreterFrames = older;
}

#if defined(DEBUG) && !defined(JS_THREADSAFE) && !defined(JSGC_ROOT_ANALYSIS)
void
js::AssertValidPropertyCacheHit(JSContext *cx,
                                JSObject *start_, JSObject *found,
                                PropertyCacheEntry *entry)
{
    jsbytecode *pc;
    cx->stack.currentScript(&pc);

    uint64_t sample = cx->runtime->gcNumber;
    PropertyCacheEntry savedEntry = *entry;

    RootedPropertyName name(cx, GetNameFromBytecode(cx, pc, JSOp(*pc), js_CodeSpec[*pc]));
    RootedObject start(cx, start_);

    JSObject *obj, *pobj;
    JSProperty *prop;
    JSBool ok;

    if (JOF_OPMODE(*pc) == JOF_NAME)
        ok = FindProperty(cx, name, start, &obj, &pobj, &prop);
    else
        ok = baseops::LookupProperty(cx, start, name.reference(), &pobj, &prop);
    JS_ASSERT(ok);

    if (cx->runtime->gcNumber != sample)
        JS_PROPERTY_CACHE(cx).restore(&savedEntry);
    JS_ASSERT(prop);
    JS_ASSERT(pobj == found);

    const Shape *shape = (Shape *) prop;
    JS_ASSERT(entry->prop == shape);
}
#endif /* DEBUG && !JS_THREADSAFE */

/*
 * Ensure that the intrepreter switch can close call-bytecode cases in the
 * same way as non-call bytecodes.
 */
JS_STATIC_ASSERT(JSOP_NAME_LENGTH == JSOP_CALLNAME_LENGTH);
JS_STATIC_ASSERT(JSOP_GETARG_LENGTH == JSOP_CALLARG_LENGTH);
JS_STATIC_ASSERT(JSOP_GETLOCAL_LENGTH == JSOP_CALLLOCAL_LENGTH);
JS_STATIC_ASSERT(JSOP_XMLNAME_LENGTH == JSOP_CALLXMLNAME_LENGTH);

/*
 * Same for JSOP_SETNAME and JSOP_SETPROP, which differ only slightly but
 * remain distinct for the decompiler.
 */
JS_STATIC_ASSERT(JSOP_SETNAME_LENGTH == JSOP_SETPROP_LENGTH);

/* See TRY_BRANCH_AFTER_COND. */
JS_STATIC_ASSERT(JSOP_IFNE_LENGTH == JSOP_IFEQ_LENGTH);
JS_STATIC_ASSERT(JSOP_IFNE == JSOP_IFEQ + 1);

/* For the fastest case inder JSOP_INCNAME, etc. */
JS_STATIC_ASSERT(JSOP_INCNAME_LENGTH == JSOP_DECNAME_LENGTH);
JS_STATIC_ASSERT(JSOP_INCNAME_LENGTH == JSOP_NAMEINC_LENGTH);
JS_STATIC_ASSERT(JSOP_INCNAME_LENGTH == JSOP_NAMEDEC_LENGTH);

/*
 * Inline fast paths for iteration. js_IteratorMore and js_IteratorNext handle
 * all cases, but we inline the most frequently taken paths here.
 */
static inline bool
IteratorMore(JSContext *cx, JSObject *iterobj, bool *cond, Value *rval)
{
    if (iterobj->isIterator()) {
        NativeIterator *ni = iterobj->getNativeIterator();
        if (ni->isKeyIter()) {
            *cond = (ni->props_cursor < ni->props_end);
            return true;
        }
    }
    if (!js_IteratorMore(cx, RootedObject(cx, iterobj), rval))
        return false;
    *cond = rval->isTrue();
    return true;
}

static inline bool
IteratorNext(JSContext *cx, JSObject *iterobj, Value *rval)
{
    if (iterobj->isIterator()) {
        NativeIterator *ni = iterobj->getNativeIterator();
        if (ni->isKeyIter()) {
            JS_ASSERT(ni->props_cursor < ni->props_end);
            rval->setString(*ni->current());
            ni->incCursor();
            return true;
        }
    }
    return js_IteratorNext(cx, iterobj, rval);
}

/*
 * For bytecodes which push values and then fall through, make sure the
 * types of the pushed values are consistent with type inference information.
 */
static inline void
TypeCheckNextBytecode(JSContext *cx, JSScript *script, unsigned n, const FrameRegs &regs)
{
#ifdef DEBUG
    if (cx->typeInferenceEnabled() &&
        n == GetBytecodeLength(regs.pc)) {
        TypeScript::CheckBytecode(cx, script, regs.pc, regs.sp);
    }
#endif
}

<<<<<<< HEAD
class SpreadContext {
public:
    JSContext *cx;
    RootedObject arr;
    int32_t *count;
    SpreadContext(JSContext *cx, JSObject *array, int32_t *count)
        : cx(cx), arr(cx, array), count(count) {
        JS_ASSERT(array->isArray());
    }
    SpreadContext(SpreadContext &scx)
         : cx(cx), arr(scx.cx, scx.arr), count(scx.count) {}
    bool operator ()(JSContext *cx, const Value &item) {
        if (*count == INT32_MAX) {
            JS_ReportErrorNumber(cx, js_GetErrorMessage, NULL,
                                 JSMSG_SPREAD_TOO_LARGE);
            return false;
        }
        return arr->defineElement(cx, (*count)++, item, NULL, NULL, JSPROP_ENUMERATE);
    }
};

JS_NEVER_INLINE InterpretStatus
=======
JS_NEVER_INLINE bool
>>>>>>> 5554a9f1
js::Interpret(JSContext *cx, StackFrame *entryFrame, InterpMode interpMode)
{
    JSAutoResolveFlags rf(cx, RESOLVE_INFER);

    gc::MaybeVerifyBarriers(cx, true);

    JS_ASSERT(!cx->compartment->activeAnalysis);

#if JS_THREADED_INTERP
#define CHECK_PCCOUNT_INTERRUPTS() JS_ASSERT_IF(script->hasScriptCounts, jumpTable == interruptJumpTable)
#else
#define CHECK_PCCOUNT_INTERRUPTS() JS_ASSERT_IF(script->hasScriptCounts, switchMask == -1)
#endif

    /*
     * Macros for threaded interpreter loop
     */
#if JS_THREADED_INTERP
    static void *const normalJumpTable[] = {
# define OPDEF(op,val,name,token,length,nuses,ndefs,prec,format) \
        JS_EXTENSION &&L_##op,
# include "jsopcode.tbl"
# undef OPDEF
    };

    static void *const interruptJumpTable[] = {
# define OPDEF(op,val,name,token,length,nuses,ndefs,prec,format)              \
        JS_EXTENSION &&interrupt,
# include "jsopcode.tbl"
# undef OPDEF
    };

    register void * const *jumpTable = normalJumpTable;

    typedef GenericInterruptEnabler<void * const *> InterruptEnabler;
    InterruptEnabler interruptEnabler(&jumpTable, interruptJumpTable);

# define DO_OP()            JS_BEGIN_MACRO                                    \
                                CHECK_PCCOUNT_INTERRUPTS();                   \
                                js::gc::MaybeVerifyBarriers(cx);              \
                                JS_EXTENSION_(goto *jumpTable[op]);           \
                            JS_END_MACRO
# define DO_NEXT_OP(n)      JS_BEGIN_MACRO                                    \
                                TypeCheckNextBytecode(cx, script, n, regs);   \
                                op = (JSOp) *(regs.pc += (n));                \
                                DO_OP();                                      \
                            JS_END_MACRO

# define BEGIN_CASE(OP)     L_##OP:
# define END_CASE(OP)       DO_NEXT_OP(OP##_LENGTH);
# define END_VARLEN_CASE    DO_NEXT_OP(len);
# define ADD_EMPTY_CASE(OP) BEGIN_CASE(OP)                                    \
                                JS_ASSERT(js_CodeSpec[OP].length == 1);       \
                                op = (JSOp) *++regs.pc;                       \
                                DO_OP();

# define END_EMPTY_CASES

#else /* !JS_THREADED_INTERP */

    register int switchMask = 0;
    int switchOp;
    typedef GenericInterruptEnabler<int> InterruptEnabler;
    InterruptEnabler interruptEnabler(&switchMask, -1);

# define DO_OP()            goto do_op
# define DO_NEXT_OP(n)      JS_BEGIN_MACRO                                    \
                                JS_ASSERT((n) == len);                        \
                                goto advance_pc;                              \
                            JS_END_MACRO

# define BEGIN_CASE(OP)     case OP:
# define END_CASE(OP)       END_CASE_LEN(OP##_LENGTH)
# define END_CASE_LEN(n)    END_CASE_LENX(n)
# define END_CASE_LENX(n)   END_CASE_LEN##n

/*
 * To share the code for all len == 1 cases we use the specialized label with
 * code that falls through to advance_pc: .
 */
# define END_CASE_LEN1      goto advance_pc_by_one;
# define END_CASE_LEN2      len = 2; goto advance_pc;
# define END_CASE_LEN3      len = 3; goto advance_pc;
# define END_CASE_LEN4      len = 4; goto advance_pc;
# define END_CASE_LEN5      len = 5; goto advance_pc;
# define END_CASE_LEN6      len = 6; goto advance_pc;
# define END_CASE_LEN7      len = 7; goto advance_pc;
# define END_CASE_LEN8      len = 8; goto advance_pc;
# define END_CASE_LEN9      len = 9; goto advance_pc;
# define END_CASE_LEN10     len = 10; goto advance_pc;
# define END_CASE_LEN11     len = 11; goto advance_pc;
# define END_CASE_LEN12     len = 12; goto advance_pc;
# define END_VARLEN_CASE    goto advance_pc;
# define ADD_EMPTY_CASE(OP) BEGIN_CASE(OP)
# define END_EMPTY_CASES    goto advance_pc_by_one;

#endif /* !JS_THREADED_INTERP */

#define ENABLE_INTERRUPTS() (interruptEnabler.enableInterrupts())

#define LOAD_ATOM(PCOFF, atom)                                                \
    JS_BEGIN_MACRO                                                            \
        JS_ASSERT((size_t)(atoms - script->atoms) <                           \
                  (size_t)(script->natoms - GET_UINT32_INDEX(regs.pc + PCOFF)));\
        atom = atoms[GET_UINT32_INDEX(regs.pc + PCOFF)];                      \
    JS_END_MACRO

#define LOAD_NAME(PCOFF, name)                                                \
    JS_BEGIN_MACRO                                                            \
        JSAtom *atom;                                                         \
        LOAD_ATOM((PCOFF), atom);                                             \
        name = atom->asPropertyName();                                        \
    JS_END_MACRO

#define LOAD_DOUBLE(PCOFF, dbl)                                               \
    (dbl = script->getConst(GET_UINT32_INDEX(regs.pc + (PCOFF))).toDouble())

#if defined(JS_METHODJIT)
    bool useMethodJIT = false;
#endif

#ifdef JS_METHODJIT

#define RESET_USE_METHODJIT()                                                 \
    JS_BEGIN_MACRO                                                            \
        useMethodJIT = cx->methodJitEnabled &&                                \
           (interpMode == JSINTERP_NORMAL ||                                  \
            interpMode == JSINTERP_REJOIN ||                                  \
            interpMode == JSINTERP_SKIP_TRAP);                                \
    JS_END_MACRO

#define CHECK_PARTIAL_METHODJIT(status)                                       \
    JS_BEGIN_MACRO                                                            \
        switch (status) {                                                     \
          case mjit::Jaeger_UnfinishedAtTrap:                                 \
            interpMode = JSINTERP_SKIP_TRAP;                                  \
            /* FALLTHROUGH */                                                 \
          case mjit::Jaeger_Unfinished:                                       \
            op = (JSOp) *regs.pc;                                             \
            RESTORE_INTERP_VARS_CHECK_EXCEPTION();                            \
            DO_OP();                                                          \
          default:;                                                           \
        }                                                                     \
    JS_END_MACRO

#else

#define RESET_USE_METHODJIT() ((void) 0)

#endif

#define RESTORE_INTERP_VARS()                                                 \
    JS_BEGIN_MACRO                                                            \
        SET_SCRIPT(regs.fp()->script());                                      \
        atoms = FrameAtomBase(cx, regs.fp());                                 \
        JS_ASSERT(&cx->regs() == &regs);                                      \
    JS_END_MACRO

#define RESTORE_INTERP_VARS_CHECK_EXCEPTION()                                 \
    JS_BEGIN_MACRO                                                            \
        RESTORE_INTERP_VARS();                                                \
        if (cx->isExceptionPending())                                         \
            goto error;                                                       \
        CHECK_INTERRUPT_HANDLER();                                            \
    JS_END_MACRO

    /*
     * Prepare to call a user-supplied branch handler, and abort the script
     * if it returns false.
     */
#define CHECK_BRANCH()                                                        \
    JS_BEGIN_MACRO                                                            \
        if (cx->runtime->interrupt && !js_HandleExecutionInterrupt(cx))       \
            goto error;                                                       \
    JS_END_MACRO

#define BRANCH(n)                                                             \
    JS_BEGIN_MACRO                                                            \
        regs.pc += (n);                                                       \
        op = (JSOp) *regs.pc;                                                 \
        if ((n) <= 0)                                                         \
            goto check_backedge;                                              \
        DO_OP();                                                              \
    JS_END_MACRO

#define SET_SCRIPT(s)                                                         \
    JS_BEGIN_MACRO                                                            \
        script = (s);                                                         \
        if (script->hasAnyBreakpointsOrStepMode())                            \
            ENABLE_INTERRUPTS();                                              \
        if (script->hasScriptCounts)                                          \
            ENABLE_INTERRUPTS();                                              \
        JS_ASSERT_IF(interpMode == JSINTERP_SKIP_TRAP,                        \
                     script->hasAnyBreakpointsOrStepMode());                  \
    JS_END_MACRO

#define CHECK_INTERRUPT_HANDLER()                                             \
    JS_BEGIN_MACRO                                                            \
        if (cx->runtime->debugHooks.interruptHook)                            \
            ENABLE_INTERRUPTS();                                              \
    JS_END_MACRO

    /* Repoint cx->regs to a local variable for faster access. */
    FrameRegs regs = cx->regs();
    PreserveRegsGuard interpGuard(cx, regs);

    /*
     * Help Debugger find frames running scripts that it has put in
     * single-step mode.
     */
    InterpreterFrames interpreterFrame(cx, &regs, interruptEnabler);

    /* Copy in hot values that change infrequently. */
    JSRuntime *const rt = cx->runtime;
    Rooted<JSScript*> script(cx);
    SET_SCRIPT(regs.fp()->script());
    CHECK_INTERRUPT_HANDLER();

    /*
     * Pool of rooters for use in this interpreter frame. References to these
     * are used for local variables within interpreter cases. This avoids
     * creating new rooters each time an interpreter case is entered, and also
     * correctness pitfalls due to incorrect compilation of destructor calls
     * around computed gotos.
     */
    RootedValue rootValue0(cx), rootValue1(cx);
    RootedString rootString0(cx), rootString1(cx);
    RootedObject rootObject0(cx), rootObject1(cx);
    RootedFunction rootFunction0(cx);
    RootedTypeObject rootType0(cx);
    RootedPropertyName rootName0(cx);
    RootedId rootId0(cx);

    if (rt->profilingScripts)
        ENABLE_INTERRUPTS();

    if (!entryFrame)
        entryFrame = regs.fp();

    /*
     * Initialize the index segment register used by LOAD_ATOM and
     * GET_FULL_INDEX macros below. As a register we use a pointer based on
     * the atom map to turn frequently executed LOAD_ATOM into simple array
     * access. For less frequent object loads we have to recover the segment
     * from atoms pointer first.
     */
    HeapPtrAtom *atoms = script->atoms;

#if JS_HAS_GENERATORS
    if (JS_UNLIKELY(regs.fp()->isGeneratorFrame())) {
        JS_ASSERT(size_t(regs.pc - script->code) <= script->length);
        JS_ASSERT(regs.stackDepth() <= script->nslots);

        /*
         * To support generator_throw and to catch ignored exceptions,
         * fail if cx->isExceptionPending() is true.
         */
        if (cx->isExceptionPending())
            goto error;
    }
#endif

    /* State communicated between non-local jumps: */
    bool interpReturnOK;

    /* Don't call the script prologue if executing between Method and Trace JIT. */
    if (interpMode == JSINTERP_NORMAL) {
        StackFrame *fp = regs.fp();
        if (!fp->isGeneratorFrame() && !fp->prologue(cx, UseNewTypeAtEntry(cx, fp)))
            goto error;
        if (cx->compartment->debugMode()) {
            JSTrapStatus status = ScriptDebugPrologue(cx, fp);
            switch (status) {
              case JSTRAP_CONTINUE:
                break;
              case JSTRAP_RETURN:
                interpReturnOK = true;
                goto forced_return;
              case JSTRAP_THROW:
              case JSTRAP_ERROR:
                goto error;
              default:
                JS_NOT_REACHED("bad ScriptDebugPrologue status");
            }
        }
    }

    /* The REJOIN mode acts like the normal mode, except the prologue is skipped. */
    if (interpMode == JSINTERP_REJOIN)
        interpMode = JSINTERP_NORMAL;

    CHECK_INTERRUPT_HANDLER();

    RESET_USE_METHODJIT();

    /*
     * It is important that "op" be initialized before calling DO_OP because
     * it is possible for "op" to be specially assigned during the normal
     * processing of an opcode while looping. We rely on DO_NEXT_OP to manage
     * "op" correctly in all other cases.
     */
    JSOp op;
    int32_t len;
    len = 0;

    DO_NEXT_OP(len);

#if JS_THREADED_INTERP
    /*
     * This is a loop, but it does not look like a loop. The loop-closing
     * jump is distributed throughout goto *jumpTable[op] inside of DO_OP.
     * When interrupts are enabled, jumpTable is set to interruptJumpTable
     * where all jumps point to the interrupt label. The latter, after
     * calling the interrupt handler, dispatches through normalJumpTable to
     * continue the normal bytecode processing.
     */

#else /* !JS_THREADED_INTERP */
    for (;;) {
      advance_pc_by_one:
        JS_ASSERT(js_CodeSpec[op].length == 1);
        len = 1;
      advance_pc:
        regs.pc += len;
        op = (JSOp) *regs.pc;

      do_op:
        CHECK_PCCOUNT_INTERRUPTS();
        js::gc::MaybeVerifyBarriers(cx);
        switchOp = int(op) | switchMask;
      do_switch:
        switch (switchOp) {
#endif

#if JS_THREADED_INTERP
  interrupt:
#else /* !JS_THREADED_INTERP */
  case -1:
    JS_ASSERT(switchMask == -1);
#endif /* !JS_THREADED_INTERP */
    {
        bool moreInterrupts = false;

        if (cx->runtime->profilingScripts) {
            if (!script->hasScriptCounts)
                script->initScriptCounts(cx);
            moreInterrupts = true;
        }

        if (script->hasScriptCounts) {
            PCCounts counts = script->getPCCounts(regs.pc);
            counts.get(PCCounts::BASE_INTERP)++;
            moreInterrupts = true;
        }

        JSInterruptHook hook = cx->runtime->debugHooks.interruptHook;
        if (hook || script->stepModeEnabled()) {
            Value rval;
            JSTrapStatus status = JSTRAP_CONTINUE;
            if (hook)
                status = hook(cx, script, regs.pc, &rval, cx->runtime->debugHooks.interruptHookData);
            if (status == JSTRAP_CONTINUE && script->stepModeEnabled())
                status = Debugger::onSingleStep(cx, &rval);
            switch (status) {
              case JSTRAP_ERROR:
                goto error;
              case JSTRAP_CONTINUE:
                break;
              case JSTRAP_RETURN:
                regs.fp()->setReturnValue(rval);
                interpReturnOK = true;
                goto forced_return;
              case JSTRAP_THROW:
                cx->setPendingException(rval);
                goto error;
              default:;
            }
            moreInterrupts = true;
        }

        if (script->hasAnyBreakpointsOrStepMode())
            moreInterrupts = true;

        if (script->hasBreakpointsAt(regs.pc) && interpMode != JSINTERP_SKIP_TRAP) {
            Value rval;
            JSTrapStatus status = Debugger::onTrap(cx, &rval);
            switch (status) {
              case JSTRAP_ERROR:
                goto error;
              case JSTRAP_RETURN:
                regs.fp()->setReturnValue(rval);
                interpReturnOK = true;
                goto forced_return;
              case JSTRAP_THROW:
                cx->setPendingException(rval);
                goto error;
              default:
                break;
            }
            JS_ASSERT(status == JSTRAP_CONTINUE);
            CHECK_INTERRUPT_HANDLER();
            JS_ASSERT(rval.isInt32() && rval.toInt32() == op);
        }

        interpMode = JSINTERP_NORMAL;

#if JS_THREADED_INTERP
        jumpTable = moreInterrupts ? interruptJumpTable : normalJumpTable;
        JS_EXTENSION_(goto *normalJumpTable[op]);
#else
        switchMask = moreInterrupts ? -1 : 0;
        switchOp = int(op);
        goto do_switch;
#endif
    }

/* No-ops for ease of decompilation. */
ADD_EMPTY_CASE(JSOP_NOP)
ADD_EMPTY_CASE(JSOP_UNUSED1)
ADD_EMPTY_CASE(JSOP_UNUSED2)
ADD_EMPTY_CASE(JSOP_UNUSED3)
ADD_EMPTY_CASE(JSOP_UNUSED8)
ADD_EMPTY_CASE(JSOP_UNUSED9)
ADD_EMPTY_CASE(JSOP_UNUSED10)
ADD_EMPTY_CASE(JSOP_UNUSED11)
ADD_EMPTY_CASE(JSOP_UNUSED12)
ADD_EMPTY_CASE(JSOP_UNUSED13)
ADD_EMPTY_CASE(JSOP_UNUSED15)
ADD_EMPTY_CASE(JSOP_UNUSED17)
ADD_EMPTY_CASE(JSOP_UNUSED18)
ADD_EMPTY_CASE(JSOP_UNUSED19)
ADD_EMPTY_CASE(JSOP_UNUSED20)
ADD_EMPTY_CASE(JSOP_UNUSED21)
ADD_EMPTY_CASE(JSOP_UNUSED22)
ADD_EMPTY_CASE(JSOP_UNUSED23)
ADD_EMPTY_CASE(JSOP_UNUSED24)
ADD_EMPTY_CASE(JSOP_UNUSED25)
ADD_EMPTY_CASE(JSOP_UNUSED29)
ADD_EMPTY_CASE(JSOP_UNUSED30)
ADD_EMPTY_CASE(JSOP_UNUSED31)
ADD_EMPTY_CASE(JSOP_CONDSWITCH)
ADD_EMPTY_CASE(JSOP_TRY)
#if JS_HAS_XML_SUPPORT
ADD_EMPTY_CASE(JSOP_STARTXML)
ADD_EMPTY_CASE(JSOP_STARTXMLEXPR)
#endif
ADD_EMPTY_CASE(JSOP_LOOPHEAD)
END_EMPTY_CASES

BEGIN_CASE(JSOP_LABEL)
END_CASE(JSOP_LABEL)

check_backedge:
{
    CHECK_BRANCH();
    if (op != JSOP_LOOPHEAD)
        DO_OP();

#ifdef JS_METHODJIT
    if (!useMethodJIT)
        DO_OP();
    // Attempt on-stack replacement with JaegerMonkey code, which is keyed to
    // the interpreter state at the JSOP_LOOPHEAD at the start of the loop.
    // Unlike IonMonkey, this requires two different code fragments to perform
    // hoisting.
    mjit::CompileStatus status =
        mjit::CanMethodJIT(cx, script, regs.pc, regs.fp()->isConstructing(),
                           mjit::CompileRequest_Interpreter);
    if (status == mjit::Compile_Error)
        goto error;
    if (status == mjit::Compile_Okay) {
        void *ncode =
            script->nativeCodeForPC(regs.fp()->isConstructing(), regs.pc);
        JS_ASSERT(ncode);
        mjit::JaegerStatus status = mjit::JaegerShotAtSafePoint(cx, ncode, true);
        if (status == mjit::Jaeger_ThrowBeforeEnter)
            goto error;
        CHECK_PARTIAL_METHODJIT(status);
        interpReturnOK = (status == mjit::Jaeger_Returned);
        if (entryFrame != regs.fp())
            goto jit_return;
        regs.fp()->setFinishedInInterpreter();
        goto leave_on_safe_point;
    }
    if (status == mjit::Compile_Abort)
        useMethodJIT = false;
#endif /* JS_METHODJIT */

    DO_OP();
}

BEGIN_CASE(JSOP_LOOPENTRY)

#ifdef JS_ION
    // Attempt on-stack replacement with Ion code. IonMonkey OSR takes place at
    // the point of the initial loop entry, to consolidate hoisted code between
    // entry points.
    if (ion::IsEnabled(cx)) {
        ion::MethodStatus status =
            ion::CanEnterAtBranch(cx, script, regs.fp(), regs.pc);
        if (status == ion::Method_Error)
            goto error;
        if (status == ion::Method_Compiled) {
            JS_ASSERT(regs.fp()->isScriptFrame());
            ion::IonExecStatus maybeOsr = ion::SideCannon(cx, regs.fp(), regs.pc);
            if (maybeOsr == ion::IonExec_Bailout) {
                // We hit a deoptimization path in the first Ion frame, so now
                // we've just replaced the entire Ion activation.
                RESTORE_INTERP_VARS();
                op = JSOp(*regs.pc);
                DO_OP();
            }

            interpReturnOK = (maybeOsr == ion::IonExec_Ok);

            if (entryFrame != regs.fp())
                goto jit_return;

            regs.fp()->setFinishedInInterpreter();
            goto leave_on_safe_point;
        }
    }
#endif /* JS_ION */

END_CASE(JSOP_LOOPENTRY)

BEGIN_CASE(JSOP_NOTEARG)
END_CASE(JSOP_NOTEARG)

/* ADD_EMPTY_CASE is not used here as JSOP_LINENO_LENGTH == 3. */
BEGIN_CASE(JSOP_LINENO)
END_CASE(JSOP_LINENO)

BEGIN_CASE(JSOP_UNDEFINED)
    PUSH_UNDEFINED();
END_CASE(JSOP_UNDEFINED)

BEGIN_CASE(JSOP_POP)
    regs.sp--;
END_CASE(JSOP_POP)

BEGIN_CASE(JSOP_POPN)
    JS_ASSERT(GET_UINT16(regs.pc) <= regs.stackDepth());
    regs.sp -= GET_UINT16(regs.pc);
#ifdef DEBUG
    if (StaticBlockObject *block = regs.fp()->maybeBlockChain())
        JS_ASSERT(regs.stackDepth() >= block->stackDepth() + block->slotCount());
#endif
END_CASE(JSOP_POPN)

BEGIN_CASE(JSOP_SETRVAL)
BEGIN_CASE(JSOP_POPV)
    POP_RETURN_VALUE();
END_CASE(JSOP_POPV)

BEGIN_CASE(JSOP_ENTERWITH)
    if (!EnterWith(cx, -1))
        goto error;

    /*
     * We must ensure that different "with" blocks have different stack depth
     * associated with them. This allows the try handler search to properly
     * recover the scope chain. Thus we must keep the stack at least at the
     * current level.
     *
     * We set sp[-1] to the current "with" object to help asserting the
     * enter/leave balance in [leavewith].
     */
    regs.sp[-1].setObject(*regs.fp()->scopeChain());
END_CASE(JSOP_ENTERWITH)

BEGIN_CASE(JSOP_LEAVEWITH)
    JS_ASSERT(regs.sp[-1].toObject() == *regs.fp()->scopeChain());
    regs.fp()->popWith(cx);
    regs.sp--;
END_CASE(JSOP_LEAVEWITH)

BEGIN_CASE(JSOP_RETURN)
    POP_RETURN_VALUE();
    /* FALL THROUGH */

BEGIN_CASE(JSOP_RETRVAL)    /* fp return value already set */
BEGIN_CASE(JSOP_STOP)
{
    /*
     * When the inlined frame exits with an exception or an error, ok will be
     * false after the inline_return label.
     */
    CHECK_BRANCH();

    interpReturnOK = true;
    if (entryFrame != regs.fp())
  inline_return:
    {
        if (cx->compartment->debugMode())
            interpReturnOK = ScriptDebugEpilogue(cx, regs.fp(), interpReturnOK);

        if (!regs.fp()->isYielding())
            regs.fp()->epilogue(cx);

        /* The JIT inlines the epilogue. */
#ifdef JS_METHODJIT
  jit_return:
#endif

        /* The results of lowered call/apply frames need to be shifted. */
        bool shiftResult = regs.fp()->loweredCallOrApply();

        cx->stack.popInlineFrame(regs);

        RESTORE_INTERP_VARS();

        JS_ASSERT(*regs.pc == JSOP_NEW || *regs.pc == JSOP_CALL ||
                  *regs.pc == JSOP_FUNCALL || *regs.pc == JSOP_FUNAPPLY);

        /* Resume execution in the calling frame. */
        RESET_USE_METHODJIT();
        if (JS_LIKELY(interpReturnOK)) {
            TypeScript::Monitor(cx, script, regs.pc, regs.sp[-1]);

            if (shiftResult) {
                regs.sp[-2] = regs.sp[-1];
                regs.sp--;
            }

            len = JSOP_CALL_LENGTH;
            DO_NEXT_OP(len);
        }

        /* Increment pc so that |sp - fp->slots == ReconstructStackDepth(pc)|. */
        regs.pc += JSOP_CALL_LENGTH;
        goto error;
    } else {
        JS_ASSERT(regs.stackDepth() == 0);
    }
    interpReturnOK = true;
    goto exit;
}

BEGIN_CASE(JSOP_DEFAULT)
    regs.sp--;
    /* FALL THROUGH */
BEGIN_CASE(JSOP_GOTO)
{
    len = GET_JUMP_OFFSET(regs.pc);
    BRANCH(len);
}
END_CASE(JSOP_GOTO)

BEGIN_CASE(JSOP_IFEQ)
{
    bool cond;
    Value *_;
    POP_BOOLEAN(cx, _, cond);
    if (cond == false) {
        len = GET_JUMP_OFFSET(regs.pc);
        BRANCH(len);
    }
}
END_CASE(JSOP_IFEQ)

BEGIN_CASE(JSOP_IFNE)
{
    bool cond;
    Value *_;
    POP_BOOLEAN(cx, _, cond);
    if (cond != false) {
        len = GET_JUMP_OFFSET(regs.pc);
        BRANCH(len);
    }
}
END_CASE(JSOP_IFNE)

BEGIN_CASE(JSOP_OR)
{
    bool cond;
    Value *_;
    VALUE_TO_BOOLEAN(cx, _, cond);
    if (cond == true) {
        len = GET_JUMP_OFFSET(regs.pc);
        DO_NEXT_OP(len);
    }
}
END_CASE(JSOP_OR)

BEGIN_CASE(JSOP_AND)
{
    bool cond;
    Value *_;
    VALUE_TO_BOOLEAN(cx, _, cond);
    if (cond == false) {
        len = GET_JUMP_OFFSET(regs.pc);
        DO_NEXT_OP(len);
    }
}
END_CASE(JSOP_AND)

/*
 * If the index value at sp[n] is not an int that fits in a jsval, it could
 * be an object (an XML QName, AttributeName, or AnyName), but only if we are
 * compiling with JS_HAS_XML_SUPPORT.  Otherwise convert the index value to a
 * string atom id.
 */
#define FETCH_ELEMENT_ID(obj, n, id)                                          \
    JS_BEGIN_MACRO                                                            \
        const Value &idval_ = regs.sp[n];                                     \
        if (!ValueToId(cx, obj, idval_, id.address()))                        \
            goto error;                                                       \
    JS_END_MACRO

#define TRY_BRANCH_AFTER_COND(cond,spdec)                                     \
    JS_BEGIN_MACRO                                                            \
        JS_ASSERT(js_CodeSpec[op].length == 1);                               \
        unsigned diff_ = (unsigned) GET_UINT8(regs.pc) - (unsigned) JSOP_IFEQ;         \
        if (diff_ <= 1) {                                                     \
            regs.sp -= spdec;                                                 \
            if (cond == (diff_ != 0)) {                                       \
                ++regs.pc;                                                    \
                len = GET_JUMP_OFFSET(regs.pc);                               \
                BRANCH(len);                                                  \
            }                                                                 \
            len = 1 + JSOP_IFEQ_LENGTH;                                       \
            DO_NEXT_OP(len);                                                  \
        }                                                                     \
    JS_END_MACRO

BEGIN_CASE(JSOP_IN)
{
    const Value &rref = regs.sp[-1];
    if (!rref.isObject()) {
        js_ReportValueError(cx, JSMSG_IN_NOT_OBJECT, -1, rref, NULL);
        goto error;
    }
    RootedObject &obj = rootObject0;
    obj = &rref.toObject();
    RootedId &id = rootId0;
    FETCH_ELEMENT_ID(obj, -2, id);
    JSObject *obj2;
    JSProperty *prop;
    if (!obj->lookupGeneric(cx, id, &obj2, &prop))
        goto error;
    bool cond = prop != NULL;
    TRY_BRANCH_AFTER_COND(cond, 2);
    regs.sp--;
    regs.sp[-1].setBoolean(cond);
}
END_CASE(JSOP_IN)

BEGIN_CASE(JSOP_ITER)
{
    JS_ASSERT(regs.stackDepth() >= 1);
    uint8_t flags = GET_UINT8(regs.pc);
    if (!ValueToIterator(cx, flags, &regs.sp[-1]))
        goto error;
    CHECK_INTERRUPT_HANDLER();
    JS_ASSERT(!regs.sp[-1].isPrimitive());
}
END_CASE(JSOP_ITER)

BEGIN_CASE(JSOP_MOREITER)
{
    JS_ASSERT(regs.stackDepth() >= 1);
    JS_ASSERT(regs.sp[-1].isObject());
    PUSH_NULL();
    bool cond;
    if (!IteratorMore(cx, &regs.sp[-2].toObject(), &cond, &regs.sp[-1]))
        goto error;
    CHECK_INTERRUPT_HANDLER();
    regs.sp[-1].setBoolean(cond);
}
END_CASE(JSOP_MOREITER)

BEGIN_CASE(JSOP_ITERNEXT)
{
    JS_ASSERT(regs.stackDepth() >= unsigned(GET_INT8(regs.pc)));
    Value *itervp = regs.sp - GET_INT8(regs.pc);
    JS_ASSERT(itervp->isObject());
    PUSH_NULL();
    if (!IteratorNext(cx, &itervp->toObject(), &regs.sp[-1]))
        goto error;
}
END_CASE(JSOP_ITERNEXT)

BEGIN_CASE(JSOP_ENDITER)
{
    JS_ASSERT(regs.stackDepth() >= 1);
    bool ok = CloseIterator(cx, &regs.sp[-1].toObject());
    regs.sp--;
    if (!ok)
        goto error;
}
END_CASE(JSOP_ENDITER)

BEGIN_CASE(JSOP_DUP)
{
    JS_ASSERT(regs.stackDepth() >= 1);
    const Value &rref = regs.sp[-1];
    PUSH_COPY(rref);
}
END_CASE(JSOP_DUP)

BEGIN_CASE(JSOP_DUP2)
{
    JS_ASSERT(regs.stackDepth() >= 2);
    const Value &lref = regs.sp[-2];
    const Value &rref = regs.sp[-1];
    PUSH_COPY(lref);
    PUSH_COPY(rref);
}
END_CASE(JSOP_DUP2)

BEGIN_CASE(JSOP_SWAP)
{
    JS_ASSERT(regs.stackDepth() >= 2);
    Value &lref = regs.sp[-2];
    Value &rref = regs.sp[-1];
    lref.swap(rref);
}
END_CASE(JSOP_SWAP)

BEGIN_CASE(JSOP_PICK)
{
    unsigned i = GET_UINT8(regs.pc);
    JS_ASSERT(regs.stackDepth() >= i + 1);
    Value lval = regs.sp[-int(i + 1)];
    memmove(regs.sp - (i + 1), regs.sp - i, sizeof(Value) * i);
    regs.sp[-1] = lval;
}
END_CASE(JSOP_PICK)

BEGIN_CASE(JSOP_SETCONST)
{
    PropertyName *name;
    LOAD_NAME(0, name);
    JSObject &obj = regs.fp()->varObj();
    const Value &ref = regs.sp[-1];
    if (!obj.defineProperty(cx, name, ref,
                            JS_PropertyStub, JS_StrictPropertyStub,
                            JSPROP_ENUMERATE | JSPROP_PERMANENT | JSPROP_READONLY)) {
        goto error;
    }
}
END_CASE(JSOP_SETCONST);

#if JS_HAS_DESTRUCTURING
BEGIN_CASE(JSOP_ENUMCONSTELEM)
{
    const Value &ref = regs.sp[-3];
    JSObject *obj;
    FETCH_OBJECT(cx, -2, obj);
    RootedId &id = rootId0;
    FETCH_ELEMENT_ID(obj, -1, id);
    if (!obj->defineGeneric(cx, id, ref,
                            JS_PropertyStub, JS_StrictPropertyStub,
                            JSPROP_ENUMERATE | JSPROP_PERMANENT | JSPROP_READONLY)) {
        goto error;
    }
    regs.sp -= 3;
}
END_CASE(JSOP_ENUMCONSTELEM)
#endif

BEGIN_CASE(JSOP_BINDGNAME)
    PUSH_OBJECT(regs.fp()->global());
END_CASE(JSOP_BINDGNAME)

BEGIN_CASE(JSOP_BINDNAME)
{
    JSObject *obj;
    do {
        /*
         * We can skip the property lookup for the global object. If the
         * property does not exist anywhere on the scope chain, JSOP_SETNAME
         * adds the property to the global.
         *
         * As a consequence of this optimization for the global object we run
         * its JSRESOLVE_ASSIGNING-tolerant resolve hooks only in JSOP_SETNAME,
         * after the interpreter evaluates the right- hand-side of the
         * assignment, and not here.
         *
         * This should be transparent to the hooks because the script, instead
         * of name = rhs, could have used global.name = rhs given a global
         * object reference, which also calls the hooks only after evaluating
         * the rhs. We desire such resolve hook equivalence between the two
         * forms.
         */
        obj = regs.fp()->scopeChain();
        if (obj->isGlobal())
            break;

        RootedPropertyName &name = rootName0;
        LOAD_NAME(0, name);

        RootedObject &scopeChain = rootObject0;
        scopeChain = regs.fp()->scopeChain();

        obj = FindIdentifierBase(cx, scopeChain, name);
        if (!obj)
            goto error;
    } while (0);
    PUSH_OBJECT(*obj);
}
END_CASE(JSOP_BINDNAME)

#define BITWISE_OP(OP)                                                        \
    JS_BEGIN_MACRO                                                            \
        int32_t i, j;                                                         \
        if (!ToInt32(cx, regs.sp[-2], &i))                                    \
            goto error;                                                       \
        if (!ToInt32(cx, regs.sp[-1], &j))                                    \
            goto error;                                                       \
        i = i OP j;                                                           \
        regs.sp--;                                                            \
        regs.sp[-1].setInt32(i);                                              \
    JS_END_MACRO

BEGIN_CASE(JSOP_BITOR)
    BITWISE_OP(|);
END_CASE(JSOP_BITOR)

BEGIN_CASE(JSOP_BITXOR)
    BITWISE_OP(^);
END_CASE(JSOP_BITXOR)

BEGIN_CASE(JSOP_BITAND)
    BITWISE_OP(&);
END_CASE(JSOP_BITAND)

#undef BITWISE_OP

#define EQUALITY_OP(OP)                                                       \
    JS_BEGIN_MACRO                                                            \
        Value rval = regs.sp[-1];                                             \
        Value lval = regs.sp[-2];                                             \
        bool cond;                                                            \
        if (!LooselyEqual(cx, lval, rval, &cond))                             \
            goto error;                                                       \
        cond = cond OP JS_TRUE;                                               \
        TRY_BRANCH_AFTER_COND(cond, 2);                                       \
        regs.sp--;                                                            \
        regs.sp[-1].setBoolean(cond);                                         \
    JS_END_MACRO

BEGIN_CASE(JSOP_EQ)
    EQUALITY_OP(==);
END_CASE(JSOP_EQ)

BEGIN_CASE(JSOP_NE)
    EQUALITY_OP(!=);
END_CASE(JSOP_NE)

#undef EQUALITY_OP

#define STRICT_EQUALITY_OP(OP, COND)                                          \
    JS_BEGIN_MACRO                                                            \
        const Value &rref = regs.sp[-1];                                      \
        const Value &lref = regs.sp[-2];                                      \
        bool equal;                                                           \
        if (!StrictlyEqual(cx, lref, rref, &equal))                           \
            goto error;                                                       \
        COND = equal OP JS_TRUE;                                              \
        regs.sp--;                                                            \
    JS_END_MACRO

BEGIN_CASE(JSOP_STRICTEQ)
{
    bool cond;
    STRICT_EQUALITY_OP(==, cond);
    regs.sp[-1].setBoolean(cond);
}
END_CASE(JSOP_STRICTEQ)

BEGIN_CASE(JSOP_STRICTNE)
{
    bool cond;
    STRICT_EQUALITY_OP(!=, cond);
    regs.sp[-1].setBoolean(cond);
}
END_CASE(JSOP_STRICTNE)

BEGIN_CASE(JSOP_CASE)
{
    bool cond;
    STRICT_EQUALITY_OP(==, cond);
    if (cond) {
        regs.sp--;
        len = GET_JUMP_OFFSET(regs.pc);
        BRANCH(len);
    }
}
END_CASE(JSOP_CASE)

#undef STRICT_EQUALITY_OP

BEGIN_CASE(JSOP_LT)
{
    bool cond;
    const Value &lref = regs.sp[-2];
    const Value &rref = regs.sp[-1];
    if (!LessThanOperation(cx, lref, rref, &cond))
        goto error;
    TRY_BRANCH_AFTER_COND(cond, 2);
    regs.sp[-2].setBoolean(cond);
    regs.sp--;
}
END_CASE(JSOP_LT)

BEGIN_CASE(JSOP_LE)
{
    bool cond;
    const Value &lref = regs.sp[-2];
    const Value &rref = regs.sp[-1];
    if (!LessThanOrEqualOperation(cx, lref, rref, &cond))
        goto error;
    TRY_BRANCH_AFTER_COND(cond, 2);
    regs.sp[-2].setBoolean(cond);
    regs.sp--;
}
END_CASE(JSOP_LE)

BEGIN_CASE(JSOP_GT)
{
    bool cond;
    const Value &lref = regs.sp[-2];
    const Value &rref = regs.sp[-1];
    if (!GreaterThanOperation(cx, lref, rref, &cond))
        goto error;
    TRY_BRANCH_AFTER_COND(cond, 2);
    regs.sp[-2].setBoolean(cond);
    regs.sp--;
}
END_CASE(JSOP_GT)

BEGIN_CASE(JSOP_GE)
{
    bool cond;
    const Value &lref = regs.sp[-2];
    const Value &rref = regs.sp[-1];
    if (!GreaterThanOrEqualOperation(cx, lref, rref, &cond))
        goto error;
    TRY_BRANCH_AFTER_COND(cond, 2);
    regs.sp[-2].setBoolean(cond);
    regs.sp--;
}
END_CASE(JSOP_GE)

#define SIGNED_SHIFT_OP(OP)                                                   \
    JS_BEGIN_MACRO                                                            \
        int32_t i, j;                                                         \
        if (!ToInt32(cx, regs.sp[-2], &i))                                    \
            goto error;                                                       \
        if (!ToInt32(cx, regs.sp[-1], &j))                                    \
            goto error;                                                       \
        i = i OP (j & 31);                                                    \
        regs.sp--;                                                            \
        regs.sp[-1].setInt32(i);                                              \
    JS_END_MACRO

BEGIN_CASE(JSOP_LSH)
    SIGNED_SHIFT_OP(<<);
END_CASE(JSOP_LSH)

BEGIN_CASE(JSOP_RSH)
    SIGNED_SHIFT_OP(>>);
END_CASE(JSOP_RSH)

#undef SIGNED_SHIFT_OP

BEGIN_CASE(JSOP_URSH)
{
    Value lval = regs.sp[-2];
    Value rval = regs.sp[-1];
    if (!UrshOperation(cx, lval, rval, &regs.sp[-2]))
        goto error;
    regs.sp--;
}
END_CASE(JSOP_URSH)

BEGIN_CASE(JSOP_ADD)
{
    Value lval = regs.sp[-2];
    Value rval = regs.sp[-1];
    if (!AddOperation(cx, lval, rval, &regs.sp[-2]))
        goto error;
    regs.sp--;
}
END_CASE(JSOP_ADD)

BEGIN_CASE(JSOP_SUB)
{
    RootedValue &lval = rootValue0, &rval = rootValue1;
    lval = regs.sp[-2];
    rval = regs.sp[-1];
    if (!SubOperation(cx, lval, rval, &regs.sp[-2]))
        goto error;
    regs.sp--;
}
END_CASE(JSOP_SUB)

BEGIN_CASE(JSOP_MUL)
{
    RootedValue &lval = rootValue0, &rval = rootValue1;
    lval = regs.sp[-2];
    rval = regs.sp[-1];
    if (!MulOperation(cx, lval, rval, &regs.sp[-2]))
        goto error;
    regs.sp--;
}
END_CASE(JSOP_MUL)

BEGIN_CASE(JSOP_DIV)
{
    RootedValue &lval = rootValue0, &rval = rootValue1;
    lval = regs.sp[-2];
    rval = regs.sp[-1];
    if (!DivOperation(cx, lval, rval, &regs.sp[-2]))
        goto error;
    regs.sp--;
}
END_CASE(JSOP_DIV)

BEGIN_CASE(JSOP_MOD)
{
    RootedValue &lval = rootValue0, &rval = rootValue1;
    lval = regs.sp[-2];
    rval = regs.sp[-1];
    if (!ModOperation(cx, lval, rval, &regs.sp[-2]))
        goto error;
    regs.sp--;
}
END_CASE(JSOP_MOD)

BEGIN_CASE(JSOP_NOT)
{
    Value *_;
    bool cond;
    POP_BOOLEAN(cx, _, cond);
    PUSH_BOOLEAN(!cond);
}
END_CASE(JSOP_NOT)

BEGIN_CASE(JSOP_BITNOT)
{
    int32_t i;
    if (!BitNot(cx, regs.sp[-1], &i))
        goto error;
    regs.sp[-1].setInt32(i);
}
END_CASE(JSOP_BITNOT)

BEGIN_CASE(JSOP_NEG)
{
    /*
     * When the operand is int jsval, INT32_FITS_IN_JSVAL(i) implies
     * INT32_FITS_IN_JSVAL(-i) unless i is 0 or INT32_MIN when the
     * results, -0.0 or INT32_MAX + 1, are double values.
     */
    Value ref = regs.sp[-1];
    int32_t i;
    if (ref.isInt32() && (i = ref.toInt32()) != 0 && i != INT32_MIN) {
        i = -i;
        regs.sp[-1].setInt32(i);
    } else {
        double d;
        if (!ToNumber(cx, regs.sp[-1], &d))
            goto error;
        d = -d;
        if (!regs.sp[-1].setNumber(d) && !ref.isDouble())
            TypeScript::MonitorOverflow(cx, script, regs.pc);
    }
}
END_CASE(JSOP_NEG)

BEGIN_CASE(JSOP_POS)
    if (!ToNumber(cx, &regs.sp[-1]))
        goto error;
    if (!regs.sp[-1].isInt32())
        TypeScript::MonitorOverflow(cx, script, regs.pc);
END_CASE(JSOP_POS)

BEGIN_CASE(JSOP_DELNAME)
{
    RootedPropertyName &name = rootName0;
    LOAD_NAME(0, name);

    RootedObject &scopeObj = rootObject0;
    scopeObj = cx->stack.currentScriptedScopeChain();

    JSObject *obj, *obj2;
    JSProperty *prop;
    if (!FindProperty(cx, name, scopeObj, &obj, &obj2, &prop))
        goto error;

    /* Strict mode code should never contain JSOP_DELNAME opcodes. */
    JS_ASSERT(!script->strictModeCode);

    /* ECMA says to return true if name is undefined or inherited. */
    PUSH_BOOLEAN(true);
    if (prop) {
        if (!obj->deleteProperty(cx, name, &regs.sp[-1], false))
            goto error;
    }
}
END_CASE(JSOP_DELNAME)

BEGIN_CASE(JSOP_DELPROP)
{
    RootedPropertyName &name = rootName0;
    LOAD_NAME(0, name);

    JSObject *obj;
    FETCH_OBJECT(cx, -1, obj);

    RootedValue &rval = rootValue0;
    if (!obj->deleteProperty(cx, name, rval.address(), script->strictModeCode))
        goto error;

    regs.sp[-1] = rval;
}
END_CASE(JSOP_DELPROP)

BEGIN_CASE(JSOP_DELELEM)
{
    /* Fetch the left part and resolve it to a non-null object. */
    JSObject *obj;
    FETCH_OBJECT(cx, -2, obj);

    RootedValue &propval = rootValue0;
    propval = regs.sp[-1];
    Value &rval = regs.sp[-2];

    if (!obj->deleteByValue(cx, propval, &rval, script->strictModeCode))
        goto error;

    regs.sp--;
}
END_CASE(JSOP_DELELEM)

BEGIN_CASE(JSOP_TOID)
{
    /*
     * Increment or decrement requires use to lookup the same property twice, but we need to avoid
     * the oberservable stringification the second time.
     * There must be an object value below the id, which will not be popped
     * but is necessary in interning the id for XML.
     */
    Value objval = regs.sp[-2];
    Value idval = regs.sp[-1];
    if (!ToIdOperation(cx, objval, idval, &regs.sp[-1]))
        goto error;
}
END_CASE(JSOP_TOID)

BEGIN_CASE(JSOP_TYPEOFEXPR)
BEGIN_CASE(JSOP_TYPEOF)
{
    const Value &ref = regs.sp[-1];
    regs.sp[-1].setString(TypeOfOperation(cx, ref));
}
END_CASE(JSOP_TYPEOF)

BEGIN_CASE(JSOP_VOID)
    regs.sp[-1].setUndefined();
END_CASE(JSOP_VOID)

BEGIN_CASE(JSOP_INCELEM)
BEGIN_CASE(JSOP_DECELEM)
BEGIN_CASE(JSOP_ELEMINC)
BEGIN_CASE(JSOP_ELEMDEC)
    /* No-op */
END_CASE(JSOP_INCELEM)

BEGIN_CASE(JSOP_INCPROP)
BEGIN_CASE(JSOP_DECPROP)
BEGIN_CASE(JSOP_PROPINC)
BEGIN_CASE(JSOP_PROPDEC)
BEGIN_CASE(JSOP_INCNAME)
BEGIN_CASE(JSOP_DECNAME)
BEGIN_CASE(JSOP_NAMEINC)
BEGIN_CASE(JSOP_NAMEDEC)
BEGIN_CASE(JSOP_INCGNAME)
BEGIN_CASE(JSOP_DECGNAME)
BEGIN_CASE(JSOP_GNAMEINC)
BEGIN_CASE(JSOP_GNAMEDEC)
    /* No-op */
END_CASE(JSOP_INCPROP)

BEGIN_CASE(JSOP_DECALIASEDVAR)
BEGIN_CASE(JSOP_ALIASEDVARDEC)
BEGIN_CASE(JSOP_INCALIASEDVAR)
BEGIN_CASE(JSOP_ALIASEDVARINC)
    /* No-op */
END_CASE(JSOP_ALIASEDVARINC)

BEGIN_CASE(JSOP_DECARG)
BEGIN_CASE(JSOP_ARGDEC)
BEGIN_CASE(JSOP_INCARG)
BEGIN_CASE(JSOP_ARGINC)
{
    unsigned i = GET_ARGNO(regs.pc);
    if (script->argsObjAliasesFormals()) {
        const Value &arg = regs.fp()->argsObj().arg(i);
        Value v;
        if (!DoIncDec(cx, script, regs.pc, arg, &v, &regs.sp[0]))
            goto error;
        regs.fp()->argsObj().setArg(i, v);
    } else {
        Value &arg = regs.fp()->unaliasedFormal(i);
        if (!DoIncDec(cx, script, regs.pc, arg, &arg, &regs.sp[0]))
            goto error;
    }
    regs.sp++;
}
END_CASE(JSOP_ARGINC);

BEGIN_CASE(JSOP_DECLOCAL)
BEGIN_CASE(JSOP_LOCALDEC)
BEGIN_CASE(JSOP_INCLOCAL)
BEGIN_CASE(JSOP_LOCALINC)
{
    unsigned i = GET_SLOTNO(regs.pc);
    Value &local = regs.fp()->unaliasedLocal(i);
    if (!DoIncDec(cx, script, regs.pc, local, &local, &regs.sp[0]))
        goto error;
    regs.sp++;
}
END_CASE(JSOP_LOCALINC)

BEGIN_CASE(JSOP_THIS)
    if (!ComputeThis(cx, regs.fp()))
        goto error;
    PUSH_COPY(regs.fp()->thisValue());
END_CASE(JSOP_THIS)

BEGIN_CASE(JSOP_GETPROP)
BEGIN_CASE(JSOP_GETXPROP)
BEGIN_CASE(JSOP_LENGTH)
BEGIN_CASE(JSOP_CALLPROP)
{
    RootedValue rval(cx);
    if (!GetPropertyOperation(cx, regs.pc, regs.sp[-1], rval.address()))
        goto error;

    TypeScript::Monitor(cx, script, regs.pc, rval.reference());

    regs.sp[-1] = rval;
    assertSameCompartment(cx, regs.sp[-1]);
}
END_CASE(JSOP_GETPROP)

BEGIN_CASE(JSOP_SETGNAME)
BEGIN_CASE(JSOP_SETNAME)
BEGIN_CASE(JSOP_SETPROP)
{
    const Value &rval = regs.sp[-1];
    const Value &lval = regs.sp[-2];

    if (!SetPropertyOperation(cx, regs.pc, lval, rval))
        goto error;

    regs.sp[-2] = regs.sp[-1];
    regs.sp--;
}
END_CASE(JSOP_SETPROP)

BEGIN_CASE(JSOP_GETELEM)
BEGIN_CASE(JSOP_CALLELEM)
{
    Value &lref = regs.sp[-2];
    Value &rref = regs.sp[-1];
    if (!GetElementOperation(cx, op, lref, rref, &regs.sp[-2]))
        goto error;
    TypeScript::Monitor(cx, script, regs.pc, regs.sp[-2]);
    regs.sp--;
}
END_CASE(JSOP_GETELEM)

BEGIN_CASE(JSOP_SETELEM)
{
    RootedObject &obj = rootObject0;
    FETCH_OBJECT(cx, -3, obj);
    RootedId &id = rootId0;
    FETCH_ELEMENT_ID(obj, -2, id);
    Value &value = regs.sp[-1];
    if (!SetObjectElementOperation(cx, obj, id, value, script->strictModeCode))
        goto error;
    regs.sp[-3] = value;
    regs.sp -= 2;
}
END_CASE(JSOP_SETELEM)

BEGIN_CASE(JSOP_ENUMELEM)
{
    RootedObject &obj = rootObject0;
    RootedValue &rval = rootValue0;

    /* Funky: the value to set is under the [obj, id] pair. */
    FETCH_OBJECT(cx, -2, obj);
    RootedId &id = rootId0;
    FETCH_ELEMENT_ID(obj, -1, id);
    rval = regs.sp[-3];
    if (!obj->setGeneric(cx, id, rval.address(), script->strictModeCode))
        goto error;
    regs.sp -= 3;
}
END_CASE(JSOP_ENUMELEM)

BEGIN_CASE(JSOP_EVAL)
{
    CallArgs args = CallArgsFromSp(GET_ARGC(regs.pc), regs.sp);
    if (IsBuiltinEvalForScope(regs.fp()->scopeChain(), args.calleev())) {
        if (!DirectEval(cx, args))
            goto error;
    } else {
        if (!InvokeKernel(cx, args))
            goto error;
    }
    CHECK_INTERRUPT_HANDLER();
    regs.sp = args.spAfterCall();
    TypeScript::Monitor(cx, script, regs.pc, regs.sp[-1]);
}
END_CASE(JSOP_EVAL)

BEGIN_CASE(JSOP_FUNAPPLY)
    if (!GuardFunApplySpeculation(cx, regs))
        goto error;
    /* FALL THROUGH */

BEGIN_CASE(JSOP_NEW)
BEGIN_CASE(JSOP_CALL)
BEGIN_CASE(JSOP_FUNCALL)
{
    JS_ASSERT(regs.stackDepth() >= 2 + GET_ARGC(regs.pc));
    CallArgs args = CallArgsFromSp(GET_ARGC(regs.pc), regs.sp);

    bool construct = (*regs.pc == JSOP_NEW);

    RootedFunction &fun = rootFunction0;
    /* Don't bother trying to fast-path calls to scripted non-constructors. */
    if (!IsFunctionObject(args.calleev(), fun.address()) || !fun->isInterpretedConstructor()) {
        if (construct) {
            if (!InvokeConstructorKernel(cx, args))
                goto error;
        } else {
            if (!InvokeKernel(cx, args))
                goto error;
        }
        Value *newsp = args.spAfterCall();
        TypeScript::Monitor(cx, script, regs.pc, newsp[-1]);
        regs.sp = newsp;
        CHECK_INTERRUPT_HANDLER();
        len = JSOP_CALL_LENGTH;
        DO_NEXT_OP(len);
    }

    if (!TypeMonitorCall(cx, args, construct))
        goto error;

    InitialFrameFlags initial = construct ? INITIAL_CONSTRUCT : INITIAL_NONE;

    JSScript *newScript = fun->script();

    if (newScript->compileAndGo && newScript->hasClearedGlobal()) {
        JS_ReportErrorNumber(cx, js_GetErrorMessage, NULL, JSMSG_CLEARED_SCOPE);
        goto error;
    }

    if (!cx->stack.pushInlineFrame(cx, regs, args, *fun, newScript, initial))
        goto error;

    RESTORE_INTERP_VARS();
    RESET_USE_METHODJIT();

    bool newType = cx->typeInferenceEnabled() && UseNewType(cx, script, regs.pc);

#ifdef JS_ION
    if (!newType && ion::IsEnabled(cx)) {
        ion::MethodStatus status = ion::CanEnter(cx, script, regs.fp(), newType);
        if (status == ion::Method_Error)
            goto error;
        if (status == ion::Method_Compiled) {
            ion::IonExecStatus exec = ion::Cannon(cx, regs.fp());
            CHECK_INTERRUPT_HANDLER();
            if (exec == ion::IonExec_Bailout) {
                RESTORE_INTERP_VARS();
                op = JSOp(*regs.pc);
                DO_OP();
            }
            interpReturnOK = (exec == ion::IonExec_Error) ? false : true;
            goto jit_return;
        }
    }
#endif

#ifdef JS_METHODJIT
    if (!newType && cx->methodJitEnabled) {
        /* Try to ensure methods are method JIT'd.  */
        mjit::CompileStatus status = mjit::CanMethodJIT(cx, script, script->code,
                                                        construct,
                                                        mjit::CompileRequest_Interpreter);
        if (status == mjit::Compile_Error)
            goto error;
        if (status == mjit::Compile_Okay) {
            mjit::JaegerStatus status = mjit::JaegerShot(cx, true);
            CHECK_PARTIAL_METHODJIT(status);
            interpReturnOK = mjit::JaegerStatusToSuccess(status);
            CHECK_INTERRUPT_HANDLER();
            goto jit_return;
        }
    }
#endif

    if (!regs.fp()->prologue(cx, newType))
        goto error;

    if (cx->compartment->debugMode()) {
        switch (ScriptDebugPrologue(cx, regs.fp())) {
          case JSTRAP_CONTINUE:
            break;
          case JSTRAP_RETURN:
            interpReturnOK = true;
            goto forced_return;
          case JSTRAP_THROW:
          case JSTRAP_ERROR:
            goto error;
          default:
            JS_NOT_REACHED("bad ScriptDebugPrologue status");
        }
    }

    CHECK_INTERRUPT_HANDLER();

    /* Load first op and dispatch it (safe since JSOP_STOP). */
    op = (JSOp) *regs.pc;
    DO_OP();
}

BEGIN_CASE(JSOP_SETCALL)
{
    JS_ReportErrorNumber(cx, js_GetErrorMessage, NULL, JSMSG_BAD_LEFTSIDE_OF_ASS);
    goto error;
}
END_CASE(JSOP_SETCALL)

BEGIN_CASE(JSOP_IMPLICITTHIS)
{
    RootedPropertyName &name = rootName0;
    LOAD_NAME(0, name);

    RootedObject &scopeObj = rootObject0;
    scopeObj = cx->stack.currentScriptedScopeChain();

    JSObject *obj, *obj2;
    JSProperty *prop;
    if (!FindPropertyHelper(cx, name, false, scopeObj, &obj, &obj2, &prop))
        goto error;

    Value v;
    if (!ComputeImplicitThis(cx, obj, &v))
        goto error;
    PUSH_COPY(v);
}
END_CASE(JSOP_IMPLICITTHIS)

BEGIN_CASE(JSOP_GETGNAME)
BEGIN_CASE(JSOP_CALLGNAME)
BEGIN_CASE(JSOP_NAME)
BEGIN_CASE(JSOP_CALLNAME)
{
    RootedValue &rval = rootValue0;

    if (!NameOperation(cx, regs.pc, rval.address()))
        goto error;

    PUSH_COPY(rval);
    TypeScript::Monitor(cx, script, regs.pc, rval);
}
END_CASE(JSOP_NAME)

BEGIN_CASE(JSOP_UINT16)
    PUSH_INT32((int32_t) GET_UINT16(regs.pc));
END_CASE(JSOP_UINT16)

BEGIN_CASE(JSOP_UINT24)
    PUSH_INT32((int32_t) GET_UINT24(regs.pc));
END_CASE(JSOP_UINT24)

BEGIN_CASE(JSOP_INT8)
    PUSH_INT32(GET_INT8(regs.pc));
END_CASE(JSOP_INT8)

BEGIN_CASE(JSOP_INT32)
    PUSH_INT32(GET_INT32(regs.pc));
END_CASE(JSOP_INT32)

BEGIN_CASE(JSOP_DOUBLE)
{
    double dbl;
    LOAD_DOUBLE(0, dbl);
    PUSH_DOUBLE(dbl);
}
END_CASE(JSOP_DOUBLE)

BEGIN_CASE(JSOP_STRING)
{
    JSAtom *atom;
    LOAD_ATOM(0, atom);
    PUSH_STRING(atom);
}
END_CASE(JSOP_STRING)

BEGIN_CASE(JSOP_OBJECT)
{
    PUSH_OBJECT(*script->getObject(GET_UINT32_INDEX(regs.pc)));
}
END_CASE(JSOP_OBJECT)

BEGIN_CASE(JSOP_REGEXP)
{
    /*
     * Push a regexp object cloned from the regexp literal object mapped by the
     * bytecode at pc.
     */
    uint32_t index = GET_UINT32_INDEX(regs.pc);
    JSObject *proto = regs.fp()->global().getOrCreateRegExpPrototype(cx);
    if (!proto)
        goto error;
    JSObject *obj = CloneRegExpObject(cx, script->getRegExp(index), proto);
    if (!obj)
        goto error;
    PUSH_OBJECT(*obj);
}
END_CASE(JSOP_REGEXP)

BEGIN_CASE(JSOP_ZERO)
    PUSH_INT32(0);
END_CASE(JSOP_ZERO)

BEGIN_CASE(JSOP_ONE)
    PUSH_INT32(1);
END_CASE(JSOP_ONE)

BEGIN_CASE(JSOP_NULL)
    PUSH_NULL();
END_CASE(JSOP_NULL)

BEGIN_CASE(JSOP_FALSE)
    PUSH_BOOLEAN(false);
END_CASE(JSOP_FALSE)

BEGIN_CASE(JSOP_TRUE)
    PUSH_BOOLEAN(true);
END_CASE(JSOP_TRUE)

{
BEGIN_CASE(JSOP_TABLESWITCH)
{
    jsbytecode *pc2 = regs.pc;
    len = GET_JUMP_OFFSET(pc2);

    /*
     * ECMAv2+ forbids conversion of discriminant, so we will skip to the
     * default case if the discriminant isn't already an int jsval.  (This
     * opcode is emitted only for dense int-domain switches.)
     */
    const Value &rref = *--regs.sp;
    int32_t i;
    if (rref.isInt32()) {
        i = rref.toInt32();
    } else {
        double d;
        /* Don't use MOZ_DOUBLE_IS_INT32; treat -0 (double) as 0. */
        if (!rref.isDouble() || (d = rref.toDouble()) != (i = int32_t(rref.toDouble())))
            DO_NEXT_OP(len);
    }

    pc2 += JUMP_OFFSET_LEN;
    int32_t low = GET_JUMP_OFFSET(pc2);
    pc2 += JUMP_OFFSET_LEN;
    int32_t high = GET_JUMP_OFFSET(pc2);

    i -= low;
    if ((uint32_t)i < (uint32_t)(high - low + 1)) {
        pc2 += JUMP_OFFSET_LEN + JUMP_OFFSET_LEN * i;
        int32_t off = (int32_t) GET_JUMP_OFFSET(pc2);
        if (off)
            len = off;
    }
}
END_VARLEN_CASE
}

{
BEGIN_CASE(JSOP_LOOKUPSWITCH)
{
    int32_t off;
    off = JUMP_OFFSET_LEN;

    /*
     * JSOP_LOOKUPSWITCH are never used if any atom index in it would exceed
     * 64K limit.
     */
    JS_ASSERT(atoms == script->atoms);
    jsbytecode *pc2 = regs.pc;

    Value lval = regs.sp[-1];
    regs.sp--;

    int npairs;
    if (!lval.isPrimitive())
        goto end_lookup_switch;

    pc2 += off;
    npairs = GET_UINT16(pc2);
    pc2 += UINT16_LEN;
    JS_ASSERT(npairs);  /* empty switch uses JSOP_TABLESWITCH */

    bool match;
#define SEARCH_PAIRS(MATCH_CODE)                                              \
    for (;;) {                                                                \
        Value rval = script->getConst(GET_UINT32_INDEX(pc2));                 \
        MATCH_CODE                                                            \
        pc2 += UINT32_INDEX_LEN;                                              \
        if (match)                                                            \
            break;                                                            \
        pc2 += off;                                                           \
        if (--npairs == 0) {                                                  \
            pc2 = regs.pc;                                                    \
            break;                                                            \
        }                                                                     \
    }

    if (lval.isString()) {
        JSLinearString *str = lval.toString()->ensureLinear(cx);
        if (!str)
            goto error;
        JSLinearString *str2;
        SEARCH_PAIRS(
            match = (rval.isString() &&
                     ((str2 = &rval.toString()->asLinear()) == str ||
                      EqualStrings(str2, str)));
        )
    } else if (lval.isNumber()) {
        double ldbl = lval.toNumber();
        SEARCH_PAIRS(
            match = rval.isNumber() && ldbl == rval.toNumber();
        )
    } else {
        SEARCH_PAIRS(
            match = (lval == rval);
        )
    }
#undef SEARCH_PAIRS

  end_lookup_switch:
    len = GET_JUMP_OFFSET(pc2);
}
END_VARLEN_CASE
}

BEGIN_CASE(JSOP_ACTUALSFILLED)
{
    PUSH_INT32(JS_MAX(regs.fp()->numActualArgs(), GET_UINT16(regs.pc)));
}
END_CASE(JSOP_ACTUALSFILLED)

BEGIN_CASE(JSOP_ARGUMENTS)
    JS_ASSERT(!regs.fp()->fun()->hasRest());
    if (script->needsArgsObj()) {
        ArgumentsObject *obj = ArgumentsObject::createExpected(cx, regs.fp());
        if (!obj)
            goto error;
        PUSH_COPY(ObjectValue(*obj));
    } else {
        PUSH_COPY(MagicValue(JS_OPTIMIZED_ARGUMENTS));
    }
END_CASE(JSOP_ARGUMENTS)

BEGIN_CASE(JSOP_REST)
{
    JSObject *rest = regs.fp()->createRestParameter(cx);
    if (!rest)
        goto error;
    PUSH_COPY(ObjectValue(*rest));
    if (!SetInitializerObjectType(cx, script, regs.pc, rest))
        goto error;
}
END_CASE(JSOP_REST)

BEGIN_CASE(JSOP_CALLALIASEDVAR)
BEGIN_CASE(JSOP_GETALIASEDVAR)
{
    ScopeCoordinate sc = ScopeCoordinate(regs.pc);
    PUSH_COPY(regs.fp()->aliasedVarScope(sc).aliasedVar(sc));
}
END_CASE(JSOP_GETALIASEDVAR)

BEGIN_CASE(JSOP_SETALIASEDVAR)
{
    ScopeCoordinate sc = ScopeCoordinate(regs.pc);
    regs.fp()->aliasedVarScope(sc).setAliasedVar(sc, regs.sp[-1]);
}
END_CASE(JSOP_SETALIASEDVAR)

BEGIN_CASE(JSOP_GETARG)
BEGIN_CASE(JSOP_CALLARG)
{
    unsigned i = GET_ARGNO(regs.pc);
    if (script->argsObjAliasesFormals())
        PUSH_COPY(regs.fp()->argsObj().arg(i));
    else
        PUSH_COPY(regs.fp()->unaliasedFormal(i));
}
END_CASE(JSOP_GETARG)

BEGIN_CASE(JSOP_SETARG)
{
    unsigned i = GET_ARGNO(regs.pc);
    if (script->argsObjAliasesFormals())
        regs.fp()->argsObj().setArg(i, regs.sp[-1]);
    else
        regs.fp()->unaliasedFormal(i) = regs.sp[-1];
}
END_CASE(JSOP_SETARG)

BEGIN_CASE(JSOP_GETLOCAL)
BEGIN_CASE(JSOP_CALLLOCAL)
{
    unsigned i = GET_SLOTNO(regs.pc);
    PUSH_COPY_SKIP_CHECK(regs.fp()->unaliasedLocal(i));

    /*
     * Skip the same-compartment assertion if the local will be immediately
     * popped. We do not guarantee sync for dead locals when coming in from the
     * method JIT, and a GETLOCAL followed by POP is not considered to be
     * a use of the variable.
     */
    if (regs.pc[JSOP_GETLOCAL_LENGTH] != JSOP_POP)
        assertSameCompartment(cx, regs.sp[-1]);
}
END_CASE(JSOP_GETLOCAL)

BEGIN_CASE(JSOP_SETLOCAL)
{
    unsigned i = GET_SLOTNO(regs.pc);
    regs.fp()->unaliasedLocal(i) = regs.sp[-1];
}
END_CASE(JSOP_SETLOCAL)

BEGIN_CASE(JSOP_DEFCONST)
BEGIN_CASE(JSOP_DEFVAR)
{
    PropertyName *dn = atoms[GET_UINT32_INDEX(regs.pc)]->asPropertyName();

    /* ES5 10.5 step 8 (with subsequent errata). */
    unsigned attrs = JSPROP_ENUMERATE;
    if (!regs.fp()->isEvalFrame())
        attrs |= JSPROP_PERMANENT;
    if (op == JSOP_DEFCONST)
        attrs |= JSPROP_READONLY;

    /* Step 8b. */
    RootedObject &obj = rootObject0;
    obj = &regs.fp()->varObj();

    if (!DefVarOrConstOperation(cx, obj, dn, attrs))
        goto error;
}
END_CASE(JSOP_DEFVAR)

BEGIN_CASE(JSOP_DEFFUN)
{
    /*
     * A top-level function defined in Global or Eval code (see ECMA-262
     * Ed. 3), or else a SpiderMonkey extension: a named function statement in
     * a compound statement (not at the top statement level of global code, or
     * at the top level of a function body).
     */
    RootedFunction &fun = rootFunction0;
    fun = script->getFunction(GET_UINT32_INDEX(regs.pc));

    /*
     * If static link is not current scope, clone fun's object to link to the
     * current scope via parent. We do this to enable sharing of compiled
     * functions among multiple equivalent scopes, amortizing the cost of
     * compilation over a number of executions.  Examples include XUL scripts
     * and event handlers shared among Firefox or other Mozilla app chrome
     * windows, and user-defined JS functions precompiled and then shared among
     * requests in server-side JS.
     */
    HandleObject scopeChain = regs.fp()->scopeChain();
    if (fun->environment() != scopeChain) {
        fun = CloneFunctionObjectIfNotSingleton(cx, fun, scopeChain);
        if (!fun)
            goto error;
    } else {
        JS_ASSERT(script->compileAndGo);
        JS_ASSERT(regs.fp()->isGlobalFrame() || regs.fp()->isEvalInFunction());
    }

    /*
     * ECMA requires functions defined when entering Eval code to be
     * impermanent.
     */
    unsigned attrs = regs.fp()->isEvalFrame()
                  ? JSPROP_ENUMERATE
                  : JSPROP_ENUMERATE | JSPROP_PERMANENT;

    /*
     * We define the function as a property of the variable object and not the
     * current scope chain even for the case of function expression statements
     * and functions defined by eval inside let or with blocks.
     */
    RootedObject &parent = rootObject0;
    parent = &regs.fp()->varObj();

    /* ES5 10.5 (NB: with subsequent errata). */
    RootedPropertyName &name = rootName0;
    name = fun->atom->asPropertyName();
    JSProperty *prop = NULL;
    JSObject *pobj;
    if (!parent->lookupProperty(cx, name, &pobj, &prop))
        goto error;

    RootedValue &rval = rootValue0;
    rval = ObjectValue(*fun);

    do {
        /* Steps 5d, 5f. */
        if (!prop || pobj != parent) {
            if (!parent->defineProperty(cx, name, rval,
                                        JS_PropertyStub, JS_StrictPropertyStub, attrs))
            {
                goto error;
            }
            break;
        }

        /* Step 5e. */
        JS_ASSERT(parent->isNative());
        Shape *shape = reinterpret_cast<Shape *>(prop);
        if (parent->isGlobal()) {
            if (shape->configurable()) {
                if (!parent->defineProperty(cx, name, rval,
                                            JS_PropertyStub, JS_StrictPropertyStub, attrs))
                {
                    goto error;
                }
                break;
            }

            if (shape->isAccessorDescriptor() || !shape->writable() || !shape->enumerable()) {
                JSAutoByteString bytes;
                if (js_AtomToPrintableString(cx, name, &bytes)) {
                    JS_ReportErrorNumber(cx, js_GetErrorMessage, NULL,
                                         JSMSG_CANT_REDEFINE_PROP, bytes.ptr());
                }
                goto error;
            }
        }

        /*
         * Non-global properties, and global properties which we aren't simply
         * redefining, must be set.  First, this preserves their attributes.
         * Second, this will produce warnings and/or errors as necessary if the
         * specified Call object property is not writable (const).
         */

        /* Step 5f. */
        if (!parent->setProperty(cx, name, rval.address(), script->strictModeCode))
            goto error;
    } while (false);
}
END_CASE(JSOP_DEFFUN)

BEGIN_CASE(JSOP_LAMBDA)
{
    /* Load the specified function object literal. */
    RootedFunction &fun = rootFunction0;
    fun = script->getFunction(GET_UINT32_INDEX(regs.pc));

    JSFunction *obj = CloneFunctionObjectIfNotSingleton(cx, fun, regs.fp()->scopeChain());
    if (!obj)
        goto error;

    JS_ASSERT(obj->getProto());
    PUSH_OBJECT(*obj);
}
END_CASE(JSOP_LAMBDA)

BEGIN_CASE(JSOP_CALLEE)
    JS_ASSERT(regs.fp()->isNonEvalFunctionFrame());
    PUSH_COPY(regs.fp()->calleev());
END_CASE(JSOP_CALLEE)

BEGIN_CASE(JSOP_GETTER)
BEGIN_CASE(JSOP_SETTER)
{
    JSOp op2 = JSOp(*++regs.pc);
    RootedId &id = rootId0;
    Value rval;
    int i;
    JSObject *obj;
    switch (op2) {
      case JSOP_SETNAME:
      case JSOP_SETPROP:
      {
        PropertyName *name;
        LOAD_NAME(0, name);
        id = NameToId(name);
        rval = regs.sp[-1];
        i = -1;
        goto gs_pop_lval;
      }
      case JSOP_SETELEM:
        rval = regs.sp[-1];
        id = JSID_VOID;
        i = -2;
      gs_pop_lval:
        FETCH_OBJECT(cx, i - 1, obj);
        break;

      case JSOP_INITPROP:
      {
        JS_ASSERT(regs.stackDepth() >= 2);
        rval = regs.sp[-1];
        i = -1;
        PropertyName *name;
        LOAD_NAME(0, name);
        id = NameToId(name);
        goto gs_get_lval;
      }
      default:
        JS_ASSERT(op2 == JSOP_INITELEM);
        JS_ASSERT(regs.stackDepth() >= 3);
        rval = regs.sp[-1];
        id = JSID_VOID;
        i = -2;
      gs_get_lval:
      {
        const Value &lref = regs.sp[i-1];
        JS_ASSERT(lref.isObject());
        obj = &lref.toObject();
        break;
      }
    }

    /* Ensure that id has a type suitable for use with obj. */
    if (JSID_IS_VOID(id))
        FETCH_ELEMENT_ID(obj, i, id);

    if (!js_IsCallable(rval)) {
        JS_ReportErrorNumber(cx, js_GetErrorMessage, NULL, JSMSG_BAD_GETTER_OR_SETTER,
                             (op == JSOP_GETTER) ? js_getter_str : js_setter_str);
        goto error;
    }

    /*
     * Getters and setters are just like watchpoints from an access control
     * point of view.
     */
    Value rtmp;
    unsigned attrs;
    if (!CheckAccess(cx, obj, id, JSACC_WATCH, &rtmp, &attrs))
        goto error;

    PropertyOp getter;
    StrictPropertyOp setter;
    if (op == JSOP_GETTER) {
        getter = CastAsPropertyOp(&rval.toObject());
        setter = JS_StrictPropertyStub;
        attrs = JSPROP_GETTER;
    } else {
        getter = JS_PropertyStub;
        setter = CastAsStrictPropertyOp(&rval.toObject());
        attrs = JSPROP_SETTER;
    }
    attrs |= JSPROP_ENUMERATE | JSPROP_SHARED;

    if (!obj->defineGeneric(cx, id, UndefinedValue(), getter, setter, attrs))
        goto error;

    regs.sp += i;
    if (js_CodeSpec[op2].ndefs > js_CodeSpec[op2].nuses) {
        JS_ASSERT(js_CodeSpec[op2].ndefs == js_CodeSpec[op2].nuses + 1);
        regs.sp[-1] = rval;
        assertSameCompartment(cx, regs.sp[-1]);
    }
    len = js_CodeSpec[op2].length;
    DO_NEXT_OP(len);
}

BEGIN_CASE(JSOP_HOLE)
    PUSH_HOLE();
END_CASE(JSOP_HOLE)

BEGIN_CASE(JSOP_NEWINIT)
{
    uint8_t i = GET_UINT8(regs.pc);
    JS_ASSERT(i == JSProto_Array || i == JSProto_Object);

    JSObject *obj;
    if (i == JSProto_Array) {
        obj = NewDenseEmptyArray(cx);
    } else {
        gc::AllocKind kind = GuessObjectGCKind(0);
        obj = NewBuiltinClassInstance(cx, &ObjectClass, kind);
    }
    if (!obj || !SetInitializerObjectType(cx, script, regs.pc, obj))
        goto error;

    PUSH_OBJECT(*obj);
    TypeScript::Monitor(cx, script, regs.pc, regs.sp[-1]);

    CHECK_INTERRUPT_HANDLER();
}
END_CASE(JSOP_NEWINIT)

BEGIN_CASE(JSOP_NEWARRAY)
{
    unsigned count = GET_UINT24(regs.pc);
    JSObject *obj = NewDenseAllocatedArray(cx, count);
    if (!obj || !SetInitializerObjectType(cx, script, regs.pc, obj))
        goto error;

    PUSH_OBJECT(*obj);
    TypeScript::Monitor(cx, script, regs.pc, regs.sp[-1]);

    CHECK_INTERRUPT_HANDLER();
}
END_CASE(JSOP_NEWARRAY)

BEGIN_CASE(JSOP_NEWOBJECT)
{
    RootedObject &baseobj = rootObject0;
    baseobj = script->getObject(GET_UINT32_INDEX(regs.pc));

    RootedObject &obj = rootObject1;
    obj = CopyInitializerObject(cx, baseobj);
    if (!obj || !SetInitializerObjectType(cx, script, regs.pc, obj))
        goto error;

    PUSH_OBJECT(*obj);
    TypeScript::Monitor(cx, script, regs.pc, regs.sp[-1]);

    CHECK_INTERRUPT_HANDLER();
}
END_CASE(JSOP_NEWOBJECT)

BEGIN_CASE(JSOP_ENDINIT)
{
    /* FIXME remove JSOP_ENDINIT bug 588522 */
    JS_ASSERT(regs.stackDepth() >= 1);
    JS_ASSERT(regs.sp[-1].isObject());
}
END_CASE(JSOP_ENDINIT)

BEGIN_CASE(JSOP_INITPROP)
{
    /* Load the property's initial value into rval. */
    JS_ASSERT(regs.stackDepth() >= 2);
    Value rval = regs.sp[-1];

    /* Load the object being initialized into lval/obj. */
    RootedObject &obj = rootObject0;
    obj = &regs.sp[-2].toObject();
    JS_ASSERT(obj->isObject());

    RootedId &id = rootId0;

    PropertyName *name;
    LOAD_NAME(0, name);
    id = NameToId(name);

    if (JS_UNLIKELY(name == cx->runtime->atomState.protoAtom)
        ? !baseops::SetPropertyHelper(cx, obj, id, 0, &rval, script->strictModeCode)
        : !DefineNativeProperty(cx, obj, id, rval, NULL, NULL,
                                JSPROP_ENUMERATE, 0, 0, 0)) {
        goto error;
    }

    regs.sp--;
}
END_CASE(JSOP_INITPROP);

BEGIN_CASE(JSOP_INITELEM_INC)
BEGIN_CASE(JSOP_INITELEM)
{
    /* Pop the element's value into rval. */
    JS_ASSERT(regs.stackDepth() >= 3);
    const Value &rref = regs.sp[-1];

    RootedObject &obj = rootObject0;

    /* Find the object being initialized at top of stack. */
    const Value &lref = regs.sp[-3];
    JS_ASSERT(lref.isObject());
    obj = &lref.toObject();

    /* Fetch id now that we have obj. */
    RootedId &id = rootId0;
    FETCH_ELEMENT_ID(obj, -2, id);

    /*
     * If rref is a hole, do not call JSObject::defineProperty. In this case,
     * obj must be an array, so if the current op is the last element
     * initialiser, set the array length to one greater than id.
     */
    if (rref.isMagic(JS_ARRAY_HOLE)) {
        JS_ASSERT(obj->isArray());
        JS_ASSERT(JSID_IS_INT(id));
        JS_ASSERT(uint32_t(JSID_TO_INT(id)) < StackSpace::ARGS_LENGTH_MAX);
        if (JSOp(regs.pc[JSOP_INITELEM_LENGTH]) == JSOP_ENDINIT &&
            !js_SetLengthProperty(cx, obj, (uint32_t) (JSID_TO_INT(id) + 1))) {
            goto error;
        }
    } else {
        if (!obj->defineGeneric(cx, id, rref, NULL, NULL, JSPROP_ENUMERATE))
            goto error;
    }
    if (op == JSOP_INITELEM_INC) {
        JS_ASSERT(obj->isArray());
        if (JSID_TO_INT(id) == INT32_MAX) {
            JS_ReportErrorNumber(cx, js_GetErrorMessage, NULL,
                                 JSMSG_SPREAD_TOO_LARGE);
            goto error;
        }
        regs.sp[-2].setInt32(JSID_TO_INT(id) + 1);
        regs.sp--;
    } else {
        regs.sp -= 2;
    }
}
END_CASE(JSOP_INITELEM)

BEGIN_CASE(JSOP_SPREAD)
{
    int32_t count = regs.sp[-2].toInt32();
    RootedObject arr(cx, &regs.sp[-3].toObject());
    const Value iterable = regs.sp[-1];
    ForOfIterator iter(cx, iterable);
    while (iter.next()) {
        if (count == INT32_MAX) {
            JS_ReportErrorNumber(cx, js_GetErrorMessage, NULL,
                                 JSMSG_SPREAD_TOO_LARGE);
            goto error;
        }
        if (!arr->defineElement(cx, count++, iter.value(), NULL, NULL, JSPROP_ENUMERATE))
            goto error;
    }
    if (!iter.close())
        goto error;
    regs.sp[-2].setInt32(count);
    regs.sp--;
}
END_CASE(JSOP_SPREAD)
    
{
BEGIN_CASE(JSOP_GOSUB)
    PUSH_BOOLEAN(false);
    int32_t i = (regs.pc - script->code) + JSOP_GOSUB_LENGTH;
    len = GET_JUMP_OFFSET(regs.pc);
    PUSH_INT32(i);
END_VARLEN_CASE
}

{
BEGIN_CASE(JSOP_RETSUB)
    /* Pop [exception or hole, retsub pc-index]. */
    Value rval, lval;
    POP_COPY_TO(rval);
    POP_COPY_TO(lval);
    JS_ASSERT(lval.isBoolean());
    if (lval.toBoolean()) {
        /*
         * Exception was pending during finally, throw it *before* we adjust
         * pc, because pc indexes into script->trynotes.  This turns out not to
         * be necessary, but it seems clearer.  And it points out a FIXME:
         * 350509, due to Igor Bukanov.
         */
        cx->setPendingException(rval);
        goto error;
    }
    JS_ASSERT(rval.isInt32());
    len = rval.toInt32();
    regs.pc = script->code;
END_VARLEN_CASE
}

BEGIN_CASE(JSOP_EXCEPTION)
    PUSH_COPY(cx->getPendingException());
    cx->clearPendingException();
    CHECK_BRANCH();
END_CASE(JSOP_EXCEPTION)

BEGIN_CASE(JSOP_FINALLY)
    CHECK_BRANCH();
END_CASE(JSOP_FINALLY)

BEGIN_CASE(JSOP_THROWING)
{
    JS_ASSERT(!cx->isExceptionPending());
    Value v;
    POP_COPY_TO(v);
    cx->setPendingException(v);
}
END_CASE(JSOP_THROWING)

BEGIN_CASE(JSOP_THROW)
{
    CHECK_BRANCH();
    Value v;
    POP_COPY_TO(v);
    JS_ALWAYS_FALSE(Throw(cx, v));
    /* let the code at error try to catch the exception. */
    goto error;
}

BEGIN_CASE(JSOP_INSTANCEOF)
{
    const Value &rref = regs.sp[-1];
    if (rref.isPrimitive()) {
        js_ReportValueError(cx, JSMSG_BAD_INSTANCEOF_RHS, -1, rref, NULL);
        goto error;
    }
    RootedObject &obj = rootObject0;
    obj = &rref.toObject();
    const Value &lref = regs.sp[-2];
    JSBool cond = JS_FALSE;
    if (!HasInstance(cx, obj, &lref, &cond))
        goto error;
    regs.sp--;
    regs.sp[-1].setBoolean(cond);
}
END_CASE(JSOP_INSTANCEOF)

BEGIN_CASE(JSOP_DEBUGGER)
{
    JSTrapStatus st = JSTRAP_CONTINUE;
    Value rval;
    if (JSDebuggerHandler handler = cx->runtime->debugHooks.debuggerHandler)
        st = handler(cx, script, regs.pc, &rval, cx->runtime->debugHooks.debuggerHandlerData);
    if (st == JSTRAP_CONTINUE)
        st = Debugger::onDebuggerStatement(cx, &rval);
    switch (st) {
      case JSTRAP_ERROR:
        goto error;
      case JSTRAP_CONTINUE:
        break;
      case JSTRAP_RETURN:
        regs.fp()->setReturnValue(rval);
        interpReturnOK = true;
        goto forced_return;
      case JSTRAP_THROW:
        cx->setPendingException(rval);
        goto error;
      default:;
    }
    CHECK_INTERRUPT_HANDLER();
}
END_CASE(JSOP_DEBUGGER)

#if JS_HAS_XML_SUPPORT
BEGIN_CASE(JSOP_DEFXMLNS)
{
    JS_ASSERT(!script->strictModeCode);

    if (!js_SetDefaultXMLNamespace(cx, regs.sp[-1]))
        goto error;
    regs.sp--;
}
END_CASE(JSOP_DEFXMLNS)

BEGIN_CASE(JSOP_ANYNAME)
{
    JS_ASSERT(!script->strictModeCode);

    cx->runtime->gcExactScanningEnabled = false;

    jsid id;
    if (!js_GetAnyName(cx, &id))
        goto error;
    PUSH_COPY(IdToValue(id));
}
END_CASE(JSOP_ANYNAME)
#endif

BEGIN_CASE(JSOP_QNAMEPART)
{
    /*
     * We do not JS_ASSERT(!script->strictModeCode) here because JSOP_QNAMEPART
     * is used for __proto__ and (in contexts where we favor JSOP_*ELEM instead
     * of JSOP_*PROP) obj.prop compiled as obj['prop'].
     */

    JSAtom *atom;
    LOAD_ATOM(0, atom);
    PUSH_STRING(atom);
}
END_CASE(JSOP_QNAMEPART)

#if JS_HAS_XML_SUPPORT
BEGIN_CASE(JSOP_QNAMECONST)
{
    JS_ASSERT(!script->strictModeCode);

    JSAtom *atom;
    LOAD_ATOM(0, atom);
    Value rval = StringValue(atom);
    Value lval = regs.sp[-1];
    JSObject *obj = js_ConstructXMLQNameObject(cx, lval, rval);
    if (!obj)
        goto error;
    regs.sp[-1].setObject(*obj);
}
END_CASE(JSOP_QNAMECONST)

BEGIN_CASE(JSOP_QNAME)
{
    JS_ASSERT(!script->strictModeCode);

    Value rval = regs.sp[-1];
    Value lval = regs.sp[-2];
    JSObject *obj = js_ConstructXMLQNameObject(cx, lval, rval);
    if (!obj)
        goto error;
    regs.sp--;
    regs.sp[-1].setObject(*obj);
}
END_CASE(JSOP_QNAME)

BEGIN_CASE(JSOP_TOATTRNAME)
{
    JS_ASSERT(!script->strictModeCode);

    Value rval;
    rval = regs.sp[-1];
    if (!js_ToAttributeName(cx, &rval))
        goto error;
    regs.sp[-1] = rval;
}
END_CASE(JSOP_TOATTRNAME)

BEGIN_CASE(JSOP_TOATTRVAL)
{
    JS_ASSERT(!script->strictModeCode);

    Value rval;
    rval = regs.sp[-1];
    JS_ASSERT(rval.isString());
    JSString *str = js_EscapeAttributeValue(cx, rval.toString(), JS_FALSE);
    if (!str)
        goto error;
    regs.sp[-1].setString(str);
}
END_CASE(JSOP_TOATTRVAL)

BEGIN_CASE(JSOP_ADDATTRNAME)
BEGIN_CASE(JSOP_ADDATTRVAL)
{
    JS_ASSERT(!script->strictModeCode);

    Value rval = regs.sp[-1];
    Value lval = regs.sp[-2];
    JSString *str = lval.toString();
    JSString *str2 = rval.toString();
    str = js_AddAttributePart(cx, op == JSOP_ADDATTRNAME, str, str2);
    if (!str)
        goto error;
    regs.sp--;
    regs.sp[-1].setString(str);
}
END_CASE(JSOP_ADDATTRNAME)

BEGIN_CASE(JSOP_BINDXMLNAME)
{
    JS_ASSERT(!script->strictModeCode);

    Value lval;
    lval = regs.sp[-1];
    JSObject *obj;
    jsid id;
    if (!js_FindXMLProperty(cx, lval, &obj, &id))
        goto error;
    regs.sp[-1].setObjectOrNull(obj);
    PUSH_COPY(IdToValue(id));
}
END_CASE(JSOP_BINDXMLNAME)

BEGIN_CASE(JSOP_SETXMLNAME)
{
    JS_ASSERT(!script->strictModeCode);

    JSObject *obj = &regs.sp[-3].toObject();
    Value rval = regs.sp[-1];
    RootedId &id = rootId0;
    FETCH_ELEMENT_ID(obj, -2, id);
    if (!obj->setGeneric(cx, id, &rval, script->strictModeCode))
        goto error;
    rval = regs.sp[-1];
    regs.sp -= 2;
    regs.sp[-1] = rval;
}
END_CASE(JSOP_SETXMLNAME)

BEGIN_CASE(JSOP_CALLXMLNAME)
BEGIN_CASE(JSOP_XMLNAME)
{
    JS_ASSERT(!script->strictModeCode);

    Value lval = regs.sp[-1];
    JSObject *obj;
    RootedId &id = rootId0;
    if (!js_FindXMLProperty(cx, lval, &obj, id.address()))
        goto error;
    Value rval;
    if (!obj->getGeneric(cx, id, &rval))
        goto error;
    regs.sp[-1] = rval;
    if (op == JSOP_CALLXMLNAME) {
        Value v;
        if (!ComputeImplicitThis(cx, obj, &v))
            goto error;
        PUSH_COPY(v);
    }
}
END_CASE(JSOP_XMLNAME)

BEGIN_CASE(JSOP_DESCENDANTS)
BEGIN_CASE(JSOP_DELDESC)
{
    JS_ASSERT(!script->strictModeCode);

    JSObject *obj;
    FETCH_OBJECT(cx, -2, obj);
    jsval rval = regs.sp[-1];
    if (!js_GetXMLDescendants(cx, obj, rval, &rval))
        goto error;

    if (op == JSOP_DELDESC) {
        regs.sp[-1] = rval;   /* set local root */
        if (!js_DeleteXMLListElements(cx, JSVAL_TO_OBJECT(rval)))
            goto error;
        rval = JSVAL_TRUE;                  /* always succeed */
    }

    regs.sp--;
    regs.sp[-1] = rval;
}
END_CASE(JSOP_DESCENDANTS)

BEGIN_CASE(JSOP_FILTER)
{
    JS_ASSERT(!script->strictModeCode);

    /*
     * We push the hole value before jumping to [enditer] so we can detect the
     * first iteration and direct js_StepXMLListFilter to initialize filter's
     * state.
     */
    PUSH_HOLE();
    len = GET_JUMP_OFFSET(regs.pc);
    JS_ASSERT(len > 0);
}
END_VARLEN_CASE

BEGIN_CASE(JSOP_ENDFILTER)
{
    JS_ASSERT(!script->strictModeCode);

    bool cond = !regs.sp[-1].isMagic();
    if (cond) {
        /* Exit the "with" block left from the previous iteration. */
        regs.fp()->popWith(cx);
    }
    if (!js_StepXMLListFilter(cx, cond))
        goto error;
    if (!regs.sp[-1].isNull()) {
        /*
         * Decrease sp after EnterWith returns as we use sp[-1] there to root
         * temporaries.
         */
        JS_ASSERT(IsXML(regs.sp[-1]));
        if (!EnterWith(cx, -2))
            goto error;
        regs.sp--;
        len = GET_JUMP_OFFSET(regs.pc);
        JS_ASSERT(len < 0);
        BRANCH(len);
    }
    regs.sp--;
}
END_CASE(JSOP_ENDFILTER);

BEGIN_CASE(JSOP_TOXML)
{
    JS_ASSERT(!script->strictModeCode);

    cx->runtime->gcExactScanningEnabled = false;

    Value rval = regs.sp[-1];
    JSObject *obj = js_ValueToXMLObject(cx, rval);
    if (!obj)
        goto error;
    regs.sp[-1].setObject(*obj);
}
END_CASE(JSOP_TOXML)

BEGIN_CASE(JSOP_TOXMLLIST)
{
    JS_ASSERT(!script->strictModeCode);

    Value rval = regs.sp[-1];
    JSObject *obj = js_ValueToXMLListObject(cx, rval);
    if (!obj)
        goto error;
    regs.sp[-1].setObject(*obj);
}
END_CASE(JSOP_TOXMLLIST)

BEGIN_CASE(JSOP_XMLTAGEXPR)
{
    JS_ASSERT(!script->strictModeCode);

    Value rval = regs.sp[-1];
    JSString *str = ToString(cx, rval);
    if (!str)
        goto error;
    regs.sp[-1].setString(str);
}
END_CASE(JSOP_XMLTAGEXPR)

BEGIN_CASE(JSOP_XMLELTEXPR)
{
    JS_ASSERT(!script->strictModeCode);

    Value rval = regs.sp[-1];
    JSString *str;
    if (IsXML(rval)) {
        str = js_ValueToXMLString(cx, rval);
    } else {
        str = ToString(cx, rval);
        if (str)
            str = js_EscapeElementValue(cx, str);
    }
    if (!str)
        goto error;
    regs.sp[-1].setString(str);
}
END_CASE(JSOP_XMLELTEXPR)

BEGIN_CASE(JSOP_XMLCDATA)
{
    JS_ASSERT(!script->strictModeCode);

    JSAtom *atom = script->getAtom(GET_UINT32_INDEX(regs.pc));
    JSObject *obj = js_NewXMLSpecialObject(cx, JSXML_CLASS_TEXT, NULL, atom);
    if (!obj)
        goto error;
    PUSH_OBJECT(*obj);
}
END_CASE(JSOP_XMLCDATA)

BEGIN_CASE(JSOP_XMLCOMMENT)
{
    JS_ASSERT(!script->strictModeCode);

    JSAtom *atom = script->getAtom(GET_UINT32_INDEX(regs.pc));
    JSObject *obj = js_NewXMLSpecialObject(cx, JSXML_CLASS_COMMENT, NULL, atom);
    if (!obj)
        goto error;
    PUSH_OBJECT(*obj);
}
END_CASE(JSOP_XMLCOMMENT)

BEGIN_CASE(JSOP_XMLPI)
{
    JS_ASSERT(!script->strictModeCode);

    JSAtom *atom = script->getAtom(GET_UINT32_INDEX(regs.pc));
    Value rval = regs.sp[-1];
    JSString *str2 = rval.toString();
    JSObject *obj = js_NewXMLSpecialObject(cx, JSXML_CLASS_PROCESSING_INSTRUCTION, atom, str2);
    if (!obj)
        goto error;
    regs.sp[-1].setObject(*obj);
}
END_CASE(JSOP_XMLPI)

BEGIN_CASE(JSOP_GETFUNNS)
{
    JS_ASSERT(!script->strictModeCode);

    Value rval;
    if (!cx->fp()->global().getFunctionNamespace(cx, &rval))
        goto error;
    PUSH_COPY(rval);
}
END_CASE(JSOP_GETFUNNS)
#endif /* JS_HAS_XML_SUPPORT */

BEGIN_CASE(JSOP_ENTERBLOCK)
BEGIN_CASE(JSOP_ENTERLET0)
BEGIN_CASE(JSOP_ENTERLET1)
{
    StaticBlockObject &blockObj = script->getObject(GET_UINT32_INDEX(regs.pc))->asStaticBlock();

    if (op == JSOP_ENTERBLOCK) {
        JS_ASSERT(regs.stackDepth() == blockObj.stackDepth());
        JS_ASSERT(regs.stackDepth() + blockObj.slotCount() <= script->nslots);
        Value *vp = regs.sp + blockObj.slotCount();
        SetValueRangeToUndefined(regs.sp, vp);
        regs.sp = vp;
    }

    /* Clone block iff there are any closed-over variables. */
    if (!regs.fp()->pushBlock(cx, blockObj))
        goto error;
}
END_CASE(JSOP_ENTERBLOCK)

BEGIN_CASE(JSOP_LEAVEBLOCK)
BEGIN_CASE(JSOP_LEAVEFORLETIN)
BEGIN_CASE(JSOP_LEAVEBLOCKEXPR)
{
    DebugOnly<uint32_t> blockDepth = regs.fp()->blockChain().stackDepth();

    regs.fp()->popBlock(cx);

    if (op == JSOP_LEAVEBLOCK) {
        /* Pop the block's slots. */
        regs.sp -= GET_UINT16(regs.pc);
        JS_ASSERT(regs.stackDepth() == blockDepth);
    } else if (op == JSOP_LEAVEBLOCKEXPR) {
        /* Pop the block's slots maintaining the topmost expr. */
        Value *vp = &regs.sp[-1];
        regs.sp -= GET_UINT16(regs.pc);
        JS_ASSERT(regs.stackDepth() == blockDepth + 1);
        regs.sp[-1] = *vp;
    } else {
        /* Another op will pop; nothing to do here. */
        len = JSOP_LEAVEFORLETIN_LENGTH;
        DO_NEXT_OP(len);
    }
}
END_CASE(JSOP_LEAVEBLOCK)

#if JS_HAS_GENERATORS
BEGIN_CASE(JSOP_GENERATOR)
{
    JS_ASSERT(!cx->isExceptionPending());
    regs.fp()->initGeneratorFrame();
    regs.pc += JSOP_GENERATOR_LENGTH;
    JSObject *obj = js_NewGenerator(cx);
    if (!obj)
        goto error;
    regs.fp()->setReturnValue(ObjectValue(*obj));
    regs.fp()->setYielding();
    interpReturnOK = true;
    if (entryFrame != regs.fp())
        goto inline_return;
    goto exit;
}

BEGIN_CASE(JSOP_YIELD)
    JS_ASSERT(!cx->isExceptionPending());
    JS_ASSERT(regs.fp()->isNonEvalFunctionFrame());
    if (cx->innermostGenerator()->state == JSGEN_CLOSING) {
        js_ReportValueError(cx, JSMSG_BAD_GENERATOR_YIELD, JSDVG_SEARCH_STACK,
                            ObjectValue(regs.fp()->callee()), NULL);
        goto error;
    }
    regs.fp()->setReturnValue(regs.sp[-1]);
    regs.fp()->setYielding();
    regs.pc += JSOP_YIELD_LENGTH;
    interpReturnOK = true;
    goto exit;

BEGIN_CASE(JSOP_ARRAYPUSH)
{
    uint32_t slot = GET_UINT16(regs.pc);
    JS_ASSERT(script->nfixed <= slot);
    JS_ASSERT(slot < script->nslots);
    RootedObject &obj = rootObject0;
    obj = &regs.fp()->unaliasedLocal(slot).toObject();
    if (!js_NewbornArrayPush(cx, obj, regs.sp[-1]))
        goto error;
    regs.sp--;
}
END_CASE(JSOP_ARRAYPUSH)
#endif /* JS_HAS_GENERATORS */

#if JS_THREADED_INTERP
  L_JSOP_BACKPATCH:
  L_JSOP_BACKPATCH_POP:

# if !JS_HAS_GENERATORS
  L_JSOP_GENERATOR:
  L_JSOP_YIELD:
  L_JSOP_ARRAYPUSH:
# endif

# if !JS_HAS_DESTRUCTURING
  L_JSOP_ENUMCONSTELEM:
# endif

# if !JS_HAS_XML_SUPPORT
  L_JSOP_CALLXMLNAME:
  L_JSOP_STARTXMLEXPR:
  L_JSOP_STARTXML:
  L_JSOP_DELDESC:
  L_JSOP_GETFUNNS:
  L_JSOP_XMLPI:
  L_JSOP_XMLCOMMENT:
  L_JSOP_XMLCDATA:
  L_JSOP_XMLELTEXPR:
  L_JSOP_XMLTAGEXPR:
  L_JSOP_TOXMLLIST:
  L_JSOP_TOXML:
  L_JSOP_ENDFILTER:
  L_JSOP_FILTER:
  L_JSOP_DESCENDANTS:
  L_JSOP_XMLNAME:
  L_JSOP_SETXMLNAME:
  L_JSOP_BINDXMLNAME:
  L_JSOP_ADDATTRVAL:
  L_JSOP_ADDATTRNAME:
  L_JSOP_TOATTRVAL:
  L_JSOP_TOATTRNAME:
  L_JSOP_QNAME:
  L_JSOP_QNAMECONST:
  L_JSOP_ANYNAME:
  L_JSOP_DEFXMLNS:
# endif

#endif /* !JS_THREADED_INTERP */
#if !JS_THREADED_INTERP
          default:
#endif
          {
            char numBuf[12];
            JS_snprintf(numBuf, sizeof numBuf, "%d", op);
            JS_ReportErrorNumber(cx, js_GetErrorMessage, NULL,
                                 JSMSG_BAD_BYTECODE, numBuf);
            goto error;
          }

#if !JS_THREADED_INTERP
        } /* switch (op) */
    } /* for (;;) */
#endif /* !JS_THREADED_INTERP */

  error:
    JS_ASSERT(&cx->regs() == &regs);
    JS_ASSERT(uint32_t(regs.pc - script->code) < script->length);

    /* When rejoining, we must not err before finishing Interpret's prologue. */
    JS_ASSERT(interpMode != JSINTERP_REJOIN);

    if (cx->isExceptionPending()) {
        /* Restore atoms local in case we will resume. */
        atoms = script->atoms;

        /* Call debugger throw hook if set. */
        if (cx->runtime->debugHooks.throwHook || !cx->compartment->getDebuggees().empty()) {
            Value rval;
            JSTrapStatus st = Debugger::onExceptionUnwind(cx, &rval);
            if (st == JSTRAP_CONTINUE) {
                if (JSThrowHook handler = cx->runtime->debugHooks.throwHook)
                    st = handler(cx, script, regs.pc, &rval, cx->runtime->debugHooks.throwHookData);
            }

            switch (st) {
              case JSTRAP_ERROR:
                cx->clearPendingException();
                goto error;
              case JSTRAP_RETURN:
                cx->clearPendingException();
                regs.fp()->setReturnValue(rval);
                interpReturnOK = true;
                goto forced_return;
              case JSTRAP_THROW:
                cx->setPendingException(rval);
              case JSTRAP_CONTINUE:
              default:;
            }
            CHECK_INTERRUPT_HANDLER();
        }

        for (TryNoteIter tni(regs); !tni.done(); ++tni) {
            JSTryNote *tn = *tni;

            UnwindScope(cx, tn->stackDepth);

            /*
             * Set pc to the first bytecode after the the try note to point
             * to the beginning of catch or finally or to [enditer] closing
             * the for-in loop.
             */
            regs.pc = (script)->main() + tn->start + tn->length;
            regs.sp = regs.spForStackDepth(tn->stackDepth);

            switch (tn->kind) {
              case JSTRY_CATCH:
                  JS_ASSERT(*regs.pc == JSOP_ENTERBLOCK);

#if JS_HAS_GENERATORS
                /* Catch cannot intercept the closing of a generator. */
                  if (JS_UNLIKELY(cx->getPendingException().isMagic(JS_GENERATOR_CLOSING)))
                    break;
#endif

                /*
                 * Don't clear exceptions to save cx->exception from GC
                 * until it is pushed to the stack via [exception] in the
                 * catch block.
                 */
                len = 0;
                DO_NEXT_OP(len);

              case JSTRY_FINALLY:
                /*
                 * Push (true, exception) pair for finally to indicate that
                 * [retsub] should rethrow the exception.
                 */
                PUSH_BOOLEAN(true);
                PUSH_COPY(cx->getPendingException());
                cx->clearPendingException();
                len = 0;
                DO_NEXT_OP(len);

              case JSTRY_ITER: {
                /* This is similar to JSOP_ENDITER in the interpreter loop. */
                JS_ASSERT(JSOp(*regs.pc) == JSOP_ENDITER);
                bool ok = UnwindIteratorForException(cx, &regs.sp[-1].toObject());
                regs.sp -= 1;
                if (!ok)
                    goto error;
              }
           }
        }

        /*
         * Propagate the exception or error to the caller unless the exception
         * is an asynchronous return from a generator.
         */
        interpReturnOK = false;
#if JS_HAS_GENERATORS
        if (JS_UNLIKELY(cx->isExceptionPending() &&
                        cx->getPendingException().isMagic(JS_GENERATOR_CLOSING))) {
            cx->clearPendingException();
            interpReturnOK = true;
            regs.fp()->clearReturnValue();
        }
#endif
    } else {
        UnwindForUncatchableException(cx, regs);
        interpReturnOK = false;
    }

  forced_return:
    UnwindScope(cx, 0);
    regs.setToEndOfScript();

    if (entryFrame != regs.fp())
        goto inline_return;

  exit:
    if (cx->compartment->debugMode())
        interpReturnOK = ScriptDebugEpilogue(cx, regs.fp(), interpReturnOK);
    if (!regs.fp()->isYielding())
        regs.fp()->epilogue(cx);
    regs.fp()->setFinishedInInterpreter();

#ifdef JS_METHODJIT
    /*
     * This path is used when it's guaranteed the method can be finished
     * inside the JIT.
     */
  leave_on_safe_point:
#endif

    gc::MaybeVerifyBarriers(cx, true);
    return interpReturnOK ? Interpret_Ok : Interpret_Error;
}

bool
js::Throw(JSContext *cx, const Value &v)
{
    JS_ASSERT(!cx->isExceptionPending());
    cx->setPendingException(v);
    return false;
}

bool
js::GetProperty(JSContext *cx, const Value &value, PropertyName *name, Value *vp)
{
    JSObject *obj = ValueToObject(cx, value);
    if (!obj)
        return false;
    return obj->getProperty(cx, name, vp);
}

bool
js::GetScopeName(JSContext *cx, HandleObject scopeChain, HandlePropertyName name, Value *vp)
{
    JSObject *obj;
    JSObject *obj2;
    JSProperty *prop;
    if (!FindPropertyHelper(cx, name, false, scopeChain, &obj, &obj2, &prop))
        return false;

    if (!prop) {
        JSAutoByteString printable;
        if (js_AtomToPrintableString(cx, name, &printable))
            js_ReportIsNotDefined(cx, printable.ptr());
        return false;
    }

    return obj->getProperty(cx, name, vp);
}

/*
 * Alternate form for NAME opcodes followed immediately by a TYPEOF,
 * which do not report an exception on (typeof foo == "undefined") tests.
 */
bool
js::GetScopeNameForTypeOf(JSContext *cx, HandleObject scopeChain, HandlePropertyName name, Value *vp)
{
    JSObject *obj;
    JSObject *obj2;
    JSProperty *prop;
    if (!FindPropertyHelper(cx, name, false, scopeChain, &obj, &obj2, &prop))
        return false;

    if (!prop) {
        vp->setUndefined();
        return true;
    }

    return obj->getProperty(cx, name, vp);
}

JSObject *
js::Lambda(JSContext *cx, HandleFunction fun, HandleObject parent)
{
    RootedObject clone(cx, CloneFunctionObjectIfNotSingleton(cx, fun, parent));
    if (!clone)
        return NULL;

    JS_ASSERT(clone->global() == clone->global());
    return clone;
}

template <bool strict>
bool
js::SetProperty(JSContext *cx, HandleObject obj, HandleId id, const Value &value)
{
    Value v = value;
    return obj->setGeneric(cx, id, &v, strict);
}

template bool js::SetProperty<true> (JSContext *cx, HandleObject obj, HandleId id, const Value &value);
template bool js::SetProperty<false>(JSContext *cx, HandleObject obj, HandleId id, const Value &value);

template <bool strict>
bool
js::DeleteProperty(JSContext *ctx, const Value &val, HandlePropertyName name, JSBool *bp)
{
    // default op result is false (failure)
    *bp = true;

    // convert value to JSObject pointer
    JSObject *obj = ValueToObject(ctx, val);
    if (!obj)
        return false;

    // Call deleteProperty on obj
    Value result = NullValue();
    bool delprop_ok = obj->deleteProperty(ctx, name, &result, strict);
    if(!delprop_ok)
        return false;
    JS_ASSERT(result.isBoolean());
    // convert result into *bp and return
    *bp = result.toBoolean();
    return true;
}

template bool js::DeleteProperty<true> (JSContext *ctx, const Value &val, HandlePropertyName name, JSBool *bp);
template bool js::DeleteProperty<false>(JSContext *ctx, const Value &val, HandlePropertyName name, JSBool *bp);

bool
js::GetElement(JSContext *cx, const Value &lref, const Value &rref, Value *res)
{
    return GetElementOperation(cx, JSOP_GETELEM, lref, rref, res);
}

bool
js::GetElementMonitored(JSContext *cx, const Value &lref, const Value &rref, Value *res)
{
    if (!GetElement(cx, lref, rref, res))
        return false;

    TypeScript::Monitor(cx, *res);
    return true;
}

bool
js::CallElement(JSContext *cx, const Value &lref, const Value &rref, Value *res)
{
    return GetElementOperation(cx, JSOP_CALLELEM, lref, rref, res);
}

bool
js::SetObjectElement(JSContext *cx, HandleObject obj, const Value &index, const Value &value,
                     JSBool strict)
{
    RootedId id(cx);
    Value indexval = index;
    if (!FetchElementId(cx, obj, indexval, id.address(), &indexval))
        return false;
    return SetObjectElementOperation(cx, obj, id, value, strict);
}

bool
js::AddValues(JSContext *cx, HandleValue lhs, HandleValue rhs, Value *res)
{
    return AddOperation(cx, lhs, rhs, res);
}

bool
js::SubValues(JSContext *cx, HandleValue lhs, HandleValue rhs, Value *res)
{
    return SubOperation(cx, lhs, rhs, res);
}

bool
js::MulValues(JSContext *cx, HandleValue lhs, HandleValue rhs, Value *res)
{
    return MulOperation(cx, lhs, rhs, res);
}

bool
js::DivValues(JSContext *cx, HandleValue lhs, HandleValue rhs, Value *res)
{
    return DivOperation(cx, lhs, rhs, res);
}

bool
js::ModValues(JSContext *cx, HandleValue lhs, HandleValue rhs, Value *res)
{
    return ModOperation(cx, lhs, rhs, res);
}

bool
js::UrshValues(JSContext *cx, HandleValue lhs, HandleValue rhs, Value *res)
{
    return UrshOperation(cx, lhs, rhs, res);
}<|MERGE_RESOLUTION|>--- conflicted
+++ resolved
@@ -1038,32 +1038,7 @@
 #endif
 }
 
-<<<<<<< HEAD
-class SpreadContext {
-public:
-    JSContext *cx;
-    RootedObject arr;
-    int32_t *count;
-    SpreadContext(JSContext *cx, JSObject *array, int32_t *count)
-        : cx(cx), arr(cx, array), count(count) {
-        JS_ASSERT(array->isArray());
-    }
-    SpreadContext(SpreadContext &scx)
-         : cx(cx), arr(scx.cx, scx.arr), count(scx.count) {}
-    bool operator ()(JSContext *cx, const Value &item) {
-        if (*count == INT32_MAX) {
-            JS_ReportErrorNumber(cx, js_GetErrorMessage, NULL,
-                                 JSMSG_SPREAD_TOO_LARGE);
-            return false;
-        }
-        return arr->defineElement(cx, (*count)++, item, NULL, NULL, JSPROP_ENUMERATE);
-    }
-};
-
 JS_NEVER_INLINE InterpretStatus
-=======
-JS_NEVER_INLINE bool
->>>>>>> 5554a9f1
 js::Interpret(JSContext *cx, StackFrame *entryFrame, InterpMode interpMode)
 {
     JSAutoResolveFlags rf(cx, RESOLVE_INFER);
