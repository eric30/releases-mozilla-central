/* -*- Mode: C++; tab-width: 8; indent-tabs-mode: nil; c-basic-offset: 4 -*-
 * vim: set ts=4 sw=4 et tw=78:
 *
 * ***** BEGIN LICENSE BLOCK *****
 * Version: MPL 1.1/GPL 2.0/LGPL 2.1
 *
 * The contents of this file are subject to the Mozilla Public License Version
 * 1.1 (the "License"); you may not use this file except in compliance with
 * the License. You may obtain a copy of the License at
 * http://www.mozilla.org/MPL/
 *
 * Software distributed under the License is distributed on an "AS IS" basis,
 * WITHOUT WARRANTY OF ANY KIND, either express or implied. See the License
 * for the specific language governing rights and limitations under the
 * License.
 *
 * The Original Code is SpiderMonkey E4X code, released August, 2004.
 *
 * The Initial Developer of the Original Code is
 * Netscape Communications Corporation.
 * Portions created by the Initial Developer are Copyright (C) 1998
 * the Initial Developer. All Rights Reserved.
 *
 * Contributor(s):
 *
 * Alternatively, the contents of this file may be used under the terms of
 * either of the GNU General Public License Version 2 or later (the "GPL"),
 * or the GNU Lesser General Public License Version 2.1 or later (the "LGPL"),
 * in which case the provisions of the GPL or the LGPL are applicable instead
 * of those above. If you wish to allow use of your version of this file only
 * under the terms of either the GPL or the LGPL, and not to allow others to
 * use your version of this file under the terms of the MPL, indicate your
 * decision by deleting the provisions above and replace them with the notice
 * and other provisions required by the GPL or the LGPL. If you do not delete
 * the provisions above, a recipient may use your version of this file under
 * the terms of any one of the MPL, the GPL or the LGPL.
 *
 * ***** END LICENSE BLOCK ***** */

#include "jsversion.h"

#if JS_HAS_XML_SUPPORT

#include <math.h>
#include <stdlib.h>
#include <string.h>
#include "jstypes.h"
#include "jsstdint.h"
#include "jsbit.h"
#include "jsprf.h"
#include "jsutil.h"
#include "jsapi.h"
#include "jsarray.h"
#include "jsatom.h"
#include "jsbool.h"
#include "jscntxt.h"
#include "jsfun.h"
#include "jsgc.h"
#include "jsgcmark.h"
#include "jslock.h"
#include "jsnum.h"
#include "jsobj.h"
#include "jsopcode.h"
#include "jsparse.h"
#include "jsscan.h"
#include "jsscope.h"
#include "jsscript.h"
#include "jsstr.h"
#include "jsxml.h"
#include "jsstaticcheck.h"
#include "jsvector.h"

#include "jsatominlines.h"
#include "jsinferinlines.h"
#include "jsobjinlines.h"
#include "jsstrinlines.h"

#include "vm/Stack-inl.h"

#ifdef DEBUG
#include <string.h>     /* for #ifdef DEBUG memset calls */
#endif

using namespace js;
using namespace js::gc;
using namespace js::types;

/*
 * NOTES
 * - in the js shell, you must use the -x command line option, or call
 *   options('xml') before compiling anything that uses XML literals
 *
 * TODO
 * - XXXbe patrol
 * - Fuse objects and their JSXML* private data into single GC-things
 * - fix function::foo vs. x.(foo == 42) collision using proper namespacing
 * - JSCLASS_DOCUMENT_OBSERVER support -- live two-way binding to Gecko's DOM!
 */

static inline bool
js_EnterLocalRootScope(JSContext *cx)
{
    return true;
}

static inline void
js_LeaveLocalRootScope(JSContext *cx)
{
}

static inline void
js_LeaveLocalRootScopeWithResult(JSContext *cx, jsval rval)
{
}

static inline void
js_LeaveLocalRootScopeWithResult(JSContext *cx, Value rval)
{
}

static inline void
js_LeaveLocalRootScopeWithResult(JSContext *cx, void *rval)
{
}

/*
 * Random utilities and global functions.
 */
const char js_AttributeName_str[] = "AttributeName";
const char js_isXMLName_str[]     = "isXMLName";
const char js_XMLList_str[]       = "XMLList";
const char js_localName_str[]     = "localName";
const char js_xml_parent_str[]    = "parent";
const char js_prefix_str[]        = "prefix";
const char js_toXMLString_str[]   = "toXMLString";
const char js_uri_str[]           = "uri";

const char js_amp_entity_str[]    = "&amp;";
const char js_gt_entity_str[]     = "&gt;";
const char js_lt_entity_str[]     = "&lt;";
const char js_quot_entity_str[]   = "&quot;";
const char js_leftcurly_entity_str[]   = "&#123;";

#define IS_STAR(str)  ((str)->length() == 1 && *(str)->chars() == '*')

static JSBool
GetXMLFunction(JSContext *cx, JSObject *obj, jsid id, jsval *vp);

static JSBool
IsDeclared(const JSObject *obj)
{
    jsval v;

    JS_ASSERT(obj->getClass() == &js_NamespaceClass);
    v = obj->getNamespaceDeclared();
    JS_ASSERT(JSVAL_IS_VOID(v) || v == JSVAL_TRUE);
    return v == JSVAL_TRUE;
}

static JSBool
xml_isXMLName(JSContext *cx, uintN argc, jsval *vp)
{
    *vp = BOOLEAN_TO_JSVAL(js_IsXMLName(cx, argc ? vp[2] : JSVAL_VOID));
    return JS_TRUE;
}

/*
 * This wrapper is needed because NewBuiltinClassInstance doesn't
 * call the constructor, and we need a place to set the
 * HAS_EQUALITY bit.
 */
static inline JSObject *
NewBuiltinClassInstanceXML(JSContext *cx, Class *clasp)
{
    JSObject *obj = NewBuiltinClassInstance(cx, clasp);
    if (obj)
        obj->syncSpecialEquality();
    return obj;
}

#define DEFINE_GETTER(name,code)                                               \
    static JSBool                                                              \
    name(JSContext *cx, JSObject *obj, jsid id, jsval *vp)                     \
    {                                                                          \
        code;                                                                  \
        return true;                                                           \
    }

/*
 * Namespace class and library functions.
 */
DEFINE_GETTER(NamePrefix_getter,
              if (obj->getClass() == &js_NamespaceClass) *vp = obj->getNamePrefixVal())
DEFINE_GETTER(NameURI_getter,
              if (obj->getClass() == &js_NamespaceClass) *vp = obj->getNameURIVal())

static JSBool
namespace_equality(JSContext *cx, JSObject *obj, const Value *v, JSBool *bp)
{
    JSObject *obj2;

    JS_ASSERT(v->isObjectOrNull());
    obj2 = v->toObjectOrNull();
    *bp = (!obj2 || obj2->getClass() != &js_NamespaceClass)
          ? JS_FALSE
          : EqualStrings(obj->getNameURI(), obj2->getNameURI());
    return JS_TRUE;
}

JS_FRIEND_DATA(Class) js_NamespaceClass = {
    "Namespace",
    JSCLASS_CONSTRUCT_PROTOTYPE |
    JSCLASS_HAS_RESERVED_SLOTS(JSObject::NAMESPACE_CLASS_RESERVED_SLOTS) |
    JSCLASS_HAS_CACHED_PROTO(JSProto_Namespace),
    PropertyStub,         /* addProperty */
    PropertyStub,         /* delProperty */
    PropertyStub,         /* getProperty */
    StrictPropertyStub,   /* setProperty */
    EnumerateStub,
    ResolveStub,
    ConvertStub,
    FinalizeStub,
    NULL,                 /* reserved0   */
    NULL,                 /* checkAccess */
    NULL,                 /* call        */
    NULL,                 /* construct   */
    NULL,                 /* xdrObject   */
    NULL,                 /* hasInstance */
    NULL,                 /* mark        */
    {
        namespace_equality,
        NULL,             /* outerObject    */
        NULL,             /* innerObject    */
        NULL,             /* iteratorObject */
        NULL,             /* wrappedObject  */
    }
};

#define NAMESPACE_ATTRS                                                       \
    (JSPROP_ENUMERATE | JSPROP_READONLY | JSPROP_PERMANENT | JSPROP_SHARED)

static JSPropertySpec namespace_props[] = {
    {js_prefix_str, 0, NAMESPACE_ATTRS, NamePrefix_getter, 0},
    {js_uri_str,    0, NAMESPACE_ATTRS, NameURI_getter,    0},
    {0,0,0,0,0}
};

static JSBool
namespace_toString(JSContext *cx, uintN argc, Value *vp)
{
    JSObject *obj = ToObject(cx, &vp[1]);
    if (!obj)
        return JS_FALSE;
    if (!obj->isNamespace()) {
        ReportIncompatibleMethod(cx, vp, &js_NamespaceClass);
        return JS_FALSE;
    }
    *vp = Valueify(obj->getNameURIVal());
    return JS_TRUE;
}

static JSFunctionSpec namespace_methods[] = {
    JS_FN(js_toString_str,  namespace_toString,        0,0),
    JS_FS_END
};

static JSObject *
NewXMLNamespace(JSContext *cx, JSLinearString *prefix, JSLinearString *uri, JSBool declared)
{
    JSObject *obj;

    obj = NewBuiltinClassInstanceXML(cx, &js_NamespaceClass);
    if (!obj)
        return NULL;
    JS_ASSERT(JSVAL_IS_VOID(obj->getNamePrefixVal()));
    JS_ASSERT(JSVAL_IS_VOID(obj->getNameURIVal()));
    JS_ASSERT(JSVAL_IS_VOID(obj->getNamespaceDeclared()));

    /* Per ECMA-357, 13.2.5, these properties must be "own". */
    if (!JS_DefineProperties(cx, obj, namespace_props))
        return NULL;

    if (prefix)
        obj->setNamePrefix(prefix);
    if (uri)
        obj->setNameURI(uri);
    if (declared)
        obj->setNamespaceDeclared(JSVAL_TRUE);
    return obj;
}

/*
 * QName class and library functions.
 */
DEFINE_GETTER(QNameNameURI_getter,
              if (obj->getClass() == &js_QNameClass)
                  *vp = JSVAL_IS_VOID(obj->getNameURIVal()) ? JSVAL_NULL : obj->getNameURIVal())
DEFINE_GETTER(QNameLocalName_getter,
              if (obj->getClass() == &js_QNameClass)
                  *vp = obj->getQNameLocalNameVal())

static JSBool
qname_identity(JSObject *qna, JSObject *qnb)
{
    JSLinearString *uri1 = qna->getNameURI();
    JSLinearString *uri2 = qnb->getNameURI();

    if (!uri1 ^ !uri2)
        return JS_FALSE;
    if (uri1 && !EqualStrings(uri1, uri2))
        return JS_FALSE;
    return EqualStrings(qna->getQNameLocalName(), qnb->getQNameLocalName());
}

static JSBool
qname_equality(JSContext *cx, JSObject *qn, const Value *v, JSBool *bp)
{
    JSObject *obj2;

    obj2 = v->toObjectOrNull();
    *bp = (!obj2 || obj2->getClass() != &js_QNameClass)
          ? JS_FALSE
          : qname_identity(qn, obj2);
    return JS_TRUE;
}

JS_FRIEND_DATA(Class) js_QNameClass = {
    "QName",
    JSCLASS_CONSTRUCT_PROTOTYPE |
    JSCLASS_HAS_RESERVED_SLOTS(JSObject::QNAME_CLASS_RESERVED_SLOTS) |
    JSCLASS_HAS_CACHED_PROTO(JSProto_QName),
    PropertyStub,         /* addProperty */
    PropertyStub,         /* delProperty */
    PropertyStub,         /* getProperty */
    StrictPropertyStub,   /* setProperty */
    EnumerateStub,
    ResolveStub,
    ConvertStub,
    FinalizeStub,
    NULL,                 /* reserved0   */
    NULL,                 /* checkAccess */
    NULL,                 /* call        */
    NULL,                 /* construct   */
    NULL,                 /* xdrObject   */
    NULL,                 /* hasInstance */
    NULL,                 /* mark        */
    {
        qname_equality,
        NULL,             /* outerObject    */
        NULL,             /* innerObject    */
        NULL,             /* iteratorObject */
        NULL,             /* wrappedObject  */
    }
};

/*
 * Classes for the ECMA-357-internal types AttributeName and AnyName, which
 * are like QName, except that they have no property getters.  They share the
 * qname_toString method, and therefore are exposed as constructable objects
 * in this implementation.
 */
JS_FRIEND_DATA(Class) js_AttributeNameClass = {
    js_AttributeName_str,
    JSCLASS_CONSTRUCT_PROTOTYPE |
    JSCLASS_HAS_RESERVED_SLOTS(JSObject::QNAME_CLASS_RESERVED_SLOTS) |
    JSCLASS_IS_ANONYMOUS,
    PropertyStub,         /* addProperty */
    PropertyStub,         /* delProperty */
    PropertyStub,         /* getProperty */
    StrictPropertyStub,   /* setProperty */
    EnumerateStub,
    ResolveStub,
    ConvertStub,
    FinalizeStub
};

JS_FRIEND_DATA(Class) js_AnyNameClass = {
    js_AnyName_str,
    JSCLASS_CONSTRUCT_PROTOTYPE |
    JSCLASS_HAS_RESERVED_SLOTS(JSObject::QNAME_CLASS_RESERVED_SLOTS) |
    JSCLASS_IS_ANONYMOUS,
    PropertyStub,         /* addProperty */
    PropertyStub,         /* delProperty */
    PropertyStub,         /* getProperty */
    StrictPropertyStub,   /* setProperty */
    EnumerateStub,
    ResolveStub,
    ConvertStub,
    FinalizeStub
};

#define QNAME_ATTRS (JSPROP_ENUMERATE | JSPROP_READONLY | JSPROP_PERMANENT | JSPROP_SHARED)

static JSPropertySpec qname_props[] = {
    {js_uri_str,       0, QNAME_ATTRS, QNameNameURI_getter,   0},
    {js_localName_str, 0, QNAME_ATTRS, QNameLocalName_getter, 0},
    {0,0,0,0,0}
};

static JSString *
ConvertQNameToString(JSContext *cx, JSObject *obj)
{
    JS_ASSERT(obj->isQName());
    JSString *uri = obj->getNameURI();
    JSString *str;
    if (!uri) {
        /* No uri means wildcard qualifier. */
        str = cx->runtime->atomState.starQualifierAtom;
    } else if (uri->empty()) {
        /* Empty string for uri means localName is in no namespace. */
        str = cx->runtime->emptyString;
    } else {
        JSString *qualstr = cx->runtime->atomState.qualifierAtom;
        str = js_ConcatStrings(cx, uri, qualstr);
        if (!str)
            return NULL;
    }
    str = js_ConcatStrings(cx, str, obj->getQNameLocalName());
    if (!str)
        return NULL;

    if (obj->getClass() == &js_AttributeNameClass) {
        JS::Anchor<JSString *> anchor(str);
        size_t length = str->length();
        jschar *chars = (jschar *) cx->malloc_((length + 2) * sizeof(jschar));
        if (!chars)
            return JS_FALSE;
        *chars = '@';
        const jschar *strChars = str->getChars(cx);
        if (!strChars) {
            cx->free_(chars);
            return NULL;
        }
        js_strncpy(chars + 1, strChars, length);
        chars[++length] = 0;
        str = js_NewString(cx, chars, length);
        if (!str) {
            cx->free_(chars);
            return NULL;
        }
    }
    return str;
}

static JSBool
qname_toString(JSContext *cx, uintN argc, Value *vp)
{
    JSObject *obj = ToObject(cx, &vp[1]);
    if (!obj)
        return false;

    if (!obj->isQName()) {
        ReportIncompatibleMethod(cx, vp, &js_QNameClass);
        return false;
    }

    JSString *str = ConvertQNameToString(cx, obj);
    if (!str)
        return false;

    vp->setString(str);
    return true;
}

static JSFunctionSpec qname_methods[] = {
    JS_FN(js_toString_str,  qname_toString,    0,0),
    JS_FS_END
};


static bool
InitXMLQName(JSContext *cx, JSObject *obj, JSLinearString *uri, JSLinearString *prefix,
             JSLinearString *localName)
{
    JS_ASSERT(obj->isQName());
    JS_ASSERT(JSVAL_IS_VOID(obj->getNamePrefixVal()));
    JS_ASSERT(JSVAL_IS_VOID(obj->getNameURIVal()));
    JS_ASSERT(JSVAL_IS_VOID(obj->getQNameLocalNameVal()));

    /* Per ECMA-357, 13.3.5, these properties must be "own". */
    if (!JS_DefineProperties(cx, obj, qname_props))
        return false;

    if (uri)
        obj->setNameURI(uri);
    if (prefix)
        obj->setNamePrefix(prefix);
    if (localName)
        obj->setQNameLocalName(localName);
    return true;
}

static JSObject *
NewXMLQName(JSContext *cx, JSLinearString *uri, JSLinearString *prefix,
            JSLinearString *localName)
{
    JSObject *obj = NewBuiltinClassInstanceXML(cx, &js_QNameClass);
    if (!obj)
        return NULL;
    if (!InitXMLQName(cx, obj, uri, prefix, localName))
        return NULL;
    return obj;
}

static JSObject *
NewXMLAttributeName(JSContext *cx, JSLinearString *uri, JSLinearString *prefix,
                    JSLinearString *localName)
{
    /*
     * AttributeName is an internal anonymous class which instances are not
     * exposed to scripts.
     */
    JSObject *obj = NewNonFunction<WithProto::Given>(cx, &js_AttributeNameClass, NULL, NULL);
    if (!obj)
        return NULL;
    JS_ASSERT(obj->isQName());
    if (!InitXMLQName(cx, obj, uri, prefix, localName))
        return NULL;
    return obj;
}

JSObject *
js_ConstructXMLQNameObject(JSContext *cx, const Value &nsval, const Value &lnval)
{
    Value argv[2];

    /*
     * ECMA-357 11.1.2,
     * The _QualifiedIdentifier : PropertySelector :: PropertySelector_
     * production, step 2.
     */
    if (nsval.isObject() &&
        nsval.toObject().getClass() == &js_AnyNameClass) {
        argv[0].setNull();
    } else {
        argv[0] = nsval;
    }
    argv[1] = lnval;
    return js_ConstructObject(cx, &js_QNameClass, NULL, NULL, 2, argv);
}

static JSBool
IsXMLName(const jschar *cp, size_t n)
{
    JSBool rv;
    jschar c;

    rv = JS_FALSE;
    if (n != 0 && JS_ISXMLNSSTART(*cp)) {
        while (--n != 0) {
            c = *++cp;
            if (!JS_ISXMLNS(c))
                return rv;
        }
        rv = JS_TRUE;
    }
    return rv;
}

JSBool
js_IsXMLName(JSContext *cx, jsval v)
{
    JSLinearString *name = NULL;
    JSErrorReporter older;

    /*
     * Inline specialization of the QName constructor called with v passed as
     * the only argument, to compute the localName for the constructed qname,
     * without actually allocating the object or computing its uri and prefix.
     * See ECMA-357 13.1.2.1 step 1 and 13.3.2.
     */
    if (!JSVAL_IS_PRIMITIVE(v) &&
        JSVAL_TO_OBJECT(v)->isQName()) {
        name = JSVAL_TO_OBJECT(v)->getQNameLocalName();
    } else {
        older = JS_SetErrorReporter(cx, NULL);
        JSString *str = js_ValueToString(cx, Valueify(v));
        if (str)
            name = str->ensureLinear(cx);
        JS_SetErrorReporter(cx, older);
        if (!name) {
            JS_ClearPendingException(cx);
            return JS_FALSE;
        }
    }

    return IsXMLName(name->chars(), name->length());
}

/*
 * When argc is -1, it indicates argv is empty but the code should behave as
 * if argc is 1 and argv[0] is JSVAL_VOID.
 */
static JSBool
NamespaceHelper(JSContext *cx, JSObject *obj, intN argc, jsval *argv,
                jsval *rval)
{
    jsval urival, prefixval;
    JSObject *uriobj;
    JSBool isNamespace, isQName;
    Class *clasp;
    JSLinearString *empty, *prefix, *uri;

    isNamespace = isQName = JS_FALSE;
#ifdef __GNUC__         /* suppress bogus gcc warnings */
    uriobj = NULL;
#endif
    if (argc <= 0) {
        urival = JSVAL_VOID;
    } else {
        urival = argv[argc > 1];
        if (!JSVAL_IS_PRIMITIVE(urival)) {
            uriobj = JSVAL_TO_OBJECT(urival);
            clasp = uriobj->getClass();
            isNamespace = (clasp == &js_NamespaceClass);
            isQName = (clasp == &js_QNameClass);
        }
    }

    if (!obj) {
        /* Namespace called as function. */
        if (argc == 1 && isNamespace) {
            /* Namespace called with one Namespace argument is identity. */
            *rval = urival;
            return JS_TRUE;
        }

        obj = NewBuiltinClassInstanceXML(cx, &js_NamespaceClass);
        if (!obj)
            return JS_FALSE;
    }

    /* Per ECMA-357, 13.2.5, these properties must be "own". */
    if (!JS_DefineProperties(cx, obj, namespace_props))
        return JS_FALSE;

    *rval = OBJECT_TO_JSVAL(obj);

    empty = cx->runtime->emptyString;
    obj->setNamePrefix(empty);
    obj->setNameURI(empty);

    if (argc == 1 || argc == -1) {
        if (isNamespace) {
            obj->setNameURI(uriobj->getNameURI());
            obj->setNamePrefix(uriobj->getNamePrefix());
        } else if (isQName && (uri = uriobj->getNameURI())) {
            obj->setNameURI(uri);
            obj->setNamePrefix(uriobj->getNamePrefix());
        } else {
            JSString *str = js_ValueToString(cx, Valueify(urival));
            if (!str)
                return JS_FALSE;
            uri = str->ensureLinear(cx);
            if (!uri)
                return JS_FALSE;
            obj->setNameURI(uri);
            if (!uri->empty())
                obj->clearNamePrefix();
        }
    } else if (argc == 2) {
        if (!isQName || !(uri = uriobj->getNameURI())) {
            JSString *str = js_ValueToString(cx, Valueify(urival));
            if (!str)
                return JS_FALSE;
            uri = str->ensureLinear(cx);
            if (!uri)
                return JS_FALSE;
        }
        obj->setNameURI(uri);

        prefixval = argv[0];
        if (uri->empty()) {
            if (!JSVAL_IS_VOID(prefixval)) {
                JSString *str = js_ValueToString(cx, Valueify(prefixval));
                if (!str)
                    return JS_FALSE;
                if (!str->empty()) {
                    JSAutoByteString bytes;
                    if (js_ValueToPrintable(cx, StringValue(str), &bytes)) {
                        JS_ReportErrorNumber(cx, js_GetErrorMessage, NULL,
                                             JSMSG_BAD_XML_NAMESPACE, bytes.ptr());
                    }
                    return JS_FALSE;
                }
            }
        } else if (JSVAL_IS_VOID(prefixval) || !js_IsXMLName(cx, prefixval)) {
            obj->clearNamePrefix();
        } else {
            JSString *str = js_ValueToString(cx, Valueify(prefixval));
            if (!str)
                return JS_FALSE;
            prefix = str->ensureLinear(cx);
            if (!prefix)
                return JS_FALSE;
            obj->setNamePrefix(prefix);
        }
    }
    return JS_TRUE;
}

static JSBool
Namespace(JSContext *cx, uintN argc, Value *vp)
{
    JSObject *thisobj = NULL;
    (void)IsConstructing_PossiblyWithGivenThisObject(vp, &thisobj);
    return NamespaceHelper(cx, thisobj, argc, Jsvalify(vp + 2), Jsvalify(vp));
}

/*
 * When argc is -1, it indicates argv is empty but the code should behave as
 * if argc is 1 and argv[0] is JSVAL_VOID.
 */
static JSBool
QNameHelper(JSContext *cx, JSObject *obj, intN argc, jsval *argv, jsval *rval)
{
    jsval nameval, nsval;
    JSBool isQName, isNamespace;
    JSObject *qn;
    JSLinearString *uri, *prefix, *name;
    JSObject *obj2;

    if (argc <= 0) {
        nameval = JSVAL_VOID;
        isQName = JS_FALSE;
    } else {
        nameval = argv[argc > 1];
        isQName =
            !JSVAL_IS_PRIMITIVE(nameval) &&
            JSVAL_TO_OBJECT(nameval)->getClass() == &js_QNameClass;
    }

    if (!obj) {
        /* QName called as function. */
        if (argc == 1 && isQName) {
            /* QName called with one QName argument is identity. */
            *rval = nameval;
            return JS_TRUE;
        }

        /* Create and return a new QName object exactly as if constructed. */
        obj = NewBuiltinClassInstanceXML(cx, &js_QNameClass);
        if (!obj)
            return JS_FALSE;
    }
    *rval = OBJECT_TO_JSVAL(obj);

    if (isQName) {
        /* If namespace is not specified and name is a QName, clone it. */
        qn = JSVAL_TO_OBJECT(nameval);
        if (argc == 1) {
            uri = qn->getNameURI();
            prefix = qn->getNamePrefix();
            name = qn->getQNameLocalName();
            goto out;
        }

        /* Namespace and qname were passed -- use the qname's localName. */
        nameval = qn->getQNameLocalNameVal();
    }

    if (argc == 0) {
        name = cx->runtime->emptyString;
    } else if (argc < 0) {
        name = cx->runtime->atomState.typeAtoms[JSTYPE_VOID];
    } else {
        JSString *str = js_ValueToString(cx, Valueify(nameval));
        if (!str)
            return JS_FALSE;
        name = str->ensureLinear(cx);
        if (!name)
            return JS_FALSE;
        argv[argc > 1] = STRING_TO_JSVAL(name);
    }

    if (argc > 1 && !JSVAL_IS_VOID(argv[0])) {
        nsval = argv[0];
    } else if (IS_STAR(name)) {
        nsval = JSVAL_NULL;
    } else {
        if (!js_GetDefaultXMLNamespace(cx, &nsval))
            return JS_FALSE;
        JS_ASSERT(!JSVAL_IS_PRIMITIVE(nsval));
        JS_ASSERT(JSVAL_TO_OBJECT(nsval)->getClass() ==
                  &js_NamespaceClass);
    }

    if (JSVAL_IS_NULL(nsval)) {
        /* NULL prefix represents *undefined* in ECMA-357 13.3.2 5(a). */
        prefix = uri = NULL;
    } else {
        /*
         * Inline specialization of the Namespace constructor called with
         * nsval passed as the only argument, to compute the uri and prefix
         * for the constructed namespace, without actually allocating the
         * object or computing other members.  See ECMA-357 13.3.2 6(a) and
         * 13.2.2.
         */
        isNamespace = isQName = JS_FALSE;
        if (!JSVAL_IS_PRIMITIVE(nsval)) {
            obj2 = JSVAL_TO_OBJECT(nsval);
            isNamespace = (obj2->getClass() == &js_NamespaceClass);
            isQName = (obj2->getClass() == &js_QNameClass);
        }
#ifdef __GNUC__         /* suppress bogus gcc warnings */
        else obj2 = NULL;
#endif

        if (isNamespace) {
            uri = obj2->getNameURI();
            prefix = obj2->getNamePrefix();
        } else if (isQName && (uri = obj2->getNameURI())) {
            JS_ASSERT(argc > 1);
            prefix = obj2->getNamePrefix();
        } else {
            JS_ASSERT(argc > 1);
            JSString *str = js_ValueToString(cx, Valueify(nsval));
            if (!str)
                return JS_FALSE;
            uri = str->ensureLinear(cx);
            if (!uri)
                return JS_FALSE;
            argv[0] = STRING_TO_JSVAL(uri);     /* local root */

            /* NULL here represents *undefined* in ECMA-357 13.2.2 3(c)iii. */
            prefix = uri->empty() ? cx->runtime->emptyString : NULL;
        }
    }

out:
    return InitXMLQName(cx, obj, uri, prefix, name);
}

static JSBool
QName(JSContext *cx, uintN argc, Value *vp)
{
    JSObject *thisobj = NULL;
    (void)IsConstructing_PossiblyWithGivenThisObject(vp, &thisobj);
    return QNameHelper(cx, thisobj, argc, Jsvalify(vp + 2), Jsvalify(vp));
}

/*
 * XMLArray library functions.
 */
static JSBool
namespace_identity(const void *a, const void *b)
{
    const JSObject *nsa = (const JSObject *) a;
    const JSObject *nsb = (const JSObject *) b;
    JSLinearString *prefixa = nsa->getNamePrefix();
    JSLinearString *prefixb = nsb->getNamePrefix();

    if (prefixa && prefixb) {
        if (!EqualStrings(prefixa, prefixb))
            return JS_FALSE;
    } else {
        if (prefixa || prefixb)
            return JS_FALSE;
    }
    return EqualStrings(nsa->getNameURI(), nsb->getNameURI());
}

static JSBool
attr_identity(const void *a, const void *b)
{
    const JSXML *xmla = (const JSXML *) a;
    const JSXML *xmlb = (const JSXML *) b;

    return qname_identity(xmla->name, xmlb->name);
}

void
JSXMLArrayCursor::trace(JSTracer *trc) {
#ifdef DEBUG
    size_t index = 0;
#endif
    for (JSXMLArrayCursor *cursor = this; cursor; cursor = cursor->next)
        js::gc::MarkGCThing(trc, cursor->root, "cursor_root", index++);
}

static void
XMLArrayCursorTrace(JSTracer *trc, JSXMLArrayCursor *cursor)
{
    cursor->trace(trc);
}

/* NB: called with null cx from the GC, via xml_trace => JSXMLArray::trim. */
bool
JSXMLArray::setCapacity(JSContext *cx, uint32 newCapacity)
{
    if (newCapacity == 0) {
        /* We could let realloc(p, 0) free this, but purify gets confused. */
        if (vector) {
            if (cx)
                cx->free_(vector);
            else
                Foreground::free_(vector);
        }
        vector = NULL;
    } else {
        void **tmp;

        if (
#if JS_BITS_PER_WORD == 32
            (size_t)newCapacity > ~(size_t)0 / sizeof(void *) ||
#endif
            !(tmp = (void **) OffTheBooks::realloc_(vector, newCapacity * sizeof(void *)))) {
            if (cx)
                JS_ReportOutOfMemory(cx);
            return false;
        }
        vector = tmp;
    }
    capacity = JSXML_PRESET_CAPACITY | newCapacity;
    return true;
}

void
JSXMLArray::trim()
{
    if (capacity & JSXML_PRESET_CAPACITY)
        return;
    if (length < capacity)
        setCapacity(NULL, length);
}

void
JSXMLArray::finish(JSContext *cx)
{
    cx->free_(vector);

    while (JSXMLArrayCursor *cursor = cursors)
        cursor->disconnect();

#ifdef DEBUG
    memset(this, 0xd5, sizeof *this);
#endif
}

#define XML_NOT_FOUND   ((uint32) -1)

static uint32
XMLArrayFindMember(const JSXMLArray *array, void *elt, JSIdentityOp identity)
{
    void **vector;
    uint32 i, n;

    /* The identity op must not reallocate array->vector. */
    vector = array->vector;
    if (identity) {
        for (i = 0, n = array->length; i < n; i++) {
            if (identity(vector[i], elt))
                return i;
        }
    } else {
        for (i = 0, n = array->length; i < n; i++) {
            if (vector[i] == elt)
                return i;
        }
    }
    return XML_NOT_FOUND;
}

/*
 * Grow array vector capacity by powers of two to LINEAR_THRESHOLD, and after
 * that, grow by LINEAR_INCREMENT.  Both must be powers of two, and threshold
 * should be greater than increment.
 */
#define LINEAR_THRESHOLD        256
#define LINEAR_INCREMENT        32

static JSBool
XMLArrayAddMember(JSContext *cx, JSXMLArray *array, uint32 index, void *elt)
{
    uint32 capacity, i;
    int log2;
    void **vector;

    if (index >= array->length) {
        if (index >= JSXML_CAPACITY(array)) {
            /* Arrange to clear JSXML_PRESET_CAPACITY from array->capacity. */
            capacity = index + 1;
            if (index >= LINEAR_THRESHOLD) {
                capacity = JS_ROUNDUP(capacity, LINEAR_INCREMENT);
            } else {
                JS_CEILING_LOG2(log2, capacity);
                capacity = JS_BIT(log2);
            }
            if (
#if JS_BITS_PER_WORD == 32
                (size_t)capacity > ~(size_t)0 / sizeof(void *) ||
#endif
                !(vector = (void **)
                           cx->realloc_(array->vector, capacity * sizeof(void *)))) {
                JS_ReportOutOfMemory(cx);
                return JS_FALSE;
            }
            array->capacity = capacity;
            array->vector = vector;
            for (i = array->length; i < index; i++)
                vector[i] = NULL;
        }
        array->length = index + 1;
    }

    array->vector[index] = elt;
    return JS_TRUE;
}

static JSBool
XMLArrayInsert(JSContext *cx, JSXMLArray *array, uint32 i, uint32 n)
{
    uint32 j;
    JSXMLArrayCursor *cursor;

    j = array->length;
    JS_ASSERT(i <= j);
    if (!array->setCapacity(cx, j + n))
        return JS_FALSE;

    array->length = j + n;
    JS_ASSERT(n != (uint32)-1);
    while (j != i) {
        --j;
        array->vector[j + n] = array->vector[j];
    }

    for (cursor = array->cursors; cursor; cursor = cursor->next) {
        if (cursor->index > i)
            cursor->index += n;
    }
    return JS_TRUE;
}

static void *
XMLArrayDelete(JSContext *cx, JSXMLArray *array, uint32 index, JSBool compress)
{
    uint32 length;
    void **vector, *elt;
    JSXMLArrayCursor *cursor;

    length = array->length;
    if (index >= length)
        return NULL;

    vector = array->vector;
    elt = vector[index];
    if (compress) {
        while (++index < length)
            vector[index-1] = vector[index];
        array->length = length - 1;
        array->capacity = JSXML_CAPACITY(array);
    } else {
        vector[index] = NULL;
    }

    for (cursor = array->cursors; cursor; cursor = cursor->next) {
        if (cursor->index > index)
            --cursor->index;
    }
    return elt;
}

static void
XMLArrayTruncate(JSContext *cx, JSXMLArray *array, uint32 length)
{
    void **vector;

    JS_ASSERT(!array->cursors);
    if (length >= array->length)
        return;

    if (length == 0) {
        if (array->vector)
            cx->free_(array->vector);
        vector = NULL;
    } else {
        vector = (void **) cx->realloc_(array->vector, length * sizeof(void *));
        if (!vector)
            return;
    }

    if (array->length > length)
        array->length = length;
    array->capacity = length;
    array->vector = vector;
}

#define XMLARRAY_FIND_MEMBER(a,e,f) XMLArrayFindMember(a, (void *)(e), f)
#define XMLARRAY_HAS_MEMBER(a,e,f)  (XMLArrayFindMember(a, (void *)(e), f) != \
                                     XML_NOT_FOUND)
#define XMLARRAY_MEMBER(a,i,t)      (((i) < (a)->length)                      \
                                     ? (t *) (a)->vector[i]                   \
                                     : NULL)
#define XMLARRAY_SET_MEMBER(a,i,e)  JS_BEGIN_MACRO                            \
                                        if ((a)->length <= (i))               \
                                            (a)->length = (i) + 1;            \
                                        ((a)->vector[i] = (void *)(e));       \
                                    JS_END_MACRO
#define XMLARRAY_ADD_MEMBER(x,a,i,e)XMLArrayAddMember(x, a, i, (void *)(e))
#define XMLARRAY_INSERT(x,a,i,n)    XMLArrayInsert(x, a, i, n)
#define XMLARRAY_APPEND(x,a,e)      XMLARRAY_ADD_MEMBER(x, a, (a)->length, (e))
#define XMLARRAY_DELETE(x,a,i,c,t)  ((t *) XMLArrayDelete(x, a, i, c))
#define XMLARRAY_TRUNCATE(x,a,n)    XMLArrayTruncate(x, a, n)

/*
 * Define XML setting property strings and constants early, so everyone can
 * use the same names.
 */
static const char js_ignoreComments_str[]   = "ignoreComments";
static const char js_ignoreProcessingInstructions_str[]
                                            = "ignoreProcessingInstructions";
static const char js_ignoreWhitespace_str[] = "ignoreWhitespace";
static const char js_prettyPrinting_str[]   = "prettyPrinting";
static const char js_prettyIndent_str[]     = "prettyIndent";

#define XSF_IGNORE_COMMENTS                JS_BIT(0)
#define XSF_IGNORE_PROCESSING_INSTRUCTIONS JS_BIT(1)
#define XSF_IGNORE_WHITESPACE              JS_BIT(2)
#define XSF_PRETTY_PRINTING                JS_BIT(3)

static JSPropertySpec xml_static_props[] = {
    {js_ignoreComments_str, 0, JSPROP_PERMANENT, NULL, NULL},
    {js_ignoreProcessingInstructions_str, 0, JSPROP_PERMANENT, NULL, NULL},
    {js_ignoreWhitespace_str, 0, JSPROP_PERMANENT, NULL, NULL},
    {js_prettyPrinting_str, 0, JSPROP_PERMANENT, NULL, NULL},
    {js_prettyIndent_str, 0, JSPROP_PERMANENT, NULL, NULL},
    {0,0,0,0,0}
};

/* Macros for special-casing xml:, xmlns= and xmlns:foo= in ParseNodeToQName. */
#define IS_XML(str)                                                           \
    (str->length() == 3 && IS_XML_CHARS(str->chars()))

#define IS_XMLNS(str)                                                         \
    (str->length() == 5 && IS_XMLNS_CHARS(str->chars()))

#define IS_XML_CHARS(chars)                                                   \
    (JS_TOLOWER((chars)[0]) == 'x' &&                                         \
     JS_TOLOWER((chars)[1]) == 'm' &&                                         \
     JS_TOLOWER((chars)[2]) == 'l')

#define HAS_NS_AFTER_XML(chars)                                               \
    (JS_TOLOWER((chars)[3]) == 'n' &&                                         \
     JS_TOLOWER((chars)[4]) == 's')

#define IS_XMLNS_CHARS(chars)                                                 \
    (IS_XML_CHARS(chars) && HAS_NS_AFTER_XML(chars))

#define STARTS_WITH_XML(chars,length)                                         \
    (length >= 3 && IS_XML_CHARS(chars))

static const char xml_namespace_str[] = "http://www.w3.org/XML/1998/namespace";
static const char xmlns_namespace_str[] = "http://www.w3.org/2000/xmlns/";

static JSObject *
ParseNodeToQName(Parser *parser, JSParseNode *pn,
                 JSXMLArray *inScopeNSes, JSBool isAttributeName)
{
    JSContext *cx = parser->context;
    JSLinearString *str, *uri, *prefix, *localName;
    size_t length, offset;
    const jschar *start, *limit, *colon;
    uint32 n;
    JSObject *ns;
    JSLinearString *nsprefix;

    JS_ASSERT(pn->pn_arity == PN_NULLARY);
    str = pn->pn_atom;
    start = str->chars();
    length = str->length();
    JS_ASSERT(length != 0 && *start != '@');
    JS_ASSERT(length != 1 || *start != '*');

    uri = cx->runtime->emptyString;
    limit = start + length;
    colon = js_strchr_limit(start, ':', limit);
    if (colon) {
        offset = colon - start;
        prefix = js_NewDependentString(cx, str, 0, offset);
        if (!prefix)
            return NULL;

        if (STARTS_WITH_XML(start, offset)) {
            if (offset == 3) {
                uri = JS_ASSERT_STRING_IS_FLAT(JS_InternString(cx, xml_namespace_str));
                if (!uri)
                    return NULL;
            } else if (offset == 5 && HAS_NS_AFTER_XML(start)) {
                uri = JS_ASSERT_STRING_IS_FLAT(JS_InternString(cx, xmlns_namespace_str));
                if (!uri)
                    return NULL;
            } else {
                uri = NULL;
            }
        } else {
            uri = NULL;
            n = inScopeNSes->length;
            while (n != 0) {
                --n;
                ns = XMLARRAY_MEMBER(inScopeNSes, n, JSObject);
                nsprefix = ns->getNamePrefix();
                if (nsprefix && EqualStrings(nsprefix, prefix)) {
                    uri = ns->getNameURI();
                    break;
                }
            }
        }

        if (!uri) {
            Value v = StringValue(prefix);
            JSAutoByteString bytes;
            if (js_ValueToPrintable(parser->context, v, &bytes)) {
                ReportCompileErrorNumber(parser->context, &parser->tokenStream, pn,
                                         JSREPORT_ERROR, JSMSG_BAD_XML_NAMESPACE, bytes.ptr());
            }
            return NULL;
        }

        localName = js_NewStringCopyN(parser->context, colon + 1, length - (offset + 1));
        if (!localName)
            return NULL;
    } else {
        if (isAttributeName) {
            /*
             * An unprefixed attribute is not in any namespace, so set prefix
             * as well as uri to the empty string.
             */
            prefix = uri;
        } else {
            /*
             * Loop from back to front looking for the closest declared default
             * namespace.
             */
            n = inScopeNSes->length;
            while (n != 0) {
                --n;
                ns = XMLARRAY_MEMBER(inScopeNSes, n, JSObject);
                nsprefix = ns->getNamePrefix();
                if (!nsprefix || nsprefix->empty()) {
                    uri = ns->getNameURI();
                    break;
                }
            }
            prefix = uri->empty() ? parser->context->runtime->emptyString : NULL;
        }
        localName = str;
    }

    return NewXMLQName(parser->context, uri, prefix, localName);
}

static JSString *
ChompXMLWhitespace(JSContext *cx, JSString *str)
{
    size_t length, newlength, offset;
    const jschar *cp, *start, *end;
    jschar c;

    length = str->length();
    start = str->getChars(cx);
    if (!start)
        return NULL;

    for (cp = start, end = cp + length; cp < end; cp++) {
        c = *cp;
        if (!JS_ISXMLSPACE(c))
            break;
    }
    while (end > cp) {
        c = end[-1];
        if (!JS_ISXMLSPACE(c))
            break;
        --end;
    }
    newlength = end - cp;
    if (newlength == length)
        return str;
    offset = cp - start;
    return js_NewDependentString(cx, str, offset, newlength);
}

static JSXML *
ParseNodeToXML(Parser *parser, JSParseNode *pn,
               JSXMLArray *inScopeNSes, uintN flags)
{
    JSContext *cx = parser->context;
    JSXML *xml, *kid, *attr, *attrj;
    JSLinearString *str;
    uint32 length, n, i, j;
    JSParseNode *pn2, *pn3, *head, **pnp;
    JSObject *ns;
    JSObject *qn, *attrjqn;
    JSXMLClass xml_class;
    int stackDummy;

    if (!JS_CHECK_STACK_SIZE(cx->stackLimit, &stackDummy)) {
        ReportCompileErrorNumber(cx, &parser->tokenStream, pn, JSREPORT_ERROR,
                                 JSMSG_OVER_RECURSED);
        return NULL;
    }

#define PN2X_SKIP_CHILD ((JSXML *) 1)

    /*
     * Cases return early to avoid common code that gets an outermost xml's
     * object, which protects GC-things owned by xml and its descendants from
     * garbage collection.
     */
    xml = NULL;
    if (!js_EnterLocalRootScope(cx))
        return NULL;
    switch (pn->pn_type) {
      case TOK_XMLELEM:
        length = inScopeNSes->length;
        pn2 = pn->pn_head;
        xml = ParseNodeToXML(parser, pn2, inScopeNSes, flags);
        if (!xml)
            goto fail;

        n = pn->pn_count;
        JS_ASSERT(n >= 2);
        n -= 2;
        if (!xml->xml_kids.setCapacity(cx, n))
            goto fail;

        i = 0;
        while ((pn2 = pn2->pn_next) != NULL) {
            if (!pn2->pn_next) {
                /* Don't append the end tag! */
                JS_ASSERT(pn2->pn_type == TOK_XMLETAGO);
                break;
            }

            if ((flags & XSF_IGNORE_WHITESPACE) &&
                n > 1 && pn2->pn_type == TOK_XMLSPACE) {
                --n;
                continue;
            }

            kid = ParseNodeToXML(parser, pn2, inScopeNSes, flags);
            if (kid == PN2X_SKIP_CHILD) {
                --n;
                continue;
            }

            if (!kid)
                goto fail;

            /* Store kid in xml right away, to protect it from GC. */
            XMLARRAY_SET_MEMBER(&xml->xml_kids, i, kid);
            kid->parent = xml;
            ++i;

            /* XXX where is this documented in an XML spec, or in E4X? */
            if ((flags & XSF_IGNORE_WHITESPACE) &&
                n > 1 && kid->xml_class == JSXML_CLASS_TEXT) {
                JSString *str = ChompXMLWhitespace(cx, kid->xml_value);
                if (!str)
                    goto fail;
                kid->xml_value = str;
            }
        }

        JS_ASSERT(i == n);
        if (n < pn->pn_count - 2)
            xml->xml_kids.trim();
        XMLARRAY_TRUNCATE(cx, inScopeNSes, length);
        break;

      case TOK_XMLLIST:
        xml = js_NewXML(cx, JSXML_CLASS_LIST);
        if (!xml)
            goto fail;

        n = pn->pn_count;
        if (!xml->xml_kids.setCapacity(cx, n))
            goto fail;

        i = 0;
        for (pn2 = pn->pn_head; pn2; pn2 = pn2->pn_next) {
            /*
             * Always ignore insignificant whitespace in lists -- we shouldn't
             * condition this on an XML.ignoreWhitespace setting when the list
             * constructor is XMLList (note XML/XMLList unification hazard).
             */
            if (pn2->pn_type == TOK_XMLSPACE) {
                --n;
                continue;
            }

            kid = ParseNodeToXML(parser, pn2, inScopeNSes, flags);
            if (kid == PN2X_SKIP_CHILD) {
                --n;
                continue;
            }

            if (!kid)
                goto fail;

            XMLARRAY_SET_MEMBER(&xml->xml_kids, i, kid);
            ++i;
        }

        if (n < pn->pn_count)
            xml->xml_kids.trim();
        break;

      case TOK_XMLSTAGO:
      case TOK_XMLPTAGC:
        length = inScopeNSes->length;
        pn2 = pn->pn_head;
        JS_ASSERT(pn2->pn_type == TOK_XMLNAME);
        if (pn2->pn_arity == PN_LIST)
            goto syntax;

        xml = js_NewXML(cx, JSXML_CLASS_ELEMENT);
        if (!xml)
            goto fail;

        /* First pass: check syntax and process namespace declarations. */
        JS_ASSERT(pn->pn_count >= 1);
        n = pn->pn_count - 1;
        pnp = &pn2->pn_next;
        head = *pnp;
        while ((pn2 = *pnp) != NULL) {
            size_t length;
            const jschar *chars;

            if (pn2->pn_type != TOK_XMLNAME || pn2->pn_arity != PN_NULLARY)
                goto syntax;

            /* Enforce "Well-formedness constraint: Unique Att Spec". */
            for (pn3 = head; pn3 != pn2; pn3 = pn3->pn_next->pn_next) {
                if (pn3->pn_atom == pn2->pn_atom) {
                    Value v = StringValue(pn2->pn_atom);
                    JSAutoByteString bytes;
                    if (js_ValueToPrintable(cx, v, &bytes)) {
                        ReportCompileErrorNumber(cx, &parser->tokenStream, pn2,
                                                 JSREPORT_ERROR, JSMSG_DUPLICATE_XML_ATTR,
                                                 bytes.ptr());
                    }
                    goto fail;
                }
            }

            JSAtom *atom = pn2->pn_atom;
            pn2 = pn2->pn_next;
            JS_ASSERT(pn2);
            if (pn2->pn_type != TOK_XMLATTR)
                goto syntax;

            chars = atom->chars();
            length = atom->length();
            if (length >= 5 &&
                IS_XMLNS_CHARS(chars) &&
                (length == 5 || chars[5] == ':')) {
                JSLinearString *uri, *prefix;

                uri = pn2->pn_atom;
                if (length == 5) {
                    /* 10.3.2.1. Step 6(h)(i)(1)(a). */
                    prefix = cx->runtime->emptyString;
                } else {
                    prefix = js_NewStringCopyN(cx, chars + 6, length - 6);
                    if (!prefix)
                        goto fail;
                }

                /*
                 * Once the new ns is appended to xml->xml_namespaces, it is
                 * protected from GC by the object that owns xml -- which is
                 * either xml->object if outermost, or the object owning xml's
                 * oldest ancestor if !outermost.
                 */
                ns = NewXMLNamespace(cx, prefix, uri, JS_TRUE);
                if (!ns)
                    goto fail;

                /*
                 * Don't add a namespace that's already in scope.  If someone
                 * extracts a child property from its parent via [[Get]], then
                 * we enforce the invariant, noted many times in ECMA-357, that
                 * the child's namespaces form a possibly-improper superset of
                 * its ancestors' namespaces.
                 */
                if (!XMLARRAY_HAS_MEMBER(inScopeNSes, ns, namespace_identity)) {
                    if (!XMLARRAY_APPEND(cx, inScopeNSes, ns) ||
                        !XMLARRAY_APPEND(cx, &xml->xml_namespaces, ns)) {
                        goto fail;
                    }
                }

                JS_ASSERT(n >= 2);
                n -= 2;
                *pnp = pn2->pn_next;
                /* XXXbe recycle pn2 */
                continue;
            }

            pnp = &pn2->pn_next;
        }

        xml->xml_namespaces.trim();

        /* Second pass: process tag name and attributes, using namespaces. */
        pn2 = pn->pn_head;
        qn = ParseNodeToQName(parser, pn2, inScopeNSes, JS_FALSE);
        if (!qn)
            goto fail;
        xml->name = qn;

        JS_ASSERT((n & 1) == 0);
        n >>= 1;
        if (!xml->xml_attrs.setCapacity(cx, n))
            goto fail;

        for (i = 0; (pn2 = pn2->pn_next) != NULL; i++) {
            qn = ParseNodeToQName(parser, pn2, inScopeNSes, JS_TRUE);
            if (!qn) {
                xml->xml_attrs.length = i;
                goto fail;
            }

            /*
             * Enforce "Well-formedness constraint: Unique Att Spec", part 2:
             * this time checking local name and namespace URI.
             */
            for (j = 0; j < i; j++) {
                attrj = XMLARRAY_MEMBER(&xml->xml_attrs, j, JSXML);
                attrjqn = attrj->name;
                if (EqualStrings(attrjqn->getNameURI(), qn->getNameURI()) &&
                    EqualStrings(attrjqn->getQNameLocalName(), qn->getQNameLocalName())) {
                    Value v = StringValue(pn2->pn_atom);
                    JSAutoByteString bytes;
                    if (js_ValueToPrintable(cx, v, &bytes)) {
                        ReportCompileErrorNumber(cx, &parser->tokenStream, pn2,
                                                 JSREPORT_ERROR, JSMSG_DUPLICATE_XML_ATTR,
                                                 bytes.ptr());
                    }
                    goto fail;
                }
            }

            pn2 = pn2->pn_next;
            JS_ASSERT(pn2);
            JS_ASSERT(pn2->pn_type == TOK_XMLATTR);

            attr = js_NewXML(cx, JSXML_CLASS_ATTRIBUTE);
            if (!attr)
                goto fail;

            XMLARRAY_SET_MEMBER(&xml->xml_attrs, i, attr);
            attr->parent = xml;
            attr->name = qn;
            attr->xml_value = pn2->pn_atom;
        }

        /* Point tag closes its own namespace scope. */
        if (pn->pn_type == TOK_XMLPTAGC)
            XMLARRAY_TRUNCATE(cx, inScopeNSes, length);
        break;

      case TOK_XMLSPACE:
      case TOK_XMLTEXT:
      case TOK_XMLCDATA:
      case TOK_XMLCOMMENT:
      case TOK_XMLPI:
        str = pn->pn_atom;
        qn = NULL;
        if (pn->pn_type == TOK_XMLCOMMENT) {
            if (flags & XSF_IGNORE_COMMENTS)
                goto skip_child;
            xml_class = JSXML_CLASS_COMMENT;
        } else if (pn->pn_type == TOK_XMLPI) {
            if (IS_XML(str)) {
                Value v = StringValue(str);
                JSAutoByteString bytes;
                if (js_ValueToPrintable(cx, v, &bytes)) {
                    ReportCompileErrorNumber(cx, &parser->tokenStream, pn,
                                             JSREPORT_ERROR, JSMSG_RESERVED_ID, bytes.ptr());
                }
                goto fail;
            }

            if (flags & XSF_IGNORE_PROCESSING_INSTRUCTIONS)
                goto skip_child;

            qn = ParseNodeToQName(parser, pn, inScopeNSes, JS_FALSE);
            if (!qn)
                goto fail;

            str = pn->pn_atom2 ? pn->pn_atom2 : cx->runtime->emptyString;
            xml_class = JSXML_CLASS_PROCESSING_INSTRUCTION;
        } else {
            /* CDATA section content, or element text. */
            xml_class = JSXML_CLASS_TEXT;
        }

        xml = js_NewXML(cx, xml_class);
        if (!xml)
            goto fail;
        xml->name = qn;
        if (pn->pn_type == TOK_XMLSPACE)
            xml->xml_flags |= XMLF_WHITESPACE_TEXT;
        xml->xml_value = str;
        break;

      default:
        goto syntax;
    }

    js_LeaveLocalRootScopeWithResult(cx, xml);
    return xml;

skip_child:
    js_LeaveLocalRootScope(cx);
    return PN2X_SKIP_CHILD;

#undef PN2X_SKIP_CHILD

syntax:
    ReportCompileErrorNumber(cx, &parser->tokenStream, pn, JSREPORT_ERROR, JSMSG_BAD_XML_MARKUP);
fail:
    js_LeaveLocalRootScope(cx);
    return NULL;
}

/*
 * XML helper, object-ops, and library functions.  We start with the helpers,
 * in ECMA-357 order, but merging XML (9.1) and XMLList (9.2) helpers.
 */
static JSBool
GetXMLSetting(JSContext *cx, const char *name, jsval *vp)
{
    jsval v;

    if (!js_FindClassObject(cx, NULL, JSProto_XML, Valueify(&v)))
        return JS_FALSE;
    if (!VALUE_IS_FUNCTION(cx, v)) {
        *vp = JSVAL_VOID;
        return JS_TRUE;
    }
    return JS_GetProperty(cx, JSVAL_TO_OBJECT(v), name, vp);
}

static JSBool
GetBooleanXMLSetting(JSContext *cx, const char *name, JSBool *bp)
{
    jsval v;

    return GetXMLSetting(cx, name, &v) && JS_ValueToBoolean(cx, v, bp);
}

static JSBool
GetUint32XMLSetting(JSContext *cx, const char *name, uint32 *uip)
{
    jsval v;

    return GetXMLSetting(cx, name, &v) && JS_ValueToECMAUint32(cx, v, uip);
}

static JSBool
GetXMLSettingFlags(JSContext *cx, uintN *flagsp)
{
    JSBool flag[4];

    if (!GetBooleanXMLSetting(cx, js_ignoreComments_str, &flag[0]) ||
        !GetBooleanXMLSetting(cx, js_ignoreProcessingInstructions_str, &flag[1]) ||
        !GetBooleanXMLSetting(cx, js_ignoreWhitespace_str, &flag[2]) ||
        !GetBooleanXMLSetting(cx, js_prettyPrinting_str, &flag[3])) {
        return false;
    }

    *flagsp = 0;
    for (size_t n = 0; n < 4; ++n)
        if (flag[n])
            *flagsp |= JS_BIT(n);
    return true;
}

static JSXML *
ParseXMLSource(JSContext *cx, JSString *src)
{
    jsval nsval;
    JSLinearString *uri;
    size_t urilen, srclen, length, offset, dstlen;
    jschar *chars;
    const jschar *srcp, *endp;
    JSXML *xml;
    const char *filename;
    uintN lineno;
    JSOp op;

    static const char prefix[] = "<parent xmlns=\"";
    static const char middle[] = "\">";
    static const char suffix[] = "</parent>";

#define constrlen(constr)   (sizeof(constr) - 1)

    if (!js_GetDefaultXMLNamespace(cx, &nsval))
        return NULL;
    uri = JSVAL_TO_OBJECT(nsval)->getNameURI();
    uri = js_EscapeAttributeValue(cx, uri, JS_FALSE);
    if (!uri)
        return NULL;

    urilen = uri->length();
    srclen = src->length();
    length = constrlen(prefix) + urilen + constrlen(middle) + srclen +
             constrlen(suffix);

    chars = (jschar *) cx->malloc_((length + 1) * sizeof(jschar));
    if (!chars)
        return NULL;

    dstlen = length;
    InflateStringToBuffer(cx, prefix, constrlen(prefix), chars, &dstlen);
    offset = dstlen;
    js_strncpy(chars + offset, uri->chars(), urilen);
    offset += urilen;
    dstlen = length - offset + 1;
    InflateStringToBuffer(cx, middle, constrlen(middle), chars + offset, &dstlen);
    offset += dstlen;
    srcp = src->getChars(cx);
    if (!srcp) {
        cx->free_(chars);
        return NULL;
    }
    js_strncpy(chars + offset, srcp, srclen);
    offset += srclen;
    dstlen = length - offset + 1;
    InflateStringToBuffer(cx, suffix, constrlen(suffix), chars + offset, &dstlen);
    chars [offset + dstlen] = 0;

    LeaveTrace(cx);
    xml = NULL;
    filename = NULL;
    lineno = 1;
    FrameRegsIter i(cx);
    if (!i.done()) {
        op = (JSOp) *i.pc();
        if (op == JSOP_TOXML || op == JSOP_TOXMLLIST) {
            filename = i.fp()->script()->filename;
            lineno = js_FramePCToLineNumber(cx, i.fp(), i.pc());
            for (endp = srcp + srclen; srcp < endp; srcp++) {
                if (*srcp == '\n')
                    --lineno;
            }
        }
    }

    {
        Parser parser(cx);
        if (parser.init(chars, length, filename, lineno, cx->findVersion())) {
            JSObject *scopeChain = GetScopeChain(cx);
            if (!scopeChain) {
                cx->free_(chars);
                return NULL;
            }
            JSParseNode *pn = parser.parseXMLText(scopeChain, false);
            uintN flags;
            if (pn && GetXMLSettingFlags(cx, &flags)) {
                AutoNamespaceArray namespaces(cx);
                if (namespaces.array.setCapacity(cx, 1))
                    xml = ParseNodeToXML(&parser, pn, &namespaces.array, flags);
            }
        }
    }

    cx->free_(chars);
    return xml;

#undef constrlen
}

/*
 * Errata in 10.3.1, 10.4.1, and 13.4.4.24 (at least).
 *
 * 10.3.1 Step 6(a) fails to NOTE that implementations that do not enforce
 * the constraint:
 *
 *     for all x belonging to XML:
 *         x.[[InScopeNamespaces]] >= x.[[Parent]].[[InScopeNamespaces]]
 *
 * must union x.[[InScopeNamespaces]] into x[0].[[InScopeNamespaces]] here
 * (in new sub-step 6(a), renumbering the others to (b) and (c)).
 *
 * Same goes for 10.4.1 Step 7(a).
 *
 * In order for XML.prototype.namespaceDeclarations() to work correctly, the
 * default namespace thereby unioned into x[0].[[InScopeNamespaces]] must be
 * flagged as not declared, so that 13.4.4.24 Step 8(a) can exclude all such
 * undeclared namespaces associated with x not belonging to ancestorNS.
 */
static JSXML *
OrphanXMLChild(JSContext *cx, JSXML *xml, uint32 i)
{
    JSObject *ns;

    ns = XMLARRAY_MEMBER(&xml->xml_namespaces, 0, JSObject);
    xml = XMLARRAY_MEMBER(&xml->xml_kids, i, JSXML);
    if (!ns || !xml)
        return xml;
    if (xml->xml_class == JSXML_CLASS_ELEMENT) {
        if (!XMLARRAY_APPEND(cx, &xml->xml_namespaces, ns))
            return NULL;
        ns->setNamespaceDeclared(JSVAL_VOID);
    }
    xml->parent = NULL;
    return xml;
}

static JSObject *
ToXML(JSContext *cx, jsval v)
{
    JSObject *obj;
    JSXML *xml;
    Class *clasp;
    JSString *str;
    uint32 length;

    if (JSVAL_IS_PRIMITIVE(v)) {
        if (JSVAL_IS_NULL(v) || JSVAL_IS_VOID(v))
            goto bad;
    } else {
        obj = JSVAL_TO_OBJECT(v);
        if (obj->isXML()) {
            xml = (JSXML *) obj->getPrivate();
            if (xml->xml_class == JSXML_CLASS_LIST) {
                if (xml->xml_kids.length != 1)
                    goto bad;
                xml = XMLARRAY_MEMBER(&xml->xml_kids, 0, JSXML);
                if (xml) {
                    JS_ASSERT(xml->xml_class != JSXML_CLASS_LIST);
                    return js_GetXMLObject(cx, xml);
                }
            }
            return obj;
        }

        clasp = obj->getClass();
        if (clasp->flags & JSCLASS_DOCUMENT_OBSERVER) {
            JS_ASSERT(0);
        }

        if (clasp != &js_StringClass &&
            clasp != &js_NumberClass &&
            clasp != &js_BooleanClass) {
            goto bad;
        }
    }

    str = js_ValueToString(cx, Valueify(v));
    if (!str)
        return NULL;
    if (str->empty()) {
        length = 0;
#ifdef __GNUC__         /* suppress bogus gcc warnings */
        xml = NULL;
#endif
    } else {
        xml = ParseXMLSource(cx, str);
        if (!xml)
            return NULL;
        length = JSXML_LENGTH(xml);
    }

    if (length == 0) {
        obj = js_NewXMLObject(cx, JSXML_CLASS_TEXT);
        if (!obj)
            return NULL;
    } else if (length == 1) {
        xml = OrphanXMLChild(cx, xml, 0);
        if (!xml)
            return NULL;
        obj = js_GetXMLObject(cx, xml);
        if (!obj)
            return NULL;
    } else {
        JS_ReportErrorNumber(cx, js_GetErrorMessage, NULL, JSMSG_SYNTAX_ERROR);
        return NULL;
    }
    return obj;

bad:
    js_ReportValueError(cx, JSMSG_BAD_XML_CONVERSION,
                        JSDVG_IGNORE_STACK, Valueify(v), NULL);
    return NULL;
}

static JSBool
Append(JSContext *cx, JSXML *list, JSXML *kid);

static JSObject *
ToXMLList(JSContext *cx, jsval v)
{
    JSObject *obj, *listobj;
    JSXML *xml, *list, *kid;
    Class *clasp;
    JSString *str;
    uint32 i, length;

    if (JSVAL_IS_PRIMITIVE(v)) {
        if (JSVAL_IS_NULL(v) || JSVAL_IS_VOID(v))
            goto bad;
    } else {
        obj = JSVAL_TO_OBJECT(v);
        if (obj->isXML()) {
            xml = (JSXML *) obj->getPrivate();
            if (xml->xml_class != JSXML_CLASS_LIST) {
                listobj = js_NewXMLObject(cx, JSXML_CLASS_LIST);
                if (!listobj)
                    return NULL;
                list = (JSXML *) listobj->getPrivate();
                if (!Append(cx, list, xml))
                    return NULL;
                return listobj;
            }
            return obj;
        }

        clasp = obj->getClass();
        if (clasp->flags & JSCLASS_DOCUMENT_OBSERVER) {
            JS_ASSERT(0);
        }

        if (clasp != &js_StringClass &&
            clasp != &js_NumberClass &&
            clasp != &js_BooleanClass) {
            goto bad;
        }
    }

    str = js_ValueToString(cx, Valueify(v));
    if (!str)
        return NULL;
    if (str->empty()) {
        xml = NULL;
        length = 0;
    } else {
        if (!js_EnterLocalRootScope(cx))
            return NULL;
        xml = ParseXMLSource(cx, str);
        if (!xml) {
            js_LeaveLocalRootScope(cx);
            return NULL;
        }
        length = JSXML_LENGTH(xml);
    }

    listobj = js_NewXMLObject(cx, JSXML_CLASS_LIST);
    if (listobj) {
        list = (JSXML *) listobj->getPrivate();
        for (i = 0; i < length; i++) {
            kid = OrphanXMLChild(cx, xml, i);
            if (!kid || !Append(cx, list, kid)) {
                listobj = NULL;
                break;
            }
        }
    }

    if (xml)
        js_LeaveLocalRootScopeWithResult(cx, listobj);
    return listobj;

bad:
    js_ReportValueError(cx, JSMSG_BAD_XMLLIST_CONVERSION,
                        JSDVG_IGNORE_STACK, Valueify(v), NULL);
    return NULL;
}

/*
 * ECMA-357 10.2.1 Steps 5-7 pulled out as common subroutines of XMLToXMLString
 * and their library-public js_* counterparts.  The guts of MakeXMLCDataString,
 * MakeXMLCommentString, and MakeXMLPIString are further factored into a common
 * MakeXMLSpecialString subroutine.
 *
 * These functions mutate sb, leaving it empty.
 */
static JSFlatString *
MakeXMLSpecialString(JSContext *cx, StringBuffer &sb,
                     JSString *str, JSString *str2,
                     const jschar *prefix, size_t prefixlength,
                     const jschar *suffix, size_t suffixlength)
{
    if (!sb.append(prefix, prefixlength) || !sb.append(str))
        return NULL;
    if (str2 && !str2->empty()) {
        if (!sb.append(' ') || !sb.append(str2))
            return NULL;
    }
    if (!sb.append(suffix, suffixlength))
        return NULL;

    return sb.finishString();
}

static JSFlatString *
MakeXMLCDATAString(JSContext *cx, StringBuffer &sb, JSString *str)
{
    static const jschar cdata_prefix_ucNstr[] = {'<', '!', '[',
                                                 'C', 'D', 'A', 'T', 'A',
                                                 '['};
    static const jschar cdata_suffix_ucNstr[] = {']', ']', '>'};

    return MakeXMLSpecialString(cx, sb, str, NULL,
                                cdata_prefix_ucNstr, 9,
                                cdata_suffix_ucNstr, 3);
}

static JSFlatString *
MakeXMLCommentString(JSContext *cx, StringBuffer &sb, JSString *str)
{
    static const jschar comment_prefix_ucNstr[] = {'<', '!', '-', '-'};
    static const jschar comment_suffix_ucNstr[] = {'-', '-', '>'};

    return MakeXMLSpecialString(cx, sb, str, NULL,
                                comment_prefix_ucNstr, 4,
                                comment_suffix_ucNstr, 3);
}

static JSFlatString *
MakeXMLPIString(JSContext *cx, StringBuffer &sb, JSString *name,
                JSString *value)
{
    static const jschar pi_prefix_ucNstr[] = {'<', '?'};
    static const jschar pi_suffix_ucNstr[] = {'?', '>'};

    return MakeXMLSpecialString(cx, sb, name, value,
                                pi_prefix_ucNstr, 2,
                                pi_suffix_ucNstr, 2);
}

/*
 * ECMA-357 10.2.1 17(d-g) pulled out into a common subroutine that appends
 * equals, a double quote, an attribute value, and a closing double quote.
 */
static bool
AppendAttributeValue(JSContext *cx, StringBuffer &sb, JSString *valstr)
{
    if (!sb.append('='))
        return false;
    valstr = js_EscapeAttributeValue(cx, valstr, JS_TRUE);
    return valstr && sb.append(valstr);
}

/*
 * ECMA-357 10.2.1.1 EscapeElementValue helper method.

 * These functions mutate sb, leaving it empty.
 */
static JSFlatString *
EscapeElementValue(JSContext *cx, StringBuffer &sb, JSString *str, uint32 toSourceFlag)
{
    size_t length = str->length();
    const jschar *start = str->getChars(cx);
    if (!start)
        return NULL;

    for (const jschar *cp = start, *end = start + length; cp != end; ++cp) {
        jschar c = *cp;
        switch (*cp) {
          case '<':
            if (!sb.append(js_lt_entity_str))
                return NULL;
            break;
          case '>':
            if (!sb.append(js_gt_entity_str))
                return NULL;
            break;
          case '&':
            if (!sb.append(js_amp_entity_str))
                return NULL;
            break;
          case '{':
            /*
             * If EscapeElementValue is called by toSource/uneval, we also need
             * to escape '{'. See bug 463360.
             */
            if (toSourceFlag) {
                if (!sb.append(js_leftcurly_entity_str))
                    return NULL;
                break;
            }
            /* FALL THROUGH */
          default:
            if (!sb.append(c))
                return NULL;
        }
    }
    return sb.finishString();
}

/*
 * ECMA-357 10.2.1.2 EscapeAttributeValue helper method.
 *
 * These functions mutate sb, leaving it empty.
 */
static JSFlatString *
EscapeAttributeValue(JSContext *cx, StringBuffer &sb, JSString *str, JSBool quote)
{
    size_t length = str->length();
    const jschar *start = str->getChars(cx);
    if (!start)
        return NULL;

    if (quote && !sb.append('"'))
        return NULL;

    for (const jschar *cp = start, *end = start + length; cp != end; ++cp) {
        jschar c = *cp;
        switch (c) {
          case '"':
            if (!sb.append(js_quot_entity_str))
                return NULL;
            break;
          case '<':
            if (!sb.append(js_lt_entity_str))
                return NULL;
            break;
          case '&':
            if (!sb.append(js_amp_entity_str))
                return NULL;
            break;
          case '\n':
            if (!sb.append("&#xA;"))
                return NULL;
            break;
          case '\r':
            if (!sb.append("&#xD;"))
                return NULL;
            break;
          case '\t':
            if (!sb.append("&#x9;"))
                return NULL;
            break;
          default:
            if (!sb.append(c))
                return NULL;
        }
    }

    if (quote && !sb.append('"'))
        return NULL;

    return sb.finishString();
}

/* 13.3.5.4 [[GetNamespace]]([InScopeNamespaces]) */
static JSObject *
GetNamespace(JSContext *cx, JSObject *qn, const JSXMLArray *inScopeNSes)
{
    JSLinearString *uri, *prefix, *nsprefix;
    JSObject *match, *ns;
    uint32 i, n;
    jsval argv[2];

    uri = qn->getNameURI();
    prefix = qn->getNamePrefix();
    JS_ASSERT(uri);
    if (!uri) {
        JSAutoByteString bytes;
        const char *s = !prefix ?
                        js_undefined_str
                        : js_ValueToPrintable(cx, StringValue(prefix), &bytes);
        if (s)
            JS_ReportErrorNumber(cx, js_GetErrorMessage, NULL, JSMSG_BAD_XML_NAMESPACE, s);
        return NULL;
    }

    /* Look for a matching namespace in inScopeNSes, if provided. */
    match = NULL;
    if (inScopeNSes) {
        for (i = 0, n = inScopeNSes->length; i < n; i++) {
            ns = XMLARRAY_MEMBER(inScopeNSes, i, JSObject);
            if (!ns)
                continue;

            /*
             * Erratum, very tricky, and not specified in ECMA-357 13.3.5.4:
             * If we preserve prefixes, we must match null prefix against
             * an empty prefix of ns, in order to avoid generating redundant
             * prefixed and default namespaces for cases such as:
             *
             *   x = <t xmlns="http://foo.com"/>
             *   print(x.toXMLString());
             *
             * Per 10.3.2.1, the namespace attribute in t has an empty string
             * prefix (*not* a null prefix), per 10.3.2.1 Step 6(h)(i)(1):
             *
             *   1. If the [local name] property of a is "xmlns"
             *      a. Map ns.prefix to the empty string
             *
             * But t's name has a null prefix in this implementation, meaning
             * *undefined*, per 10.3.2.1 Step 6(c)'s NOTE (which refers to
             * the http://www.w3.org/TR/xml-infoset/ spec, item 2.2.3, without
             * saying how "no value" maps to an ECMA-357 value -- but it must
             * map to the *undefined* prefix value).
             *
             * Since "" != undefined (or null, in the current implementation)
             * the ECMA-357 spec will fail to match in [[GetNamespace]] called
             * on t with argument {} U {(prefix="", uri="http://foo.com")}.
             * This spec bug leads to ToXMLString results that duplicate the
             * declared namespace.
             */
            if (EqualStrings(ns->getNameURI(), uri)) {
                nsprefix = ns->getNamePrefix();
                if (nsprefix == prefix ||
                    ((nsprefix && prefix)
                     ? EqualStrings(nsprefix, prefix)
                     : (nsprefix ? nsprefix : prefix)->empty())) {
                    match = ns;
                    break;
                }
            }
        }
    }

    /* If we didn't match, make a new namespace from qn. */
    if (!match) {
        argv[0] = prefix ? STRING_TO_JSVAL(prefix) : JSVAL_VOID;
        argv[1] = STRING_TO_JSVAL(uri);
        ns = js_ConstructObject(cx, &js_NamespaceClass, NULL, NULL,
                                2, Valueify(argv));
        if (!ns)
            return NULL;
        match = ns;
    }
    return match;
}

static JSLinearString *
GeneratePrefix(JSContext *cx, JSLinearString *uri, JSXMLArray *decls)
{
    const jschar *cp, *start, *end;
    size_t length, newlength, offset;
    uint32 i, n, m, serial;
    jschar *bp, *dp;
    JSBool done;
    JSObject *ns;
    JSLinearString *nsprefix, *prefix;

    JS_ASSERT(!uri->empty());

    /*
     * If there are no *declared* namespaces, skip all collision detection and
     * return a short prefix quickly; an example of such a situation:
     *
     *   var x = <f/>;
     *   var n = new Namespace("http://example.com/");
     *   x.@n::att = "val";
     *   x.toXMLString();
     *
     * This is necessary for various log10 uses below to be valid.
     */
    if (decls->length == 0)
        return js_NewStringCopyZ(cx, "a");

    /*
     * Try peeling off the last filename suffix or pathname component till
     * we have a valid XML name.  This heuristic will prefer "xul" given
     * ".../there.is.only.xul", "xbl" given ".../xbl", and "xbl2" given any
     * likely URI of the form ".../xbl2/2005".
     */
    start = uri->chars();
    end = start + uri->length();
    cp = end;
    while (--cp > start) {
        if (*cp == '.' || *cp == '/' || *cp == ':') {
            ++cp;
            length = end - cp;
            if (IsXMLName(cp, length) && !STARTS_WITH_XML(cp, length))
                break;
            end = --cp;
        }
    }
    length = end - cp;

    /*
     * If the namespace consisted only of non-XML names or names that begin
     * case-insensitively with "xml", arbitrarily create a prefix consisting
     * of 'a's of size length (allowing dp-calculating code to work with or
     * without this branch executing) plus the space for storing a hyphen and
     * the serial number (avoiding reallocation if a collision happens).
     */
    bp = (jschar *) cp;
    newlength = length;
    if (STARTS_WITH_XML(cp, length) || !IsXMLName(cp, length)) {
        newlength = length + 2 + (size_t) log10((double) decls->length);
        bp = (jschar *)
             cx->malloc_((newlength + 1) * sizeof(jschar));
        if (!bp)
            return NULL;

        bp[newlength] = 0;
        for (i = 0; i < newlength; i++)
             bp[i] = 'a';
    }

    /*
     * Now search through decls looking for a collision.  If we collide with
     * an existing prefix, start tacking on a hyphen and a serial number.
     */
    serial = 0;
    do {
        done = JS_TRUE;
        for (i = 0, n = decls->length; i < n; i++) {
            ns = XMLARRAY_MEMBER(decls, i, JSObject);
            if (ns && (nsprefix = ns->getNamePrefix()) &&
                nsprefix->length() == newlength &&
                !memcmp(nsprefix->chars(), bp,
                        newlength * sizeof(jschar))) {
                if (bp == cp) {
                    newlength = length + 2 + (size_t) log10((double) n);
                    bp = (jschar *)
                         cx->malloc_((newlength + 1) * sizeof(jschar));
                    if (!bp)
                        return NULL;
                    js_strncpy(bp, cp, length);
                }

                ++serial;
                JS_ASSERT(serial <= n);
                dp = bp + length + 2 + (size_t) log10((double) serial);
                *dp = 0;
                for (m = serial; m != 0; m /= 10)
                    *--dp = (jschar)('0' + m % 10);
                *--dp = '-';
                JS_ASSERT(dp == bp + length);

                done = JS_FALSE;
                break;
            }
        }
    } while (!done);

    if (bp == cp) {
        offset = cp - start;
        prefix = js_NewDependentString(cx, uri, offset, length);
    } else {
        prefix = js_NewString(cx, bp, newlength);
        if (!prefix)
            cx->free_(bp);
    }
    return prefix;
}

static JSBool
namespace_match(const void *a, const void *b)
{
    const JSObject *nsa = (const JSObject *) a;
    const JSObject *nsb = (const JSObject *) b;
    JSLinearString *prefixa, *prefixb = nsb->getNamePrefix();

    if (prefixb) {
        prefixa = nsa->getNamePrefix();
        return prefixa && EqualStrings(prefixa, prefixb);
    }
    return EqualStrings(nsa->getNameURI(), nsb->getNameURI());
}

/* ECMA-357 10.2.1 and 10.2.2 */
#define TO_SOURCE_FLAG 0x80000000

static JSString *
XMLToXMLString(JSContext *cx, JSXML *xml, const JSXMLArray *ancestorNSes,
               uint32 indentLevel)
{
    JSBool pretty, indentKids;
    StringBuffer sb(cx);
    JSString *str;
    JSLinearString *prefix, *nsuri;
    uint32 i, n, nextIndentLevel;
    JSObject *ns, *ns2;
    AutoNamespaceArray empty(cx), decls(cx), ancdecls(cx);

    if (!GetBooleanXMLSetting(cx, js_prettyPrinting_str, &pretty))
        return NULL;

    if (pretty) {
        if (!sb.appendN(' ', indentLevel & ~TO_SOURCE_FLAG))
            return NULL;
    }

    str = NULL;

    switch (xml->xml_class) {
      case JSXML_CLASS_TEXT:
        /* Step 4. */
        if (pretty) {
            str = ChompXMLWhitespace(cx, xml->xml_value);
            if (!str)
                return NULL;
        } else {
            str = xml->xml_value;
        }
        return EscapeElementValue(cx, sb, str, indentLevel & TO_SOURCE_FLAG);

      case JSXML_CLASS_ATTRIBUTE:
        /* Step 5. */
        return EscapeAttributeValue(cx, sb, xml->xml_value,
                                    (indentLevel & TO_SOURCE_FLAG) != 0);

      case JSXML_CLASS_COMMENT:
        /* Step 6. */
        return MakeXMLCommentString(cx, sb, xml->xml_value);

      case JSXML_CLASS_PROCESSING_INSTRUCTION:
        /* Step 7. */
        return MakeXMLPIString(cx, sb, xml->name->getQNameLocalName(),
                               xml->xml_value);

      case JSXML_CLASS_LIST:
        /* ECMA-357 10.2.2. */
        {
            JSXMLArrayCursor cursor(&xml->xml_kids);
            i = 0;
            while (JSXML *kid = (JSXML *) cursor.getNext()) {
                if (pretty && i != 0) {
                    if (!sb.append('\n'))
                        return NULL;
                }

                JSString *kidstr = XMLToXMLString(cx, kid, ancestorNSes, indentLevel);
                if (!kidstr || !sb.append(kidstr))
                    return NULL;
                ++i;
            }
        }

        if (sb.empty())
            return cx->runtime->emptyString;
        return sb.finishString();

      default:;
    }

    /* After this point, control must flow through label out: to exit. */
    if (!js_EnterLocalRootScope(cx))
        return NULL;

    /* ECMA-357 10.2.1 step 8 onward: handle ToXMLString on an XML element. */
    if (!ancestorNSes)
        ancestorNSes = &empty.array;

    /* Clone in-scope namespaces not in ancestorNSes into decls. */
    {
        JSXMLArrayCursor cursor(&xml->xml_namespaces);
        while ((ns = (JSObject *) cursor.getNext()) != NULL) {
            if (!IsDeclared(ns))
                continue;
            if (!XMLARRAY_HAS_MEMBER(ancestorNSes, ns, namespace_identity)) {
                /* NOTE: may want to exclude unused namespaces here. */
                ns2 = NewXMLNamespace(cx, ns->getNamePrefix(), ns->getNameURI(), JS_TRUE);
                if (!ns2 || !XMLARRAY_APPEND(cx, &decls.array, ns2))
                    goto out;
            }
        }
    }

    /*
     * Union ancestorNSes and decls into ancdecls.  Note that ancdecls does
     * not own its member references.  In the spec, ancdecls has no name, but
     * is always written out as (AncestorNamespaces U namespaceDeclarations).
     */

    if (!ancdecls.array.setCapacity(cx, ancestorNSes->length + decls.length()))
        goto out;
    for (i = 0, n = ancestorNSes->length; i < n; i++) {
        ns2 = XMLARRAY_MEMBER(ancestorNSes, i, JSObject);
        if (!ns2)
            continue;
        JS_ASSERT(!XMLARRAY_HAS_MEMBER(&decls.array, ns2, namespace_identity));
        if (!XMLARRAY_APPEND(cx, &ancdecls.array, ns2))
            goto out;
    }
    for (i = 0, n = decls.length(); i < n; i++) {
        ns2 = XMLARRAY_MEMBER(&decls.array, i, JSObject);
        if (!ns2)
            continue;
        JS_ASSERT(!XMLARRAY_HAS_MEMBER(&ancdecls.array, ns2, namespace_identity));
        if (!XMLARRAY_APPEND(cx, &ancdecls.array, ns2))
            goto out;
    }

    /* Step 11, except we don't clone ns unless its prefix is undefined. */
    ns = GetNamespace(cx, xml->name, &ancdecls.array);
    if (!ns)
        goto out;

    /* Step 12 (NULL means *undefined* here), plus the deferred ns cloning. */
    prefix = ns->getNamePrefix();
    if (!prefix) {
        /*
         * Create a namespace prefix that isn't used by any member of decls.
         * Assign the new prefix to a copy of ns.  Flag this namespace as if
         * it were declared, for assertion-testing's sake later below.
         *
         * Erratum: if prefix and xml->name are both null (*undefined* in
         * ECMA-357), we know that xml was named using the default namespace
         * (proof: see GetNamespace and the Namespace constructor called with
         * two arguments).  So we ought not generate a new prefix here, when
         * we can declare ns as the default namespace for xml.
         *
         * This helps descendants inherit the namespace instead of redundantly
         * redeclaring it with generated prefixes in each descendant.
         */
        nsuri = ns->getNameURI();
        if (!xml->name->getNamePrefix()) {
            prefix = cx->runtime->emptyString;
        } else {
            prefix = GeneratePrefix(cx, nsuri, &ancdecls.array);
            if (!prefix)
                goto out;
        }
        ns = NewXMLNamespace(cx, prefix, nsuri, JS_TRUE);
        if (!ns)
            goto out;

        /*
         * If the xml->name was unprefixed, we must remove any declared default
         * namespace from decls before appending ns.  How can you get a default
         * namespace in decls that doesn't match the one from name?  Apparently
         * by calling x.setNamespace(ns) where ns has no prefix.  The other way
         * to fix this is to update x's in-scope namespaces when setNamespace
         * is called, but that's not specified by ECMA-357.
         *
         * Likely Erratum here, depending on whether the lack of update to x's
         * in-scope namespace in XML.prototype.setNamespace (13.4.4.36) is an
         * erratum or not.  Note that changing setNamespace to update the list
         * of in-scope namespaces will change x.namespaceDeclarations().
         */
        if (prefix->empty()) {
            i = XMLArrayFindMember(&decls.array, ns, namespace_match);
            if (i != XML_NOT_FOUND)
                XMLArrayDelete(cx, &decls.array, i, JS_TRUE);
        }

        /*
         * In the spec, ancdecls has no name, but is always written out as
         * (AncestorNamespaces U namespaceDeclarations).  Since we compute
         * that union in ancdecls, any time we append a namespace strong
         * ref to decls, we must also append a weak ref to ancdecls.  Order
         * matters here: code at label out: releases strong refs in decls.
         */
        if (!XMLARRAY_APPEND(cx, &ancdecls.array, ns) ||
            !XMLARRAY_APPEND(cx, &decls.array, ns)) {
            goto out;
        }
    }

    /* Format the element or point-tag into sb. */
    if (!sb.append('<'))
        goto out;

    if (!prefix->empty()) {
        if (!sb.append(prefix) || !sb.append(':'))
            goto out;
    }
    if (!sb.append(xml->name->getQNameLocalName()))
        goto out;

    /*
     * Step 16 makes a union to avoid writing two loops in step 17, to share
     * common attribute value appending spec-code.  We prefer two loops for
     * faster code and less data overhead.
     */

    /* Step 17(b): append attributes. */
    {
        JSXMLArrayCursor cursor(&xml->xml_attrs);
        while (JSXML *attr = (JSXML *) cursor.getNext()) {
            if (!sb.append(' '))
                goto out;
            ns2 = GetNamespace(cx, attr->name, &ancdecls.array);
            if (!ns2)
                goto out;

            /* 17(b)(ii): NULL means *undefined* here. */
            prefix = ns2->getNamePrefix();
            if (!prefix) {
                prefix = GeneratePrefix(cx, ns2->getNameURI(), &ancdecls.array);
                if (!prefix)
                    goto out;

                /* Again, we avoid copying ns2 until we know it's prefix-less. */
                ns2 = NewXMLNamespace(cx, prefix, ns2->getNameURI(), JS_TRUE);
                if (!ns2)
                    goto out;

                /*
                 * In the spec, ancdecls has no name, but is always written out as
                 * (AncestorNamespaces U namespaceDeclarations).  Since we compute
                 * that union in ancdecls, any time we append a namespace strong
                 * ref to decls, we must also append a weak ref to ancdecls.  Order
                 * matters here: code at label out: releases strong refs in decls.
                 */
                if (!XMLARRAY_APPEND(cx, &ancdecls.array, ns2) ||
                    !XMLARRAY_APPEND(cx, &decls.array, ns2)) {
                    goto out;
                }
            }

            /* 17(b)(iii). */
            if (!prefix->empty()) {
                if (!sb.append(prefix) || !sb.append(':'))
                    goto out;
            }

            /* 17(b)(iv). */
            if (!sb.append(attr->name->getQNameLocalName()))
                goto out;

            /* 17(d-g). */
            if (!AppendAttributeValue(cx, sb, attr->xml_value))
                goto out;
        }
    }

    /* Step 17(c): append XML namespace declarations. */
    {
        JSXMLArrayCursor cursor(&decls.array);
        while (JSObject *ns3 = (JSObject *) cursor.getNext()) {
            JS_ASSERT(IsDeclared(ns3));

            if (!sb.append(" xmlns"))
                goto out;

            /* 17(c)(ii): NULL means *undefined* here. */
            prefix = ns3->getNamePrefix();
            if (!prefix) {
                prefix = GeneratePrefix(cx, ns3->getNameURI(), &ancdecls.array);
                if (!prefix)
                    goto out;
                ns3->setNamePrefix(prefix);
            }

            /* 17(c)(iii). */
            if (!prefix->empty()) {
                if (!sb.append(':') || !sb.append(prefix))
                    goto out;
            }

            /* 17(d-g). */
            if (!AppendAttributeValue(cx, sb, ns3->getNameURI()))
                goto out;
        }
    }

    /* Step 18: handle point tags. */
    n = xml->xml_kids.length;
    if (n == 0) {
        if (!sb.append("/>"))
            goto out;
    } else {
        /* Steps 19 through 25: handle element content, and open the end-tag. */
        if (!sb.append('>'))
            goto out;
        {
            JSXML *kid;
            indentKids = n > 1 ||
                         (n == 1 &&
                          (kid = XMLARRAY_MEMBER(&xml->xml_kids, 0, JSXML)) &&
                          kid->xml_class != JSXML_CLASS_TEXT);
        }

        if (pretty && indentKids) {
            if (!GetUint32XMLSetting(cx, js_prettyIndent_str, &i))
                goto out;
            nextIndentLevel = indentLevel + i;
        } else {
            nextIndentLevel = indentLevel & TO_SOURCE_FLAG;
        }

        {
            JSXMLArrayCursor cursor(&xml->xml_kids);
            while (JSXML *kid = (JSXML *) cursor.getNext()) {
                if (pretty && indentKids) {
                    if (!sb.append('\n'))
                        goto out;
                }

                JSString *kidstr = XMLToXMLString(cx, kid, &ancdecls.array, nextIndentLevel);
                if (!kidstr)
                    goto out;

                if (!sb.append(kidstr))
                    goto out;
            }
        }

        if (pretty && indentKids) {
            if (!sb.append('\n') ||
                !sb.appendN(' ', indentLevel & ~TO_SOURCE_FLAG))
                goto out;
        }
        if (!sb.append("</"))
            goto out;

        /* Step 26. */
        prefix = ns->getNamePrefix();
        if (prefix && !prefix->empty()) {
            if (!sb.append(prefix) || !sb.append(':'))
                goto out;
        }

        /* Step 27. */
        if (!sb.append(xml->name->getQNameLocalName()) || !sb.append('>'))
            goto out;
    }

    str = sb.finishString();
out:
    js_LeaveLocalRootScopeWithResult(cx, str);
    return str;
}

/* ECMA-357 10.2 */
static JSString *
ToXMLString(JSContext *cx, jsval v, uint32 toSourceFlag)
{
    if (JSVAL_IS_NULL(v) || JSVAL_IS_VOID(v)) {
        JS_ReportErrorNumber(cx, js_GetErrorMessage, NULL,
                             JSMSG_BAD_XML_CONVERSION,
                             JSVAL_IS_NULL(v) ? js_null_str : js_undefined_str);
        return NULL;
    }

    if (JSVAL_IS_BOOLEAN(v) || JSVAL_IS_NUMBER(v))
        return js_ValueToString(cx, Valueify(v));

    if (JSVAL_IS_STRING(v)) {
        StringBuffer sb(cx);
        return EscapeElementValue(cx, sb, JSVAL_TO_STRING(v), toSourceFlag);
    }

    JSObject *obj = JSVAL_TO_OBJECT(v);
    if (!obj->isXML()) {
        if (!ToPrimitive(cx, JSTYPE_STRING, Valueify(&v)))
            return NULL;
        JSString *str = js_ValueToString(cx, Valueify(v));
        if (!str)
            return NULL;
        StringBuffer sb(cx);
        return EscapeElementValue(cx, sb, str, toSourceFlag);
    }

    /* Handle non-element cases in this switch, returning from each case. */
    JS::Anchor<JSObject *> anch(obj);
    JSXML *xml = reinterpret_cast<JSXML *>(obj->getPrivate());
    return XMLToXMLString(cx, xml, NULL, toSourceFlag | 0);
}

static JSObject *
ToAttributeName(JSContext *cx, jsval v)
{
    JSLinearString *name, *uri, *prefix;
    JSObject *obj;
    Class *clasp;
    JSObject *qn;

    if (JSVAL_IS_STRING(v)) {
        name = JSVAL_TO_STRING(v)->ensureLinear(cx);
        if (!name)
            return NULL;
        uri = prefix = cx->runtime->emptyString;
    } else {
        if (JSVAL_IS_PRIMITIVE(v)) {
            js_ReportValueError(cx, JSMSG_BAD_XML_ATTR_NAME,
                                JSDVG_IGNORE_STACK, Valueify(v), NULL);
            return NULL;
        }

        obj = JSVAL_TO_OBJECT(v);
        clasp = obj->getClass();
        if (clasp == &js_AttributeNameClass)
            return obj;

        if (clasp == &js_QNameClass) {
            qn = obj;
            uri = qn->getNameURI();
            prefix = qn->getNamePrefix();
            name = qn->getQNameLocalName();
        } else {
            if (clasp == &js_AnyNameClass) {
                name = cx->runtime->atomState.starAtom;
            } else {
                JSString *str = js_ValueToString(cx, Valueify(v));
                if (!str)
                    return NULL;
                name = str->ensureLinear(cx);
                if (!name)
                    return NULL;
            }
            uri = prefix = cx->runtime->emptyString;
        }
    }

    qn = NewXMLAttributeName(cx, uri, prefix, name);
    if (!qn)
        return NULL;
    return qn;
}

static void
ReportBadXMLName(JSContext *cx, const Value &idval)
{
    js_ReportValueError(cx, JSMSG_BAD_XML_NAME, JSDVG_IGNORE_STACK, idval, NULL);
}

static JSBool
IsFunctionQName(JSContext *cx, JSObject *qn, jsid *funidp)
{
    JSAtom *atom;
    JSLinearString *uri;

    atom = cx->runtime->atomState.functionNamespaceURIAtom;
    uri = qn->getNameURI();
    if (uri && (uri == atom || EqualStrings(uri, atom)))
        return JS_ValueToId(cx, STRING_TO_JSVAL(qn->getQNameLocalName()), funidp);
    *funidp = JSID_VOID;
    return JS_TRUE;
}

JSBool
js_IsFunctionQName(JSContext *cx, JSObject *obj, jsid *funidp)
{
    if (obj->getClass() == &js_QNameClass)
        return IsFunctionQName(cx, obj, funidp);
    *funidp = JSID_VOID;
    return JS_TRUE;
}

static JSObject *
ToXMLName(JSContext *cx, jsval v, jsid *funidp)
{
    JSAtom *atomizedName;
    JSString *name;
    JSObject *obj;
    Class *clasp;
    uint32 index;

    if (JSVAL_IS_STRING(v)) {
        name = JSVAL_TO_STRING(v);
    } else {
        if (JSVAL_IS_PRIMITIVE(v)) {
            ReportBadXMLName(cx, Valueify(v));
            return NULL;
        }

        obj = JSVAL_TO_OBJECT(v);
        clasp = obj->getClass();
        if (clasp == &js_AttributeNameClass || clasp == &js_QNameClass)
            goto out;
        if (clasp == &js_AnyNameClass) {
            name = cx->runtime->atomState.starAtom;
            goto construct;
        }
        name = js_ValueToString(cx, Valueify(v));
        if (!name)
            return NULL;
    }

    atomizedName = js_AtomizeString(cx, name);
    if (!atomizedName)
        return NULL;

    /*
     * ECMA-357 10.6.1 step 1 seems to be incorrect.  The spec says:
     *
     * 1. If ToString(ToNumber(P)) == ToString(P), throw a TypeError exception
     *
     * First, _P_ should be _s_, to refer to the given string.
     *
     * Second, why does ToXMLName applied to the string type throw TypeError
     * only for numeric literals without any leading or trailing whitespace?
     *
     * If the idea is to reject uint32 property names, then the check needs to
     * be stricter, to exclude hexadecimal and floating point literals.
     */
    if (js_IdIsIndex(ATOM_TO_JSID(atomizedName), &index))
        goto bad;

    if (*atomizedName->chars() == '@') {
        name = js_NewDependentString(cx, name, 1, name->length() - 1);
        if (!name)
            return NULL;
        *funidp = JSID_VOID;
        return ToAttributeName(cx, STRING_TO_JSVAL(name));
    }

construct:
    v = STRING_TO_JSVAL(name);
    obj = js_ConstructObject(cx, &js_QNameClass, NULL, NULL, 1, Valueify(&v));
    if (!obj)
        return NULL;

out:
    if (!IsFunctionQName(cx, obj, funidp))
        return NULL;
    return obj;

bad:
    JSAutoByteString bytes;
    if (js_ValueToPrintable(cx, StringValue(name), &bytes))
        JS_ReportErrorNumber(cx, js_GetErrorMessage, NULL, JSMSG_BAD_XML_NAME, bytes.ptr());
    return NULL;
}

/* ECMA-357 9.1.1.13 XML [[AddInScopeNamespace]]. */
static JSBool
AddInScopeNamespace(JSContext *cx, JSXML *xml, JSObject *ns)
{
    JSLinearString *prefix, *prefix2;
    JSObject *match, *ns2;
    uint32 i, n, m;

    if (xml->xml_class != JSXML_CLASS_ELEMENT)
        return JS_TRUE;

    /* NULL means *undefined* here -- see ECMA-357 9.1.1.13 step 2. */
    prefix = ns->getNamePrefix();
    if (!prefix) {
        match = NULL;
        for (i = 0, n = xml->xml_namespaces.length; i < n; i++) {
            ns2 = XMLARRAY_MEMBER(&xml->xml_namespaces, i, JSObject);
            if (ns2 && EqualStrings(ns2->getNameURI(), ns->getNameURI())) {
                match = ns2;
                break;
            }
        }
        if (!match && !XMLARRAY_ADD_MEMBER(cx, &xml->xml_namespaces, n, ns))
            return JS_FALSE;
    } else {
        if (prefix->empty() && xml->name->getNameURI()->empty())
            return JS_TRUE;
        match = NULL;
#ifdef __GNUC__         /* suppress bogus gcc warnings */
        m = XML_NOT_FOUND;
#endif
        for (i = 0, n = xml->xml_namespaces.length; i < n; i++) {
            ns2 = XMLARRAY_MEMBER(&xml->xml_namespaces, i, JSObject);
            if (ns2 && (prefix2 = ns2->getNamePrefix()) &&
                EqualStrings(prefix2, prefix)) {
                match = ns2;
                m = i;
                break;
            }
        }
        if (match && !EqualStrings(match->getNameURI(), ns->getNameURI())) {
            ns2 = XMLARRAY_DELETE(cx, &xml->xml_namespaces, m, JS_TRUE,
                                  JSObject);
            JS_ASSERT(ns2 == match);
            match->clearNamePrefix();
            if (!AddInScopeNamespace(cx, xml, match))
                return JS_FALSE;
        }
        if (!XMLARRAY_APPEND(cx, &xml->xml_namespaces, ns))
            return JS_FALSE;
    }

    /* OPTION: enforce that descendants have superset namespaces. */
    return JS_TRUE;
}

/* ECMA-357 9.2.1.6 XMLList [[Append]]. */
static JSBool
Append(JSContext *cx, JSXML *list, JSXML *xml)
{
    uint32 i, j, k, n;
    JSXML *kid;

    JS_ASSERT(list->xml_class == JSXML_CLASS_LIST);
    i = list->xml_kids.length;
    n = 1;
    if (xml->xml_class == JSXML_CLASS_LIST) {
        list->xml_target = xml->xml_target;
        list->xml_targetprop = xml->xml_targetprop;
        n = JSXML_LENGTH(xml);
        k = i + n;
        if (!list->xml_kids.setCapacity(cx, k))
            return JS_FALSE;
        for (j = 0; j < n; j++) {
            kid = XMLARRAY_MEMBER(&xml->xml_kids, j, JSXML);
            if (kid)
                XMLARRAY_SET_MEMBER(&list->xml_kids, i + j, kid);
        }
        return JS_TRUE;
    }

    list->xml_target = xml->parent;
    if (xml->xml_class == JSXML_CLASS_PROCESSING_INSTRUCTION)
        list->xml_targetprop = NULL;
    else
        list->xml_targetprop = xml->name;
    if (!XMLARRAY_ADD_MEMBER(cx, &list->xml_kids, i, xml))
        return JS_FALSE;
    return JS_TRUE;
}

/* ECMA-357 9.1.1.7 XML [[DeepCopy]] and 9.2.1.7 XMLList [[DeepCopy]]. */
static JSXML *
DeepCopyInLRS(JSContext *cx, JSXML *xml, uintN flags);

static JSXML *
DeepCopy(JSContext *cx, JSXML *xml, JSObject *obj, uintN flags)
{
    JSXML *copy;

    /* Our caller may not be protecting newborns with a local root scope. */
    if (!js_EnterLocalRootScope(cx))
        return NULL;
    copy = DeepCopyInLRS(cx, xml, flags);
    if (copy) {
        if (obj) {
            /* Caller provided the object for this copy, hook 'em up. */
            obj->setPrivate(copy);
            copy->object = obj;
        } else if (!js_GetXMLObject(cx, copy)) {
            copy = NULL;
        }
    }
    js_LeaveLocalRootScopeWithResult(cx, copy);
    return copy;
}

/*
 * (i) We must be in a local root scope (InLRS).
 * (ii) parent must have a rooted object.
 * (iii) from's owning object must be locked if not thread-local.
 */
static JSBool
DeepCopySetInLRS(JSContext *cx, JSXMLArray *from, JSXMLArray *to, JSXML *parent,
                 uintN flags)
{
    uint32 j, n;
    JSXML *kid2;
    JSString *str;

    n = from->length;
    if (!to->setCapacity(cx, n))
        return JS_FALSE;

    JSXMLArrayCursor cursor(from);
    j = 0;
    while (JSXML *kid = (JSXML *) cursor.getNext()) {
        if ((flags & XSF_IGNORE_COMMENTS) &&
            kid->xml_class == JSXML_CLASS_COMMENT) {
            continue;
        }
        if ((flags & XSF_IGNORE_PROCESSING_INSTRUCTIONS) &&
            kid->xml_class == JSXML_CLASS_PROCESSING_INSTRUCTION) {
            continue;
        }
        if ((flags & XSF_IGNORE_WHITESPACE) &&
            (kid->xml_flags & XMLF_WHITESPACE_TEXT)) {
            continue;
        }
        kid2 = DeepCopyInLRS(cx, kid, flags);
        if (!kid2) {
            to->length = j;
            return JS_FALSE;
        }

        if ((flags & XSF_IGNORE_WHITESPACE) &&
            n > 1 && kid2->xml_class == JSXML_CLASS_TEXT) {
            str = ChompXMLWhitespace(cx, kid2->xml_value);
            if (!str) {
                to->length = j;
                return JS_FALSE;
            }
            kid2->xml_value = str;
        }

        XMLARRAY_SET_MEMBER(to, j, kid2);
        ++j;
        if (parent->xml_class != JSXML_CLASS_LIST)
            kid2->parent = parent;
    }

    if (j < n)
        to->trim();
    return JS_TRUE;
}

static JSXML *
DeepCopyInLRS(JSContext *cx, JSXML *xml, uintN flags)
{
    JSXML *copy;
    JSObject *qn;
    JSBool ok;
    uint32 i, n;
    JSObject *ns, *ns2;

    JS_CHECK_RECURSION(cx, return NULL);

    copy = js_NewXML(cx, JSXMLClass(xml->xml_class));
    if (!copy)
        return NULL;
    qn = xml->name;
    if (qn) {
        qn = NewXMLQName(cx, qn->getNameURI(), qn->getNamePrefix(), qn->getQNameLocalName());
        if (!qn) {
            ok = JS_FALSE;
            goto out;
        }
    }
    copy->name = qn;
    copy->xml_flags = xml->xml_flags;

    if (JSXML_HAS_VALUE(xml)) {
        copy->xml_value = xml->xml_value;
        ok = JS_TRUE;
    } else {
        ok = DeepCopySetInLRS(cx, &xml->xml_kids, &copy->xml_kids, copy, flags);
        if (!ok)
            goto out;

        if (xml->xml_class == JSXML_CLASS_LIST) {
            copy->xml_target = xml->xml_target;
            copy->xml_targetprop = xml->xml_targetprop;
        } else {
            n = xml->xml_namespaces.length;
            ok = copy->xml_namespaces.setCapacity(cx, n);
            if (!ok)
                goto out;
            for (i = 0; i < n; i++) {
                ns = XMLARRAY_MEMBER(&xml->xml_namespaces, i, JSObject);
                if (!ns)
                    continue;
                ns2 = NewXMLNamespace(cx, ns->getNamePrefix(), ns->getNameURI(),
                                      IsDeclared(ns));
                if (!ns2) {
                    copy->xml_namespaces.length = i;
                    ok = JS_FALSE;
                    goto out;
                }
                XMLARRAY_SET_MEMBER(&copy->xml_namespaces, i, ns2);
            }

            ok = DeepCopySetInLRS(cx, &xml->xml_attrs, &copy->xml_attrs, copy,
                                  0);
            if (!ok)
                goto out;
        }
    }

out:
    if (!ok)
        return NULL;
    return copy;
}

/* ECMA-357 9.1.1.4 XML [[DeleteByIndex]]. */
static void
DeleteByIndex(JSContext *cx, JSXML *xml, uint32 index)
{
    JSXML *kid;

    if (JSXML_HAS_KIDS(xml) && index < xml->xml_kids.length) {
        kid = XMLARRAY_MEMBER(&xml->xml_kids, index, JSXML);
        if (kid)
            kid->parent = NULL;
        XMLArrayDelete(cx, &xml->xml_kids, index, JS_TRUE);
    }
}

typedef JSBool (*JSXMLNameMatcher)(JSObject *nameqn, JSXML *xml);

static JSBool
MatchAttrName(JSObject *nameqn, JSXML *attr)
{
    JSObject *attrqn = attr->name;
    JSLinearString *localName = nameqn->getQNameLocalName();
    JSLinearString *uri;

    return (IS_STAR(localName) ||
            EqualStrings(attrqn->getQNameLocalName(), localName)) &&
           (!(uri = nameqn->getNameURI()) ||
            EqualStrings(attrqn->getNameURI(), uri));
}

static JSBool
MatchElemName(JSObject *nameqn, JSXML *elem)
{
    JSLinearString *localName = nameqn->getQNameLocalName();
    JSLinearString *uri;

    return (IS_STAR(localName) ||
            (elem->xml_class == JSXML_CLASS_ELEMENT &&
             EqualStrings(elem->name->getQNameLocalName(), localName))) &&
           (!(uri = nameqn->getNameURI()) ||
            (elem->xml_class == JSXML_CLASS_ELEMENT &&
             EqualStrings(elem->name->getNameURI(), uri)));
}

/* ECMA-357 9.1.1.8 XML [[Descendants]] and 9.2.1.8 XMLList [[Descendants]]. */
static JSBool
DescendantsHelper(JSContext *cx, JSXML *xml, JSObject *nameqn, JSXML *list)
{
    uint32 i, n;
    JSXML *attr, *kid;

    JS_CHECK_RECURSION(cx, return JS_FALSE);

    if (xml->xml_class == JSXML_CLASS_ELEMENT &&
        nameqn->getClass() == &js_AttributeNameClass) {
        for (i = 0, n = xml->xml_attrs.length; i < n; i++) {
            attr = XMLARRAY_MEMBER(&xml->xml_attrs, i, JSXML);
            if (attr && MatchAttrName(nameqn, attr)) {
                if (!Append(cx, list, attr))
                    return JS_FALSE;
            }
        }
    }

    for (i = 0, n = JSXML_LENGTH(xml); i < n; i++) {
        kid = XMLARRAY_MEMBER(&xml->xml_kids, i, JSXML);
        if (!kid)
            continue;
        if (nameqn->getClass() != &js_AttributeNameClass &&
            MatchElemName(nameqn, kid)) {
            if (!Append(cx, list, kid))
                return JS_FALSE;
        }
        if (!DescendantsHelper(cx, kid, nameqn, list))
            return JS_FALSE;
    }
    return JS_TRUE;
}

static JSXML *
Descendants(JSContext *cx, JSXML *xml, jsval id)
{
    jsid funid;
    JSObject *nameqn;
    JSObject *listobj;
    JSXML *list, *kid;
    uint32 i, n;
    JSBool ok;

    nameqn = ToXMLName(cx, id, &funid);
    if (!nameqn)
        return NULL;

    listobj = js_NewXMLObject(cx, JSXML_CLASS_LIST);
    if (!listobj)
        return NULL;
    list = (JSXML *) listobj->getPrivate();
    if (!JSID_IS_VOID(funid))
        return list;

    /*
     * Protect nameqn's object and strings from GC by linking list to it
     * temporarily.  The newborn GC root for the last allocated object
     * protects listobj, which protects list. Any other object allocations
     * occurring beneath DescendantsHelper use local roots.
     */
    list->name = nameqn;
    if (!js_EnterLocalRootScope(cx))
        return NULL;
    if (xml->xml_class == JSXML_CLASS_LIST) {
        ok = JS_TRUE;
        for (i = 0, n = xml->xml_kids.length; i < n; i++) {
            kid = XMLARRAY_MEMBER(&xml->xml_kids, i, JSXML);
            if (kid && kid->xml_class == JSXML_CLASS_ELEMENT) {
                ok = DescendantsHelper(cx, kid, nameqn, list);
                if (!ok)
                    break;
            }
        }
    } else {
        ok = DescendantsHelper(cx, xml, nameqn, list);
    }
    js_LeaveLocalRootScopeWithResult(cx, list);
    if (!ok)
        return NULL;
    list->name = NULL;
    return list;
}

/* Recursive (JSXML *) parameterized version of Equals. */
static JSBool
XMLEquals(JSContext *cx, JSXML *xml, JSXML *vxml, JSBool *bp)
{
    JSObject *qn, *vqn;
    uint32 i, j, n;
    JSXML *kid, *vkid, *attr, *vattr;
    JSObject *xobj, *vobj;

retry:
    if (xml->xml_class != vxml->xml_class) {
        if (xml->xml_class == JSXML_CLASS_LIST && xml->xml_kids.length == 1) {
            xml = XMLARRAY_MEMBER(&xml->xml_kids, 0, JSXML);
            if (xml)
                goto retry;
        }
        if (vxml->xml_class == JSXML_CLASS_LIST && vxml->xml_kids.length == 1) {
            vxml = XMLARRAY_MEMBER(&vxml->xml_kids, 0, JSXML);
            if (vxml)
                goto retry;
        }
        *bp = JS_FALSE;
        return JS_TRUE;
    }

    qn = xml->name;
    vqn = vxml->name;
    if (qn) {
        *bp = vqn &&
              EqualStrings(qn->getQNameLocalName(), vqn->getQNameLocalName()) &&
              EqualStrings(qn->getNameURI(), vqn->getNameURI());
    } else {
        *bp = vqn == NULL;
    }
    if (!*bp)
        return JS_TRUE;

    if (JSXML_HAS_VALUE(xml)) {
        if (!EqualStrings(cx, xml->xml_value, vxml->xml_value, bp))
            return JS_FALSE;
    } else if (xml->xml_kids.length != vxml->xml_kids.length) {
        *bp = JS_FALSE;
    } else {
        {
            JSXMLArrayCursor cursor(&xml->xml_kids);
            JSXMLArrayCursor vcursor(&vxml->xml_kids);
            for (;;) {
                kid = (JSXML *) cursor.getNext();
                vkid = (JSXML *) vcursor.getNext();
                if (!kid || !vkid) {
                    *bp = !kid && !vkid;
                    break;
                }
                xobj = js_GetXMLObject(cx, kid);
                vobj = js_GetXMLObject(cx, vkid);
                if (!xobj || !vobj ||
                    !js_TestXMLEquality(cx, ObjectValue(*xobj), ObjectValue(*vobj), bp))
                    return JS_FALSE;
                if (!*bp)
                    break;
            }
        }

        if (*bp && xml->xml_class == JSXML_CLASS_ELEMENT) {
            n = xml->xml_attrs.length;
            if (n != vxml->xml_attrs.length)
                *bp = JS_FALSE;
            for (i = 0; *bp && i < n; i++) {
                attr = XMLARRAY_MEMBER(&xml->xml_attrs, i, JSXML);
                if (!attr)
                    continue;
                j = XMLARRAY_FIND_MEMBER(&vxml->xml_attrs, attr, attr_identity);
                if (j == XML_NOT_FOUND) {
                    *bp = JS_FALSE;
                    break;
                }
                vattr = XMLARRAY_MEMBER(&vxml->xml_attrs, j, JSXML);
                if (!vattr)
                    continue;
                if (!EqualStrings(cx, attr->xml_value, vattr->xml_value, bp))
                    return JS_FALSE;
            }
        }
    }

    return JS_TRUE;
}

/* ECMA-357 9.1.1.9 XML [[Equals]] and 9.2.1.9 XMLList [[Equals]]. */
static JSBool
Equals(JSContext *cx, JSXML *xml, jsval v, JSBool *bp)
{
    JSObject *vobj;
    JSXML *vxml;

    if (JSVAL_IS_PRIMITIVE(v)) {
        *bp = JS_FALSE;
        if (xml->xml_class == JSXML_CLASS_LIST) {
            if (xml->xml_kids.length == 1) {
                vxml = XMLARRAY_MEMBER(&xml->xml_kids, 0, JSXML);
                if (!vxml)
                    return JS_TRUE;
                vobj = js_GetXMLObject(cx, vxml);
                if (!vobj)
                    return JS_FALSE;
                return js_TestXMLEquality(cx, ObjectValue(*vobj), Valueify(v), bp);
            }
            if (JSVAL_IS_VOID(v) && xml->xml_kids.length == 0)
                *bp = JS_TRUE;
        }
    } else {
        vobj = JSVAL_TO_OBJECT(v);
        if (!vobj->isXML()) {
            *bp = JS_FALSE;
        } else {
            vxml = (JSXML *) vobj->getPrivate();
            if (!XMLEquals(cx, xml, vxml, bp))
                return JS_FALSE;
        }
    }
    return JS_TRUE;
}

static JSBool
CheckCycle(JSContext *cx, JSXML *xml, JSXML *kid)
{
    JS_ASSERT(kid->xml_class != JSXML_CLASS_LIST);

    do {
        if (xml == kid) {
            JS_ReportErrorNumber(cx, js_GetErrorMessage, NULL,
                                 JSMSG_CYCLIC_VALUE, js_XML_str);
            return JS_FALSE;
        }
    } while ((xml = xml->parent) != NULL);

    return JS_TRUE;
}

/* ECMA-357 9.1.1.11 XML [[Insert]]. */
static JSBool
Insert(JSContext *cx, JSXML *xml, uint32 i, jsval v)
{
    uint32 j, n;
    JSXML *vxml, *kid;
    JSObject *vobj;
    JSString *str;

    if (!JSXML_HAS_KIDS(xml))
        return JS_TRUE;

    n = 1;
    vxml = NULL;
    if (!JSVAL_IS_PRIMITIVE(v)) {
        vobj = JSVAL_TO_OBJECT(v);
        if (vobj->isXML()) {
            vxml = (JSXML *) vobj->getPrivate();
            if (vxml->xml_class == JSXML_CLASS_LIST) {
                n = vxml->xml_kids.length;
                if (n == 0)
                    return JS_TRUE;
                for (j = 0; j < n; j++) {
                    kid = XMLARRAY_MEMBER(&vxml->xml_kids, j, JSXML);
                    if (!kid)
                        continue;
                    if (!CheckCycle(cx, xml, kid))
                        return JS_FALSE;
                }
            } else if (vxml->xml_class == JSXML_CLASS_ELEMENT) {
                /* OPTION: enforce that descendants have superset namespaces. */
                if (!CheckCycle(cx, xml, vxml))
                    return JS_FALSE;
            }
        }
    }
    if (!vxml) {
        str = js_ValueToString(cx, Valueify(v));
        if (!str)
            return JS_FALSE;

        vxml = js_NewXML(cx, JSXML_CLASS_TEXT);
        if (!vxml)
            return JS_FALSE;
        vxml->xml_value = str;
    }

    if (i > xml->xml_kids.length)
        i = xml->xml_kids.length;

    if (!XMLArrayInsert(cx, &xml->xml_kids, i, n))
        return JS_FALSE;

    if (vxml->xml_class == JSXML_CLASS_LIST) {
        for (j = 0; j < n; j++) {
            kid = XMLARRAY_MEMBER(&vxml->xml_kids, j, JSXML);
            if (!kid)
                continue;
            kid->parent = xml;
            XMLARRAY_SET_MEMBER(&xml->xml_kids, i + j, kid);

            /* OPTION: enforce that descendants have superset namespaces. */
        }
    } else {
        vxml->parent = xml;
        XMLARRAY_SET_MEMBER(&xml->xml_kids, i, vxml);
    }
    return JS_TRUE;
}

/* ECMA-357 9.1.1.12 XML [[Replace]]. */
static JSBool
Replace(JSContext *cx, JSXML *xml, uint32 i, jsval v)
{
    uint32 n;
    JSXML *vxml, *kid;
    JSObject *vobj;
    JSString *str;

    if (!JSXML_HAS_KIDS(xml))
        return JS_TRUE;

    /*
     * 9.1.1.12
     * [[Replace]] handles _i >= x.[[Length]]_ by incrementing _x.[[Length]_.
     * It should therefore constrain callers to pass in _i <= x.[[Length]]_.
     */
    n = xml->xml_kids.length;
    if (i > n)
        i = n;

    vxml = NULL;
    if (!JSVAL_IS_PRIMITIVE(v)) {
        vobj = JSVAL_TO_OBJECT(v);
        if (vobj->isXML())
            vxml = (JSXML *) vobj->getPrivate();
    }

    switch (vxml ? JSXMLClass(vxml->xml_class) : JSXML_CLASS_LIMIT) {
      case JSXML_CLASS_ELEMENT:
        /* OPTION: enforce that descendants have superset namespaces. */
        if (!CheckCycle(cx, xml, vxml))
            return JS_FALSE;
      case JSXML_CLASS_COMMENT:
      case JSXML_CLASS_PROCESSING_INSTRUCTION:
      case JSXML_CLASS_TEXT:
        goto do_replace;

      case JSXML_CLASS_LIST:
        if (i < n)
            DeleteByIndex(cx, xml, i);
        if (!Insert(cx, xml, i, v))
            return JS_FALSE;
        break;

      default:
        str = js_ValueToString(cx, Valueify(v));
        if (!str)
            return JS_FALSE;

        vxml = js_NewXML(cx, JSXML_CLASS_TEXT);
        if (!vxml)
            return JS_FALSE;
        vxml->xml_value = str;

      do_replace:
        vxml->parent = xml;
        if (i < n) {
            kid = XMLARRAY_MEMBER(&xml->xml_kids, i, JSXML);
            if (kid)
                kid->parent = NULL;
        }
        if (!XMLARRAY_ADD_MEMBER(cx, &xml->xml_kids, i, vxml))
            return JS_FALSE;
        break;
    }

    return JS_TRUE;
}

/* ECMA-357 9.1.1.3 XML [[Delete]], 9.2.1.3 XML [[Delete]] qname cases. */
static void
DeleteNamedProperty(JSContext *cx, JSXML *xml, JSObject *nameqn,
                    JSBool attributes)
{
    JSXMLArray *array;
    uint32 index, deleteCount;
    JSXML *kid;
    JSXMLNameMatcher matcher;

    if (xml->xml_class == JSXML_CLASS_LIST) {
        array = &xml->xml_kids;
        for (index = 0; index < array->length; index++) {
            kid = XMLARRAY_MEMBER(array, index, JSXML);
            if (kid && kid->xml_class == JSXML_CLASS_ELEMENT)
                DeleteNamedProperty(cx, kid, nameqn, attributes);
        }
    } else if (xml->xml_class == JSXML_CLASS_ELEMENT) {
        if (attributes) {
            array = &xml->xml_attrs;
            matcher = MatchAttrName;
        } else {
            array = &xml->xml_kids;
            matcher = MatchElemName;
        }
        deleteCount = 0;
        for (index = 0; index < array->length; index++) {
            kid = XMLARRAY_MEMBER(array, index, JSXML);
            if (kid && matcher(nameqn, kid)) {
                kid->parent = NULL;
                XMLArrayDelete(cx, array, index, JS_FALSE);
                ++deleteCount;
            } else if (deleteCount != 0) {
                XMLARRAY_SET_MEMBER(array,
                                    index - deleteCount,
                                    array->vector[index]);
            }
        }
        array->length -= deleteCount;
    }
}

/* ECMA-357 9.2.1.3 index case. */
static void
DeleteListElement(JSContext *cx, JSXML *xml, uint32 index)
{
    JSXML *kid, *parent;
    uint32 kidIndex;

    JS_ASSERT(xml->xml_class == JSXML_CLASS_LIST);

    if (index < xml->xml_kids.length) {
        kid = XMLARRAY_MEMBER(&xml->xml_kids, index, JSXML);
        if (kid) {
            parent = kid->parent;
            if (parent) {
                JS_ASSERT(parent != xml);
                JS_ASSERT(JSXML_HAS_KIDS(parent));

                if (kid->xml_class == JSXML_CLASS_ATTRIBUTE) {
                    DeleteNamedProperty(cx, parent, kid->name, JS_TRUE);
                } else {
                    kidIndex = XMLARRAY_FIND_MEMBER(&parent->xml_kids, kid,
                                                    NULL);
                    JS_ASSERT(kidIndex != XML_NOT_FOUND);
                    DeleteByIndex(cx, parent, kidIndex);
                }
            }
            XMLArrayDelete(cx, &xml->xml_kids, index, JS_TRUE);
        }
    }
}

static JSBool
SyncInScopeNamespaces(JSContext *cx, JSXML *xml)
{
    JSXMLArray *nsarray;
    uint32 i, n;
    JSObject *ns;

    nsarray = &xml->xml_namespaces;
    while ((xml = xml->parent) != NULL) {
        for (i = 0, n = xml->xml_namespaces.length; i < n; i++) {
            ns = XMLARRAY_MEMBER(&xml->xml_namespaces, i, JSObject);
            if (ns && !XMLARRAY_HAS_MEMBER(nsarray, ns, namespace_identity)) {
                if (!XMLARRAY_APPEND(cx, nsarray, ns))
                    return JS_FALSE;
            }
        }
    }
    return JS_TRUE;
}

static JSBool
GetNamedProperty(JSContext *cx, JSXML *xml, JSObject* nameqn, JSXML *list)
{
    JSXMLArray *array;
    JSXMLNameMatcher matcher;
    JSBool attrs;

    if (xml->xml_class == JSXML_CLASS_LIST) {
        JSXMLArrayCursor cursor(&xml->xml_kids);
        while (JSXML *kid = (JSXML *) cursor.getNext()) {
            if (kid->xml_class == JSXML_CLASS_ELEMENT &&
                !GetNamedProperty(cx, kid, nameqn, list)) {
                return JS_FALSE;
            }
        }
    } else if (xml->xml_class == JSXML_CLASS_ELEMENT) {
        attrs = (nameqn->getClass() == &js_AttributeNameClass);
        if (attrs) {
            array = &xml->xml_attrs;
            matcher = MatchAttrName;
        } else {
            array = &xml->xml_kids;
            matcher = MatchElemName;
        }

        JSXMLArrayCursor cursor(array);
        while (JSXML *kid = (JSXML *) cursor.getNext()) {
            if (matcher(nameqn, kid)) {
                if (!attrs &&
                    kid->xml_class == JSXML_CLASS_ELEMENT &&
                    !SyncInScopeNamespaces(cx, kid)) {
                    return JS_FALSE;
                }
                if (!Append(cx, list, kid))
                    return JS_FALSE;
            }
        }
    }

    return JS_TRUE;
}

/* ECMA-357 9.1.1.1 XML [[Get]] and 9.2.1.1 XMLList [[Get]]. */
static JSBool
GetProperty(JSContext *cx, JSObject *obj, jsid id, jsval *vp)
{
    JSXML *xml, *list, *kid;
    uint32 index;
    JSObject *kidobj, *listobj;
    JSObject *nameqn;
    jsid funid;

    if (!obj->isXML())
        return true;
    xml = (JSXML *) obj->getPrivate();
    if (!xml)
        return true;

    if (js_IdIsIndex(id, &index)) {
        if (!JSXML_HAS_KIDS(xml)) {
            *vp = (index == 0) ? OBJECT_TO_JSVAL(obj) : JSVAL_VOID;
        } else {
            /*
             * ECMA-357 9.2.1.1 starts here.
             *
             * Erratum: 9.2 is not completely clear that indexed properties
             * correspond to kids, but that's what it seems to say, and it's
             * what any sane user would want.
             */
            if (index < xml->xml_kids.length) {
                kid = XMLARRAY_MEMBER(&xml->xml_kids, index, JSXML);
                if (!kid) {
                    *vp = JSVAL_VOID;
                    return true;
                }
                kidobj = js_GetXMLObject(cx, kid);
                if (!kidobj)
                    return false;

                *vp = OBJECT_TO_JSVAL(kidobj);
            } else {
                *vp = JSVAL_VOID;
            }
        }
        return true;
    }

    /*
     * ECMA-357 9.2.1.1/9.1.1.1 qname case.
     */
    nameqn = ToXMLName(cx, IdToJsval(id), &funid);
    if (!nameqn)
        return false;
    if (!JSID_IS_VOID(funid))
        return GetXMLFunction(cx, obj, funid, vp);

    jsval roots[2] = { OBJECT_TO_JSVAL(nameqn), JSVAL_NULL };
    AutoArrayRooter tvr(cx, JS_ARRAY_LENGTH(roots), Valueify(roots));

    listobj = js_NewXMLObject(cx, JSXML_CLASS_LIST);
    if (!listobj)
        return false;

    roots[1] = OBJECT_TO_JSVAL(listobj);

    list = (JSXML *) listobj->getPrivate();
    if (!GetNamedProperty(cx, xml, nameqn, list))
        return false;

    /*
     * Erratum: ECMA-357 9.1.1.1 misses that [[Append]] sets the
     * given list's [[TargetProperty]] to the property that is being
     * appended. This means that any use of the internal [[Get]]
     * property returns a list which, when used by e.g. [[Insert]]
     * duplicates the last element matched by id. See bug 336921.
     */
    list->xml_target = xml;
    list->xml_targetprop = nameqn;
    *vp = OBJECT_TO_JSVAL(listobj);
    return true;
}

static JSXML *
CopyOnWrite(JSContext *cx, JSXML *xml, JSObject *obj)
{
    JS_ASSERT(xml->object != obj);

    xml = DeepCopy(cx, xml, obj, 0);
    if (!xml)
        return NULL;

    JS_ASSERT(xml->object == obj);
    return xml;
}

#define CHECK_COPY_ON_WRITE(cx,xml,obj)                                       \
    (xml->object == obj ? xml : CopyOnWrite(cx, xml, obj))

static JSString *
KidToString(JSContext *cx, JSXML *xml, uint32 index)
{
    JSXML *kid;
    JSObject *kidobj;

    kid = XMLARRAY_MEMBER(&xml->xml_kids, index, JSXML);
    if (!kid)
        return cx->runtime->emptyString;
    kidobj = js_GetXMLObject(cx, kid);
    if (!kidobj)
        return NULL;
    return js_ValueToString(cx, ObjectValue(*kidobj));
}

/* Forward declared -- its implementation uses other statics that call it. */
static JSBool
ResolveValue(JSContext *cx, JSXML *list, JSXML **result);

/* ECMA-357 9.1.1.2 XML [[Put]] and 9.2.1.2 XMLList [[Put]]. */
static JSBool
PutProperty(JSContext *cx, JSObject *obj, jsid id, JSBool strict, jsval *vp)
{
    JSBool ok, primitiveAssign;
    enum { OBJ_ROOT, ID_ROOT, VAL_ROOT };
    JSXML *xml, *vxml, *rxml, *kid, *attr, *parent, *copy, *kid2, *match;
    JSObject *vobj, *nameobj, *attrobj, *parentobj, *kidobj, *copyobj;
    JSObject *targetprop, *nameqn, *attrqn;
    uint32 index, i, j, k, n, q, matchIndex;
    jsval attrval, nsval;
    jsid funid;
    JSObject *ns;

    if (!obj->isXML())
        return JS_TRUE;
    xml = (JSXML *) obj->getPrivate();
    if (!xml)
        return JS_TRUE;

    xml = CHECK_COPY_ON_WRITE(cx, xml, obj);
    if (!xml)
        return JS_FALSE;

    /* Precompute vxml for 9.2.1.2 2(c)(vii)(2-3) and 2(d) and 9.1.1.2 1. */
    vxml = NULL;
    if (!JSVAL_IS_PRIMITIVE(*vp)) {
        vobj = JSVAL_TO_OBJECT(*vp);
        if (vobj->isXML())
            vxml = (JSXML *) vobj->getPrivate();
    }

    ok = js_EnterLocalRootScope(cx);
    if (!ok)
        return JS_FALSE;

    MUST_FLOW_THROUGH("out");
    jsval roots[3];
    roots[OBJ_ROOT] = OBJECT_TO_JSVAL(obj);
    roots[ID_ROOT] = IdToJsval(id);
    roots[VAL_ROOT] = *vp;
    AutoArrayRooter tvr(cx, JS_ARRAY_LENGTH(roots), Valueify(roots));

    if (js_IdIsIndex(id, &index)) {
        if (xml->xml_class != JSXML_CLASS_LIST) {
            /* See NOTE in spec: this variation is reserved for future use. */
            ReportBadXMLName(cx, IdToValue(id));
            goto bad;
        }

        /*
         * Step 1 of ECMA-357 9.2.1.2 index case sets i to the property index.
         */
        i = index;

        /* 2(a-b). */
        if (xml->xml_target) {
            ok = ResolveValue(cx, xml->xml_target, &rxml);
            if (!ok)
                goto out;
            if (!rxml)
                goto out;
            JS_ASSERT(rxml->object);
        } else {
            rxml = NULL;
        }

        /* 2(c). */
        if (index >= xml->xml_kids.length) {
            /* 2(c)(i). */
            if (rxml) {
                if (rxml->xml_class == JSXML_CLASS_LIST) {
                    if (rxml->xml_kids.length != 1)
                        goto out;
                    rxml = XMLARRAY_MEMBER(&rxml->xml_kids, 0, JSXML);
                    if (!rxml)
                        goto out;
                    ok = js_GetXMLObject(cx, rxml) != NULL;
                    if (!ok)
                        goto out;
                }

                /*
                 * Erratum: ECMA-357 9.2.1.2 step 2(c)(ii) sets
                 * _y.[[Parent]] = r_ where _r_ is the result of
                 * [[ResolveValue]] called on _x.[[TargetObject]] in
                 * 2(a)(i).  This can result in text parenting text:
                 *
                 *    var MYXML = new XML();
                 *    MYXML.appendChild(new XML("<TEAM>Giants</TEAM>"));
                 *
                 * (testcase from Werner Sharp <wsharp@macromedia.com>).
                 *
                 * To match insertChildAfter, insertChildBefore,
                 * prependChild, and setChildren, we should silently
                 * do nothing in this case.
                 */
                if (!JSXML_HAS_KIDS(rxml))
                    goto out;
            }

            /* 2(c)(ii) is distributed below as several js_NewXML calls. */
            targetprop = xml->xml_targetprop;
            if (!targetprop || IS_STAR(targetprop->getQNameLocalName())) {
                /* 2(c)(iv)(1-2), out of order w.r.t. 2(c)(iii). */
                kid = js_NewXML(cx, JSXML_CLASS_TEXT);
                if (!kid)
                    goto bad;
            } else {
                nameobj = targetprop;
                if (nameobj->getClass() == &js_AttributeNameClass) {
                    /*
                     * 2(c)(iii)(1-3).
                     * Note that rxml can't be null here, because target
                     * and targetprop are non-null.
                     */
                    ok = GetProperty(cx, rxml->object, id, &attrval);
                    if (!ok)
                        goto out;
                    if (JSVAL_IS_PRIMITIVE(attrval))    /* no such attribute */
                        goto out;
                    attrobj = JSVAL_TO_OBJECT(attrval);
                    attr = (JSXML *) attrobj->getPrivate();
                    if (JSXML_LENGTH(attr) != 0)
                        goto out;

                    kid = js_NewXML(cx, JSXML_CLASS_ATTRIBUTE);
                } else {
                    /* 2(c)(v). */
                    kid = js_NewXML(cx, JSXML_CLASS_ELEMENT);
                }
                if (!kid)
                    goto bad;

                /* An important bit of 2(c)(ii). */
                kid->name = targetprop;
            }

            /* Final important bit of 2(c)(ii). */
            kid->parent = rxml;

            /* 2(c)(vi-vii). */
            i = xml->xml_kids.length;
            if (kid->xml_class != JSXML_CLASS_ATTRIBUTE) {
                /*
                 * 2(c)(vii)(1) tests whether _y.[[Parent]]_ is not null.
                 * y.[[Parent]] is here called kid->parent, which we know
                 * from 2(c)(ii) is _r_, here called rxml.  So let's just
                 * test that!  Erratum, the spec should be simpler here.
                 */
                if (rxml) {
                    JS_ASSERT(JSXML_HAS_KIDS(rxml));
                    n = rxml->xml_kids.length;
                    j = n - 1;
                    if (n != 0 && i != 0) {
                        for (n = j, j = 0; j < n; j++) {
                            if (rxml->xml_kids.vector[j] ==
                                xml->xml_kids.vector[i-1]) {
                                break;
                            }
                        }
                    }

                    kidobj = js_GetXMLObject(cx, kid);
                    if (!kidobj)
                        goto bad;
                    ok = Insert(cx, rxml, j + 1, OBJECT_TO_JSVAL(kidobj));
                    if (!ok)
                        goto out;
                }

                /*
                 * 2(c)(vii)(2-3).
                 * Erratum: [[PropertyName]] in 2(c)(vii)(3) must be a
                 * typo for [[TargetProperty]].
                 */
                if (vxml) {
                    kid->name = (vxml->xml_class == JSXML_CLASS_LIST)
                        ? vxml->xml_targetprop
                        : vxml->name;
                }
            }

            /* 2(c)(viii). */
            ok = Append(cx, xml, kid);
            if (!ok)
                goto out;
        }

        /* 2(d). */
        if (!vxml ||
            vxml->xml_class == JSXML_CLASS_TEXT ||
            vxml->xml_class == JSXML_CLASS_ATTRIBUTE) {
            ok = JS_ConvertValue(cx, *vp, JSTYPE_STRING, vp);
            if (!ok)
                goto out;
            roots[VAL_ROOT] = *vp;
        }

        /* 2(e). */
        kid = XMLARRAY_MEMBER(&xml->xml_kids, i, JSXML);
        if (!kid)
            goto out;
        parent = kid->parent;
        if (kid->xml_class == JSXML_CLASS_ATTRIBUTE) {
            nameobj = kid->name;
            if (nameobj->getClass() != &js_AttributeNameClass) {
                nameobj = NewXMLAttributeName(cx, nameobj->getNameURI(), nameobj->getNamePrefix(),
                                              nameobj->getQNameLocalName());
                if (!nameobj)
                    goto bad;
            }
            id = OBJECT_TO_JSID(nameobj);

            if (parent) {
                /* 2(e)(i). */
                parentobj = js_GetXMLObject(cx, parent);
                if (!parentobj)
                    goto bad;
                ok = PutProperty(cx, parentobj, id, strict, vp);
                if (!ok)
                    goto out;

                /* 2(e)(ii). */
                ok = GetProperty(cx, parentobj, id, vp);
                if (!ok)
                    goto out;
                attr = (JSXML *) JSVAL_TO_OBJECT(*vp)->getPrivate();

                /* 2(e)(iii) - the length check comes from the bug 375406. */
                if (attr->xml_kids.length != 0)
                    xml->xml_kids.vector[i] = attr->xml_kids.vector[0];
            }
        }

        /* 2(f). */
        else if (vxml && vxml->xml_class == JSXML_CLASS_LIST) {
            /*
             * 2(f)(i)
             *
             * Erratum: the spec says to create a shallow copy _c_ of _V_, but
             * if we do that we never change the parent of each child in the
             * list.  Since [[Put]] when called on an XML object deeply copies
             * the provided list _V_, we also do so here.  Perhaps the shallow
             * copy was a misguided optimization?
             */
            copy = DeepCopyInLRS(cx, vxml, 0);
            if (!copy)
                goto bad;
            copyobj = js_GetXMLObject(cx, copy);
            if (!copyobj)
                goto bad;

            JS_ASSERT(parent != xml);
            if (parent) {
                q = XMLARRAY_FIND_MEMBER(&parent->xml_kids, kid, NULL);
                JS_ASSERT(q != XML_NOT_FOUND);
                ok = Replace(cx, parent, q, OBJECT_TO_JSVAL(copyobj));
                if (!ok)
                    goto out;

#ifdef DEBUG
                /* Erratum: this loop in the spec is useless. */
                for (j = 0, n = copy->xml_kids.length; j < n; j++) {
                    kid2 = XMLARRAY_MEMBER(&parent->xml_kids, q + j, JSXML);
                    JS_ASSERT(XMLARRAY_MEMBER(&copy->xml_kids, j, JSXML)
                              == kid2);
                }
#endif
            }

            /*
             * 2(f)(iv-vi).
             * Erratum: notice the unhandled zero-length V basis case and
             * the off-by-one errors for the n != 0 cases in the spec.
             */
            n = copy->xml_kids.length;
            if (n == 0) {
                XMLArrayDelete(cx, &xml->xml_kids, i, JS_TRUE);
            } else {
                ok = XMLArrayInsert(cx, &xml->xml_kids, i + 1, n - 1);
                if (!ok)
                    goto out;

                for (j = 0; j < n; j++)
                    xml->xml_kids.vector[i + j] = copy->xml_kids.vector[j];
            }
        }

        /* 2(g). */
        else if (vxml || JSXML_HAS_VALUE(kid)) {
            if (parent) {
                q = XMLARRAY_FIND_MEMBER(&parent->xml_kids, kid, NULL);
                JS_ASSERT(q != XML_NOT_FOUND);
                ok = Replace(cx, parent, q, *vp);
                if (!ok)
                    goto out;

                vxml = XMLARRAY_MEMBER(&parent->xml_kids, q, JSXML);
                if (!vxml)
                    goto out;
                roots[VAL_ROOT] = *vp = OBJECT_TO_JSVAL(vxml->object);
            }

            /*
             * 2(g)(iii).
             * Erratum: _V_ may not be of type XML, but all index-named
             * properties _x[i]_ in an XMLList _x_ must be of type XML,
             * according to 9.2.1.1 Overview and other places in the spec.
             *
             * Thanks to 2(d), we know _V_ (*vp here) is either a string
             * or an XML/XMLList object.  If *vp is a string, call ToXML
             * on it to satisfy the constraint.
             */
            if (!vxml) {
                JS_ASSERT(JSVAL_IS_STRING(*vp));
                vobj = ToXML(cx, *vp);
                if (!vobj)
                    goto bad;
                roots[VAL_ROOT] = *vp = OBJECT_TO_JSVAL(vobj);
                vxml = (JSXML *) vobj->getPrivate();
            }
            XMLARRAY_SET_MEMBER(&xml->xml_kids, i, vxml);
        }

        /* 2(h). */
        else {
            kidobj = js_GetXMLObject(cx, kid);
            if (!kidobj)
                goto bad;
            id = ATOM_TO_JSID(cx->runtime->atomState.starAtom);
            ok = PutProperty(cx, kidobj, id, strict, vp);
            if (!ok)
                goto out;
        }
    } else {
        /*
         * ECMA-357 9.2.1.2/9.1.1.2 qname case.
         */
        nameqn = ToXMLName(cx, IdToJsval(id), &funid);
        if (!nameqn)
            goto bad;
        if (!JSID_IS_VOID(funid)) {
            ok = js_SetProperty(cx, obj, funid, Valueify(vp), false);
            goto out;
        }
        nameobj = nameqn;
        roots[ID_ROOT] = OBJECT_TO_JSVAL(nameobj);

        if (xml->xml_class == JSXML_CLASS_LIST) {
            /*
             * Step 3 of 9.2.1.2.
             * Erratum: if x.[[Length]] > 1 or [[ResolveValue]] returns null
             * or an r with r.[[Length]] != 1, throw TypeError.
             */
            n = JSXML_LENGTH(xml);
            if (n > 1)
                goto type_error;
            if (n == 0) {
                ok = ResolveValue(cx, xml, &rxml);
                if (!ok)
                    goto out;
                if (!rxml || JSXML_LENGTH(rxml) != 1)
                    goto type_error;
                ok = Append(cx, xml, rxml);
                if (!ok)
                    goto out;
            }
            JS_ASSERT(JSXML_LENGTH(xml) == 1);
            xml = XMLARRAY_MEMBER(&xml->xml_kids, 0, JSXML);
            if (!xml)
                goto out;
            JS_ASSERT(xml->xml_class != JSXML_CLASS_LIST);
            obj = js_GetXMLObject(cx, xml);
            if (!obj)
                goto bad;
            roots[OBJ_ROOT] = OBJECT_TO_JSVAL(obj);

            /* FALL THROUGH to non-list case */
        }

        /*
         * ECMA-357 9.1.1.2.
         * Erratum: move steps 3 and 4 to before 1 and 2, to avoid wasted
         * effort in ToString or [[DeepCopy]].
         */

        if (JSXML_HAS_VALUE(xml))
            goto out;

        if (!vxml ||
            vxml->xml_class == JSXML_CLASS_TEXT ||
            vxml->xml_class == JSXML_CLASS_ATTRIBUTE) {
            ok = JS_ConvertValue(cx, *vp, JSTYPE_STRING, vp);
            if (!ok)
                goto out;
        } else {
            rxml = DeepCopyInLRS(cx, vxml, 0);
            if (!rxml || !js_GetXMLObject(cx, rxml))
                goto bad;
            vxml = rxml;
            *vp = OBJECT_TO_JSVAL(vxml->object);
        }
        roots[VAL_ROOT] = *vp;

        /*
         * 6.
         * Erratum: why is this done here, so early? use is way later....
         */
        ok = js_GetDefaultXMLNamespace(cx, &nsval);
        if (!ok)
            goto out;

        if (nameobj->getClass() == &js_AttributeNameClass) {
            /* 7(a). */
            if (!js_IsXMLName(cx, OBJECT_TO_JSVAL(nameobj)))
                goto out;

            /* 7(b-c). */
            if (vxml && vxml->xml_class == JSXML_CLASS_LIST) {
                n = vxml->xml_kids.length;
                if (n == 0) {
                    *vp = STRING_TO_JSVAL(cx->runtime->emptyString);
                } else {
                    JSString *left = KidToString(cx, vxml, 0);
                    if (!left)
                        goto bad;

                    JSString *space = cx->runtime->atomState.spaceAtom;
                    for (i = 1; i < n; i++) {
                        left = js_ConcatStrings(cx, left, space);
                        if (!left)
                            goto bad;
                        JSString *right = KidToString(cx, vxml, i);
                        if (!right)
                            goto bad;
                        left = js_ConcatStrings(cx, left, right);
                        if (!left)
                            goto bad;
                    }

                    roots[VAL_ROOT] = *vp = STRING_TO_JSVAL(left);
                }
            } else {
                ok = JS_ConvertValue(cx, *vp, JSTYPE_STRING, vp);
                if (!ok)
                    goto out;
                roots[VAL_ROOT] = *vp;
            }

            /* 7(d-e). */
            match = NULL;
            for (i = 0, n = xml->xml_attrs.length; i < n; i++) {
                attr = XMLARRAY_MEMBER(&xml->xml_attrs, i, JSXML);
                if (!attr)
                    continue;
                attrqn = attr->name;
                if (EqualStrings(attrqn->getQNameLocalName(), nameqn->getQNameLocalName())) {
                    JSLinearString *uri = nameqn->getNameURI();
                    if (!uri || EqualStrings(attrqn->getNameURI(), uri)) {
                        if (!match) {
                            match = attr;
                        } else {
                            DeleteNamedProperty(cx, xml, attrqn, JS_TRUE);
                            --i;
                        }
                    }
                }
            }

            /* 7(f). */
            attr = match;
            if (!attr) {
                /* 7(f)(i-ii). */
                JSLinearString *uri = nameqn->getNameURI();
                JSLinearString *left, *right;
                if (!uri) {
                    left = right = cx->runtime->emptyString;
                } else {
                    left = uri;
                    right = nameqn->getNamePrefix();
                }
                nameqn = NewXMLQName(cx, left, right, nameqn->getQNameLocalName());
                if (!nameqn)
                    goto bad;

                /* 7(f)(iii). */
                attr = js_NewXML(cx, JSXML_CLASS_ATTRIBUTE);
                if (!attr)
                    goto bad;
                attr->parent = xml;
                attr->name = nameqn;

                /* 7(f)(iv). */
                ok = XMLARRAY_ADD_MEMBER(cx, &xml->xml_attrs, n, attr);
                if (!ok)
                    goto out;

                /* 7(f)(v-vi). */
                ns = GetNamespace(cx, nameqn, NULL);
                if (!ns)
                    goto bad;
                ok = AddInScopeNamespace(cx, xml, ns);
                if (!ok)
                    goto out;
            }

            /* 7(g). */
            attr->xml_value = JSVAL_TO_STRING(*vp);
            goto out;
        }

        /* 8-9. */
        if (!js_IsXMLName(cx, OBJECT_TO_JSVAL(nameobj)) &&
            !IS_STAR(nameqn->getQNameLocalName())) {
            goto out;
        }

        /* 10-11. */
        id = JSID_VOID;
        primitiveAssign = !vxml && !IS_STAR(nameqn->getQNameLocalName());

        /* 12. */
        k = n = xml->xml_kids.length;
        matchIndex = XML_NOT_FOUND;
        kid2 = NULL;
        while (k != 0) {
            --k;
            kid = XMLARRAY_MEMBER(&xml->xml_kids, k, JSXML);
            if (kid && MatchElemName(nameqn, kid)) {
                if (matchIndex != XML_NOT_FOUND)
                    DeleteByIndex(cx, xml, matchIndex);
                matchIndex = k;
                kid2 = kid;
            }
        }

        /*
         * Erratum: ECMA-357 specified child insertion inconsistently:
         * insertChildBefore and insertChildAfter insert an arbitrary XML
         * instance, and therefore can create cycles, but appendChild as
         * specified by the "Overview" of 13.4.4.3 calls [[DeepCopy]] on
         * its argument.  But the "Semantics" in 13.4.4.3 do not include
         * any [[DeepCopy]] call.
         *
         * Fixing this (https://bugzilla.mozilla.org/show_bug.cgi?id=312692)
         * required adding cycle detection, and allowing duplicate kids to
         * be created (see comment 6 in the bug).  Allowing duplicate kid
         * references means the loop above will delete all but the lowest
         * indexed reference, and each [[DeleteByIndex]] nulls the kid's
         * parent.  Thus the need to restore parent here.  This is covered
         * by https://bugzilla.mozilla.org/show_bug.cgi?id=327564.
         */
        if (kid2) {
            JS_ASSERT(kid2->parent == xml || !kid2->parent);
            if (!kid2->parent)
                kid2->parent = xml;
        }

        /* 13. */
        if (matchIndex == XML_NOT_FOUND) {
            /* 13(a). */
            matchIndex = n;

            /* 13(b). */
            if (primitiveAssign) {
                JSLinearString *uri = nameqn->getNameURI();
                JSLinearString *left, *right;
                if (!uri) {
                    ns = JSVAL_TO_OBJECT(nsval);
                    left = ns->getNameURI();
                    right = ns->getNamePrefix();
                } else {
                    left = uri;
                    right = nameqn->getNamePrefix();
                }
                nameqn = NewXMLQName(cx, left, right, nameqn->getQNameLocalName());
                if (!nameqn)
                    goto bad;

                /* 13(b)(iii). */
                vobj = js_NewXMLObject(cx, JSXML_CLASS_ELEMENT);
                if (!vobj)
                    goto bad;
                vxml = (JSXML *) vobj->getPrivate();
                vxml->parent = xml;
                vxml->name = nameqn;

                /* 13(b)(iv-vi). */
                ns = GetNamespace(cx, nameqn, NULL);
                if (!ns)
                    goto bad;
                ok = Replace(cx, xml, matchIndex, OBJECT_TO_JSVAL(vobj));
                if (!ok)
                    goto out;
                ok = AddInScopeNamespace(cx, vxml, ns);
                if (!ok)
                    goto out;
            }
        }

        /* 14. */
        if (primitiveAssign) {
            JSXMLArrayCursor cursor(&xml->xml_kids);
            cursor.index = matchIndex;
            kid = (JSXML *) cursor.getCurrent();
            if (JSXML_HAS_KIDS(kid)) {
                kid->xml_kids.finish(cx);
                kid->xml_kids.init();
                ok = kid->xml_kids.setCapacity(cx, 1);
            }

            /* 14(b-c). */
            /* XXXbe Erratum? redundant w.r.t. 7(b-c) else clause above */
            if (ok) {
                ok = JS_ConvertValue(cx, *vp, JSTYPE_STRING, vp);
                if (ok && !JSVAL_TO_STRING(*vp)->empty()) {
                    roots[VAL_ROOT] = *vp;
                    if ((JSXML *) cursor.getCurrent() == kid)
                        ok = Replace(cx, kid, 0, *vp);
                }
            }
        } else {
            /* 15(a). */
            ok = Replace(cx, xml, matchIndex, *vp);
        }
    }

out:
    js_LeaveLocalRootScope(cx);
    return ok;

type_error:
    {
        JSAutoByteString bytes;
        if (js_ValueToPrintable(cx, IdToValue(id), &bytes))
            JS_ReportErrorNumber(cx, js_GetErrorMessage, NULL, JSMSG_BAD_XMLLIST_PUT, bytes.ptr());
    }
bad:
    ok = JS_FALSE;
    goto out;
}

/* ECMA-357 9.1.1.10 XML [[ResolveValue]], 9.2.1.10 XMLList [[ResolveValue]]. */
static JSBool
ResolveValue(JSContext *cx, JSXML *list, JSXML **result)
{
    JSXML *target, *base;
    JSObject *targetprop;
    jsid id;
    jsval tv;

    if (list->xml_class != JSXML_CLASS_LIST || list->xml_kids.length != 0) {
        if (!js_GetXMLObject(cx, list))
            return JS_FALSE;
        *result = list;
        return JS_TRUE;
    }

    target = list->xml_target;
    targetprop = list->xml_targetprop;
    if (!target || !targetprop || IS_STAR(targetprop->getQNameLocalName())) {
        *result = NULL;
        return JS_TRUE;
    }

    if (targetprop->getClass() == &js_AttributeNameClass) {
        *result = NULL;
        return JS_TRUE;
    }

    if (!ResolveValue(cx, target, &base))
        return JS_FALSE;
    if (!base) {
        *result = NULL;
        return JS_TRUE;
    }
    if (!js_GetXMLObject(cx, base))
        return JS_FALSE;

    id = OBJECT_TO_JSID(targetprop);
    if (!GetProperty(cx, base->object, id, &tv))
        return JS_FALSE;
    target = (JSXML *) JSVAL_TO_OBJECT(tv)->getPrivate();

    if (JSXML_LENGTH(target) == 0) {
        if (base->xml_class == JSXML_CLASS_LIST && JSXML_LENGTH(base) > 1) {
            *result = NULL;
            return JS_TRUE;
        }
        tv = STRING_TO_JSVAL(cx->runtime->emptyString);
        if (!PutProperty(cx, base->object, id, false, &tv))
            return JS_FALSE;
        if (!GetProperty(cx, base->object, id, &tv))
            return JS_FALSE;
        target = (JSXML *) JSVAL_TO_OBJECT(tv)->getPrivate();
    }

    *result = target;
    return JS_TRUE;
}

static JSBool
HasNamedProperty(JSXML *xml, JSObject *nameqn)
{
    JSBool found;
    JSXMLArray *array;
    JSXMLNameMatcher matcher;
    uint32 i, n;

    if (xml->xml_class == JSXML_CLASS_LIST) {
        found = JS_FALSE;
        JSXMLArrayCursor cursor(&xml->xml_kids);
        while (JSXML *kid = (JSXML *) cursor.getNext()) {
            found = HasNamedProperty(kid, nameqn);
            if (found)
                break;
        }
        return found;
    }

    if (xml->xml_class == JSXML_CLASS_ELEMENT) {
        if (nameqn->getClass() == &js_AttributeNameClass) {
            array = &xml->xml_attrs;
            matcher = MatchAttrName;
        } else {
            array = &xml->xml_kids;
            matcher = MatchElemName;
        }
        for (i = 0, n = array->length; i < n; i++) {
            JSXML *kid = XMLARRAY_MEMBER(array, i, JSXML);
            if (kid && matcher(nameqn, kid))
                return JS_TRUE;
        }
    }

    return JS_FALSE;
}

static JSBool
HasIndexedProperty(JSXML *xml, uint32 i)
{
    if (xml->xml_class == JSXML_CLASS_LIST)
        return i < JSXML_LENGTH(xml);

    if (xml->xml_class == JSXML_CLASS_ELEMENT)
        return i == 0;

    return JS_FALSE;
}

static JSBool
HasSimpleContent(JSXML *xml);

static JSBool
HasFunctionProperty(JSContext *cx, JSObject *obj, jsid funid, JSBool *found)
{
    JSObject *pobj;
    JSProperty *prop;
    JSXML *xml;

    JS_ASSERT(obj->getClass() == &js_XMLClass);

    if (!js_LookupProperty(cx, obj, funid, &pobj, &prop))
        return false;
    if (!prop) {
        xml = (JSXML *) obj->getPrivate();
        if (HasSimpleContent(xml)) {
            AutoObjectRooter tvr(cx);

            /*
             * Search in String.prototype to set found whenever
             * GetXMLFunction returns existing function.
             */
            if (!js_GetClassPrototype(cx, NULL, JSProto_String, tvr.addr()))
                return false;

            JS_ASSERT(tvr.object());
            if (!js_LookupProperty(cx, tvr.object(), funid, &pobj, &prop))
                return false;
        }
    }
    *found = (prop != NULL);
    return true;
}

static bool
IdValIsIndex(JSContext *cx, jsval id, jsuint *indexp, bool *isIndex)
{
    if (JSVAL_IS_INT(id)) {
        jsint i;
        i = JSVAL_TO_INT(id);
        if (i < 0) {
            *isIndex = false;
            return true;
        }
        *indexp = (jsuint)i;
        *isIndex = true;
        return true;
    }

    if (!JSVAL_IS_STRING(id)) {
        *isIndex = false;
        return true;
    }

    JSLinearString *str = JSVAL_TO_STRING(id)->ensureLinear(cx);
    if (!str)
        return false;

    *isIndex = js_StringIsIndex(str, indexp);
    return true;
}

/* ECMA-357 9.1.1.6 XML [[HasProperty]] and 9.2.1.5 XMLList [[HasProperty]]. */
static JSBool
HasProperty(JSContext *cx, JSObject *obj, jsval id, JSBool *found)
{
    JSXML *xml;
    bool isIndex;
    uint32 i;
    JSObject *qn;
    jsid funid;

    xml = (JSXML *) obj->getPrivate();
    if (!IdValIsIndex(cx, id, &i, &isIndex))
        return JS_FALSE;

    if (isIndex) {
        *found = HasIndexedProperty(xml, i);
    } else {
        qn = ToXMLName(cx, id, &funid);
        if (!qn)
            return JS_FALSE;
        if (!JSID_IS_VOID(funid)) {
            if (!HasFunctionProperty(cx, obj, funid, found))
                return JS_FALSE;
        } else {
            *found = HasNamedProperty(xml, qn);
        }
    }
    return JS_TRUE;
}

static void
xml_finalize(JSContext *cx, JSObject *obj)
{
    JSXML *xml = (JSXML *) obj->getPrivate();
    if (!xml)
        return;
    if (xml->object == obj)
        xml->object = NULL;
}

static void
xml_trace_vector(JSTracer *trc, JSXML **vec, uint32 len)
{
    MarkXMLRange(trc, len, vec, "xml_vector");
}

/*
 * XML objects are native. Thus xml_lookupProperty must return a valid
 * Shape pointer parameter via *propp to signify "property found". Since the
 * only call to xml_lookupProperty is via JSObject::lookupProperty, and then
 * only from js_FindProperty (in jsobj.c, called from jsinterp.c) or from
 * JSOP_IN case in the interpreter, the only time we add a Shape here is when
 * an unqualified name is being accessed or when "name in xml" is called.
 *
 * This scope property keeps the JSOP_NAME code in js_Interpret happy by
 * giving it an shape with (getter, setter) == (GetProperty, PutProperty).
 *
 * NB: xml_deleteProperty must take care to remove any property added here.
 *
 * FIXME This clashes with the function namespace implementation which also
 * uses native properties. Effectively after xml_lookupProperty any property
 * stored previously using assignments to xml.function::name will be removed.
 * We partially workaround the problem in GetXMLFunction. There we take
 * advantage of the fact that typically function:: is used to access the
 * functions from XML.prototype. So when js_GetProperty returns a non-function
 * property, we assume that it represents the result of GetProperty setter
 * hiding the function and use an extra prototype chain lookup to recover it.
 * For a proper solution see bug 355257.
*/
static JSBool
xml_lookupProperty(JSContext *cx, JSObject *obj, jsid id, JSObject **objp,
                   JSProperty **propp)
{
    JSBool found;
    JSXML *xml;
    uint32 i;
    JSObject *qn;
    jsid funid;

    xml = (JSXML *) obj->getPrivate();
    if (js_IdIsIndex(id, &i)) {
        found = HasIndexedProperty(xml, i);
    } else {
        qn = ToXMLName(cx, IdToJsval(id), &funid);
        if (!qn)
            return JS_FALSE;
        if (!JSID_IS_VOID(funid))
            return js_LookupProperty(cx, obj, funid, objp, propp);
        found = HasNamedProperty(xml, qn);
    }
    if (!found) {
        *objp = NULL;
        *propp = NULL;
    } else {
        const Shape *shape =
            js_AddNativeProperty(cx, obj, id,
                                 Valueify(GetProperty), Valueify(PutProperty),
                                 SHAPE_INVALID_SLOT, JSPROP_ENUMERATE,
                                 0, 0);
        if (!shape)
            return JS_FALSE;

        *objp = obj;
        *propp = (JSProperty *) shape;
    }
    return JS_TRUE;
}

static JSBool
xml_defineProperty(JSContext *cx, JSObject *obj, jsid id, const Value *v,
                   PropertyOp getter, StrictPropertyOp setter, uintN attrs)
{
    if (IsFunctionObject(*v) || getter || setter ||
        (attrs & JSPROP_ENUMERATE) == 0 ||
        (attrs & (JSPROP_READONLY | JSPROP_PERMANENT | JSPROP_SHARED))) {
        return js_DefineProperty(cx, obj, id, v, getter, setter, attrs);
    }

    jsval tmp = Jsvalify(*v);
    return PutProperty(cx, obj, id, false, &tmp);
}

static JSBool
xml_getProperty(JSContext *cx, JSObject *obj, JSObject *receiver, jsid id, Value *vp)
{
    if (JSID_IS_DEFAULT_XML_NAMESPACE(id)) {
        vp->setUndefined();
        return JS_TRUE;
    }

    return GetProperty(cx, obj, id, Jsvalify(vp));
}

static JSBool
xml_setProperty(JSContext *cx, JSObject *obj, jsid id, Value *vp, JSBool strict)
{
    return PutProperty(cx, obj, id, strict, Jsvalify(vp));
}

static JSBool
xml_getAttributes(JSContext *cx, JSObject *obj, jsid id, uintN *attrsp)
{
    JSBool found;
    if (!HasProperty(cx, obj, IdToJsval(id), &found))
        return false;

    *attrsp = found ? JSPROP_ENUMERATE : 0;
    return JS_TRUE;
}

static JSBool
xml_setAttributes(JSContext *cx, JSObject *obj, jsid id, uintN *attrsp)
{
    JSBool found;
    if (!HasProperty(cx, obj, IdToJsval(id), &found))
        return false;

    if (found) {
        JS_ReportErrorNumber(cx, js_GetErrorMessage, NULL,
                             JSMSG_CANT_SET_XML_ATTRS);
        return false;
    }
    return true;
}

static JSBool
xml_deleteProperty(JSContext *cx, JSObject *obj, jsid id, Value *rval, JSBool strict)
{
    JSXML *xml;
    jsval idval;
    uint32 index;
    JSObject *nameqn;
    jsid funid;

    idval = IdToJsval(id);
    xml = (JSXML *) obj->getPrivate();
    if (js_IdIsIndex(id, &index)) {
        if (xml->xml_class != JSXML_CLASS_LIST) {
            /* See NOTE in spec: this variation is reserved for future use. */
            ReportBadXMLName(cx, IdToValue(id));
            return false;
        }

        /* ECMA-357 9.2.1.3. */
        DeleteListElement(cx, xml, index);
    } else {
        nameqn = ToXMLName(cx, idval, &funid);
        if (!nameqn)
            return false;
        if (!JSID_IS_VOID(funid))
            return js_DeleteProperty(cx, obj, funid, rval, false);

        DeleteNamedProperty(cx, xml, nameqn,
                            nameqn->getClass() == &js_AttributeNameClass);
    }

    /*
     * If this object has its own (mutable) scope,  then we may have added a
     * property to the scope in xml_lookupProperty for it to return to mean
     * "found" and to provide a handle for access operations to call the
     * property's getter or setter. But now it's time to remove any such
     * property, to purge the property cache and remove the scope entry.
     */
    if (!obj->nativeEmpty() && !js_DeleteProperty(cx, obj, id, rval, false))
        return false;

    rval->setBoolean(true);
    return true;
}

static JSString *
xml_toString_helper(JSContext *cx, JSXML *xml);

JSBool
xml_convert(JSContext *cx, JSObject *obj, JSType hint, Value *rval)
{
    JS_ASSERT(hint == JSTYPE_NUMBER || hint == JSTYPE_STRING || hint == JSTYPE_VOID);
    JS_ASSERT(obj->isXML());

    JS::Anchor<JSObject *> anch(obj);
    JSString *str = xml_toString_helper(cx, reinterpret_cast<JSXML *>(obj->getPrivate()));
    if (!str)
        return false;
    *rval = StringValue(str);
    return true;
}

static JSBool
xml_enumerate(JSContext *cx, JSObject *obj, JSIterateOp enum_op, Value *statep, jsid *idp)
{
    JSXML *xml;
    uint32 length, index;
    JSXMLArrayCursor *cursor;

    xml = (JSXML *)obj->getPrivate();
    length = JSXML_LENGTH(xml);

    switch (enum_op) {
      case JSENUMERATE_INIT:
      case JSENUMERATE_INIT_ALL:
        if (length == 0) {
            statep->setInt32(0);
        } else {
            cursor = cx->new_<JSXMLArrayCursor>(&xml->xml_kids);
            if (!cursor)
                return JS_FALSE;
            statep->setPrivate(cursor);
        }
        if (idp)
            *idp = INT_TO_JSID(length);
        break;

      case JSENUMERATE_NEXT:
        if (statep->isInt32(0)) {
            statep->setNull();
            break;
        }
        cursor = (JSXMLArrayCursor *) statep->toPrivate();
        if (cursor && cursor->array && (index = cursor->index) < length) {
            *idp = INT_TO_JSID(index);
            cursor->index = index + 1;
            break;
        }
        /* FALL THROUGH */

      case JSENUMERATE_DESTROY:
        if (!statep->isInt32(0)) {
            cursor = (JSXMLArrayCursor *) statep->toPrivate();
            if (cursor)
                cx->delete_(cursor);
        }
        statep->setNull();
        break;
    }
    return JS_TRUE;
}

static JSType
xml_typeOf(JSContext *cx, JSObject *obj)
{
    return JSTYPE_XML;
}

static JSBool
xml_hasInstance(JSContext *cx, JSObject *obj, const Value *, JSBool *bp)
{
    return JS_TRUE;
}

static void
xml_trace(JSTracer *trc, JSObject *obj)
{
    JSXML *xml = (JSXML *) obj->getPrivate();
    if (xml)
        JS_CALL_TRACER(trc, xml, JSTRACE_XML, "private");
}

static JSBool
xml_fix(JSContext *cx, JSObject *obj, bool *success, AutoIdVector *props)
{
    JS_ASSERT(obj->isExtensible());
    *success = false;
    return true;
}

static void
xml_clear(JSContext *cx, JSObject *obj)
{
}

static JSBool
HasSimpleContent(JSXML *xml)
{
    JSXML *kid;
    JSBool simple;
    uint32 i, n;

again:
    switch (xml->xml_class) {
      case JSXML_CLASS_COMMENT:
      case JSXML_CLASS_PROCESSING_INSTRUCTION:
        return JS_FALSE;
      case JSXML_CLASS_LIST:
        if (xml->xml_kids.length == 0)
            return JS_TRUE;
        if (xml->xml_kids.length == 1) {
            kid = XMLARRAY_MEMBER(&xml->xml_kids, 0, JSXML);
            if (kid) {
                xml = kid;
                goto again;
            }
        }
        /* FALL THROUGH */
      default:
        simple = JS_TRUE;
        for (i = 0, n = JSXML_LENGTH(xml); i < n; i++) {
            kid = XMLARRAY_MEMBER(&xml->xml_kids, i, JSXML);
            if (kid && kid->xml_class == JSXML_CLASS_ELEMENT) {
                simple = JS_FALSE;
                break;
            }
        }
        return simple;
    }
}

/*
 * 11.2.2.1 Step 3(d) onward.
 */
JSBool
js_GetXMLMethod(JSContext *cx, JSObject *obj, jsid id, Value *vp)
{
    JS_ASSERT(obj->isXML());

    if (JSID_IS_OBJECT(id)) {
        jsid funid;

        if (!js_IsFunctionQName(cx, JSID_TO_OBJECT(id), &funid))
            return JS_FALSE;
        if (!JSID_IS_VOID(funid))
            id = funid;
    }

    /*
     * As our callers have a bad habit of passing a pointer to an unrooted
     * local value as vp, we use a proper root here.
     */
    AutoValueRooter tvr(cx);
    JSBool ok = GetXMLFunction(cx, obj, id, Jsvalify(tvr.addr()));
    *vp = tvr.value();
    return ok;
}

JSBool
js_TestXMLEquality(JSContext *cx, const Value &v1, const Value &v2, JSBool *bp)
{
    JSXML *xml, *vxml;
    JSObject *vobj;
    JSBool ok;
    JSString *str, *vstr;
    jsdouble d, d2;

    JSObject *obj;
    jsval v;
    if (v1.isObject() && v1.toObject().isXML()) {
        obj = &v1.toObject();
        v = Jsvalify(v2);
    } else {
        v = Jsvalify(v1);
        obj = &v2.toObject();
    }

    JS_ASSERT(obj->isXML());

    xml = (JSXML *) obj->getPrivate();
    vxml = NULL;
    if (!JSVAL_IS_PRIMITIVE(v)) {
        vobj = JSVAL_TO_OBJECT(v);
        if (vobj->isXML())
            vxml = (JSXML *) vobj->getPrivate();
    }

    if (xml->xml_class == JSXML_CLASS_LIST) {
        ok = Equals(cx, xml, v, bp);
    } else if (vxml) {
        if (vxml->xml_class == JSXML_CLASS_LIST) {
            ok = Equals(cx, vxml, OBJECT_TO_JSVAL(obj), bp);
        } else {
            if (((xml->xml_class == JSXML_CLASS_TEXT ||
                  xml->xml_class == JSXML_CLASS_ATTRIBUTE) &&
                 HasSimpleContent(vxml)) ||
                ((vxml->xml_class == JSXML_CLASS_TEXT ||
                  vxml->xml_class == JSXML_CLASS_ATTRIBUTE) &&
                 HasSimpleContent(xml))) {
                ok = js_EnterLocalRootScope(cx);
                if (ok) {
                    ok = (str = js_ValueToString(cx, ObjectValue(*obj))) &&
                         (vstr = js_ValueToString(cx, Valueify(v)));
                    if (ok)
                        ok = EqualStrings(cx, str, vstr, bp);
                    js_LeaveLocalRootScope(cx);
                }
            } else {
                ok = XMLEquals(cx, xml, vxml, bp);
            }
        }
    } else {
        ok = js_EnterLocalRootScope(cx);
        if (ok) {
            if (HasSimpleContent(xml)) {
                ok = (str = js_ValueToString(cx, ObjectValue(*obj))) &&
                     (vstr = js_ValueToString(cx, Valueify(v)));
                if (ok)
                    ok = EqualStrings(cx, str, vstr, bp);
            } else if (JSVAL_IS_STRING(v) || JSVAL_IS_NUMBER(v)) {
                str = js_ValueToString(cx, ObjectValue(*obj));
                if (!str) {
                    ok = JS_FALSE;
                } else if (JSVAL_IS_STRING(v)) {
                    ok = EqualStrings(cx, str, JSVAL_TO_STRING(v), bp);
                } else {
                    ok = JS_ValueToNumber(cx, STRING_TO_JSVAL(str), &d);
                    if (ok) {
                        d2 = JSVAL_IS_INT(v) ? JSVAL_TO_INT(v)
                                             : JSVAL_TO_DOUBLE(v);
                        *bp = JSDOUBLE_COMPARE(d, ==, d2, JS_FALSE);
                    }
                }
            } else {
                *bp = JS_FALSE;
            }
            js_LeaveLocalRootScope(cx);
        }
    }
    return ok;
}

JSBool
js_ConcatenateXML(JSContext *cx, JSObject *obj, JSObject *robj, Value *vp)
{
    JSBool ok;
    JSObject *listobj;
    JSXML *list, *lxml, *rxml;

    JS_ASSERT(obj->isXML());
    ok = js_EnterLocalRootScope(cx);
    if (!ok)
        return JS_FALSE;

    listobj = js_NewXMLObject(cx, JSXML_CLASS_LIST);
    if (!listobj) {
        ok = JS_FALSE;
        goto out;
    }

    list = (JSXML *) listobj->getPrivate();
    lxml = (JSXML *) obj->getPrivate();
    ok = Append(cx, list, lxml);
    if (!ok)
        goto out;

    JS_ASSERT(robj->isXML());
    rxml = (JSXML *) robj->getPrivate();
    ok = Append(cx, list, rxml);
    if (!ok)
        goto out;

    vp->setObject(*listobj);
out:
    js_LeaveLocalRootScopeWithResult(cx, *vp);
    return ok;
}

JS_FRIEND_DATA(Class) js_XMLClass = {
    js_XML_str,
    JSCLASS_HAS_PRIVATE |
    JSCLASS_HAS_CACHED_PROTO(JSProto_XML),
    PropertyStub,         /* addProperty */
    PropertyStub,         /* delProperty */
    PropertyStub,         /* getProperty */
    StrictPropertyStub,   /* setProperty */
    EnumerateStub,
    ResolveStub,
    xml_convert,
    xml_finalize,
    NULL,                 /* reserved0   */
    NULL,                 /* checkAccess */
    NULL,                 /* call        */
    NULL,                 /* construct   */
    NULL,                 /* xdrObject   */
    xml_hasInstance,
    xml_trace,
    JS_NULL_CLASS_EXT,
    {
        xml_lookupProperty,
        xml_defineProperty,
        xml_getProperty,
        xml_setProperty,
        xml_getAttributes,
        xml_setAttributes,
        xml_deleteProperty,
        xml_enumerate,
        xml_typeOf,
        xml_fix,
        NULL,       /* thisObject     */
        xml_clear
    }
};

static JSXML *
StartNonListXMLMethod(JSContext *cx, jsval *vp, JSObject **objp)
{
    JSXML *xml;
    JSFunction *fun;
    char numBuf[12];

    JS_ASSERT(VALUE_IS_FUNCTION(cx, *vp));

    *objp = ToObject(cx, Valueify(&vp[1]));
    if (!*objp)
        return NULL;
    if (!(*objp)->isXML()) {
        ReportIncompatibleMethod(cx, Valueify(vp), &js_XMLClass);
        return NULL;
    }
    xml = (JSXML *) (*objp)->getPrivate();
    if (!xml || xml->xml_class != JSXML_CLASS_LIST)
        return xml;

    if (xml->xml_kids.length == 1) {
        xml = XMLARRAY_MEMBER(&xml->xml_kids, 0, JSXML);
        if (xml) {
            *objp = js_GetXMLObject(cx, xml);
            if (!*objp)
                return NULL;
            vp[1] = OBJECT_TO_JSVAL(*objp);
            return xml;
        }
    }

    fun = GET_FUNCTION_PRIVATE(cx, JSVAL_TO_OBJECT(*vp));
    JS_snprintf(numBuf, sizeof numBuf, "%u", xml->xml_kids.length);
    JSAutoByteString funNameBytes;
    if (const char *funName = GetFunctionNameBytes(cx, fun, &funNameBytes)) {
        JS_ReportErrorNumber(cx, js_GetErrorMessage, NULL, JSMSG_NON_LIST_XML_METHOD,
                             funName, numBuf);
    }
    return NULL;
}

/* Beware: these two are not bracketed by JS_BEGIN/END_MACRO. */
#define XML_METHOD_PROLOG                                                     \
    JSObject *obj = ToObject(cx, Valueify(&vp[1]));                           \
    if (!obj)                                                                 \
        return JS_FALSE;                                                      \
    if (!obj->isXML()) {                                                      \
        ReportIncompatibleMethod(cx, Valueify(vp), &js_XMLClass);             \
        return JS_FALSE;                                                      \
    }                                                                         \
    JSXML *xml = (JSXML *)obj->getPrivate();                                  \
    if (!xml)                                                                 \
        return JS_FALSE

#define NON_LIST_XML_METHOD_PROLOG                                            \
    JSObject *obj;                                                            \
    JSXML *xml = StartNonListXMLMethod(cx, vp, &obj);                         \
    if (!xml)                                                                 \
        return JS_FALSE;                                                      \
    JS_ASSERT(xml->xml_class != JSXML_CLASS_LIST)

static JSBool
xml_addNamespace(JSContext *cx, uintN argc, jsval *vp)
{
    JSObject *ns;

    NON_LIST_XML_METHOD_PROLOG;
    if (xml->xml_class != JSXML_CLASS_ELEMENT)
        goto done;
    xml = CHECK_COPY_ON_WRITE(cx, xml, obj);
    if (!xml)
        return JS_FALSE;

    if (!NamespaceHelper(cx, NULL, argc == 0 ? -1 : 1, vp + 2, vp))
        return JS_FALSE;
    JS_ASSERT(!JSVAL_IS_PRIMITIVE(*vp));

    ns = JSVAL_TO_OBJECT(*vp);
    if (!AddInScopeNamespace(cx, xml, ns))
        return JS_FALSE;
    ns->setNamespaceDeclared(JSVAL_TRUE);

  done:
    *vp = OBJECT_TO_JSVAL(obj);
    return JS_TRUE;
}

static JSBool
xml_appendChild(JSContext *cx, uintN argc, jsval *vp)
{
    jsval v;
    JSObject *vobj;
    JSXML *vxml;

    NON_LIST_XML_METHOD_PROLOG;
    xml = CHECK_COPY_ON_WRITE(cx, xml, obj);
    if (!xml)
        return JS_FALSE;

    jsid name;
    if (!js_GetAnyName(cx, &name))
        return JS_FALSE;

    if (!GetProperty(cx, obj, name, &v))
        return JS_FALSE;

    JS_ASSERT(!JSVAL_IS_PRIMITIVE(v));
    vobj = JSVAL_TO_OBJECT(v);
    JS_ASSERT(vobj->isXML());
    vxml = (JSXML *) vobj->getPrivate();
    JS_ASSERT(vxml->xml_class == JSXML_CLASS_LIST);

    if (!IndexToId(cx, vxml->xml_kids.length, &name))
        return JS_FALSE;
    *vp = (argc != 0) ? vp[2] : JSVAL_VOID;

    if (!PutProperty(cx, JSVAL_TO_OBJECT(v), name, false, vp))
        return JS_FALSE;

    *vp = OBJECT_TO_JSVAL(obj);
    return JS_TRUE;
}

/* XML and XMLList */
static JSBool
xml_attribute(JSContext *cx, uintN argc, jsval *vp)
{
    JSObject *qn;

    if (argc == 0) {
        js_ReportMissingArg(cx, Valueify(*vp), 0);
        return JS_FALSE;
    }

    qn = ToAttributeName(cx, vp[2]);
    if (!qn)
        return JS_FALSE;
    vp[2] = OBJECT_TO_JSVAL(qn);        /* local root */

    jsid id = OBJECT_TO_JSID(qn);
    JSObject *obj = ToObject(cx, Valueify(&vp[1]));
    if (!obj)
        return JS_FALSE;
    return GetProperty(cx, obj, id, vp);
}

/* XML and XMLList */
static JSBool
xml_attributes(JSContext *cx, uintN argc, jsval *vp)
{
    jsval name = STRING_TO_JSVAL(cx->runtime->atomState.starAtom);
    JSObject *qn = ToAttributeName(cx, name);
    if (!qn)
        return JS_FALSE;

    AutoObjectRooter tvr(cx, qn);
    jsid id = OBJECT_TO_JSID(qn);
    JSObject *obj = ToObject(cx, Valueify(&vp[1]));
    if (!obj)
        return JS_FALSE;
    return GetProperty(cx, obj, id, vp);
}

static JSXML *
xml_list_helper(JSContext *cx, JSXML *xml, jsval *rval)
{
    JSObject *listobj;
    JSXML *list;

    listobj = js_NewXMLObject(cx, JSXML_CLASS_LIST);
    if (!listobj)
        return NULL;

    *rval = OBJECT_TO_JSVAL(listobj);
    list = (JSXML *) listobj->getPrivate();
    list->xml_target = xml;
    return list;
}

static JSBool
ValueToId(JSContext *cx, jsval v, AutoIdRooter *idr)
{
    if (JSVAL_IS_INT(v)) {
        jsint i = JSVAL_TO_INT(v);
        if (INT_FITS_IN_JSID(i))
            *idr->addr() = INT_TO_JSID(i);
        else if (!js_ValueToStringId(cx, Valueify(v), idr->addr()))
            return JS_FALSE;
    } else if (JSVAL_IS_STRING(v)) {
        JSAtom *atom = js_AtomizeString(cx, JSVAL_TO_STRING(v));
        if (!atom)
            return JS_FALSE;
        *idr->addr() = ATOM_TO_JSID(atom);
    } else if (!JSVAL_IS_PRIMITIVE(v)) {
        *idr->addr() = OBJECT_TO_JSID(JSVAL_TO_OBJECT(v));
    } else {
        ReportBadXMLName(cx, Valueify(v));
        return JS_FALSE;
    }
    return JS_TRUE;
}

static JSBool
xml_child_helper(JSContext *cx, JSObject *obj, JSXML *xml, jsval name,
                 jsval *rval)
{
    bool isIndex;
    uint32 index;
    JSXML *kid;
    JSObject *kidobj;

    /* ECMA-357 13.4.4.6 */
    JS_ASSERT(xml->xml_class != JSXML_CLASS_LIST);

    if (!IdValIsIndex(cx, name, &index, &isIndex))
        return JS_FALSE;

    if (isIndex) {
        if (index >= JSXML_LENGTH(xml)) {
            *rval = JSVAL_VOID;
        } else {
            kid = XMLARRAY_MEMBER(&xml->xml_kids, index, JSXML);
            if (!kid) {
                *rval = JSVAL_VOID;
            } else {
                kidobj = js_GetXMLObject(cx, kid);
                if (!kidobj)
                    return JS_FALSE;
                *rval = OBJECT_TO_JSVAL(kidobj);
            }
        }
        return JS_TRUE;
    }

    AutoIdRooter idr(cx);
    if (!ValueToId(cx, name, &idr))
        return JS_FALSE;

    return GetProperty(cx, obj, idr.id(), rval);
}

/* XML and XMLList */
static JSBool
xml_child(JSContext *cx, uintN argc, jsval *vp)
{
    jsval v;
    JSXML *list, *vxml;
    JSObject *kidobj;

    XML_METHOD_PROLOG;
    jsval name = argc != 0 ? vp[2] : JSVAL_VOID;
    if (xml->xml_class == JSXML_CLASS_LIST) {
        /* ECMA-357 13.5.4.4 */
        list = xml_list_helper(cx, xml, vp);
        if (!list)
            return JS_FALSE;

        JSXMLArrayCursor cursor(&xml->xml_kids);
        while (JSXML *kid = (JSXML *) cursor.getNext()) {
            kidobj = js_GetXMLObject(cx, kid);
            if (!kidobj)
                return JS_FALSE;
            if (!xml_child_helper(cx, kidobj, kid, name, &v))
                return JS_FALSE;
            if (JSVAL_IS_VOID(v)) {
                /* The property didn't exist in this kid. */
                continue;
            }

            JS_ASSERT(!JSVAL_IS_PRIMITIVE(v));
            vxml = (JSXML *) JSVAL_TO_OBJECT(v)->getPrivate();
            if ((!JSXML_HAS_KIDS(vxml) || vxml->xml_kids.length != 0) &&
                !Append(cx, list, vxml)) {
                return JS_FALSE;
            }
        }
        return JS_TRUE;
    }

    /* ECMA-357 Edition 2 13.3.4.6 (note 13.3, not 13.4 as in Edition 1). */
    if (!xml_child_helper(cx, obj, xml, name, vp))
        return JS_FALSE;
    if (JSVAL_IS_VOID(*vp) && !xml_list_helper(cx, xml, vp))
        return JS_FALSE;
    return JS_TRUE;
}

static JSBool
xml_childIndex(JSContext *cx, uintN argc, jsval *vp)
{
    JSXML *parent;
    uint32 i, n;

    NON_LIST_XML_METHOD_PROLOG;
    parent = xml->parent;
    if (!parent || xml->xml_class == JSXML_CLASS_ATTRIBUTE) {
        *vp = DOUBLE_TO_JSVAL(js_NaN);
        return JS_TRUE;
    }
    for (i = 0, n = JSXML_LENGTH(parent); i < n; i++) {
        if (XMLARRAY_MEMBER(&parent->xml_kids, i, JSXML) == xml)
            break;
    }
    JS_ASSERT(i < n);
    if (i <= JSVAL_INT_MAX)
        *vp = INT_TO_JSVAL(i);
    else
        *vp = DOUBLE_TO_JSVAL(i);
    return JS_TRUE;
}

/* XML and XMLList */
static JSBool
xml_children(JSContext *cx, uintN argc, jsval *vp)
{
    JSObject *obj = ToObject(cx, Valueify(&vp[1]));
    if (!obj)
        return false;
    jsid name = ATOM_TO_JSID(cx->runtime->atomState.starAtom);
    return GetProperty(cx, obj, name, vp);
}

/* XML and XMLList */
static JSBool
xml_comments_helper(JSContext *cx, JSObject *obj, JSXML *xml, jsval *vp)
{
    JSXML *list, *kid, *vxml;
    JSBool ok;
    uint32 i, n;
    JSObject *kidobj;
    jsval v;

    list = xml_list_helper(cx, xml, vp);
    if (!list)
        return JS_FALSE;

    ok = JS_TRUE;

    if (xml->xml_class == JSXML_CLASS_LIST) {
        /* 13.5.4.6 Step 2. */
        for (i = 0, n = JSXML_LENGTH(xml); i < n; i++) {
            kid = XMLARRAY_MEMBER(&xml->xml_kids, i, JSXML);
            if (kid && kid->xml_class == JSXML_CLASS_ELEMENT) {
                ok = js_EnterLocalRootScope(cx);
                if (!ok)
                    break;
                kidobj = js_GetXMLObject(cx, kid);
                if (kidobj) {
                    ok = xml_comments_helper(cx, kidobj, kid, &v);
                } else {
                    ok = JS_FALSE;
                    v = JSVAL_NULL;
                }
                js_LeaveLocalRootScopeWithResult(cx, Valueify(v));
                if (!ok)
                    break;
                vxml = (JSXML *) JSVAL_TO_OBJECT(v)->getPrivate();
                if (JSXML_LENGTH(vxml) != 0) {
                    ok = Append(cx, list, vxml);
                    if (!ok)
                        break;
                }
            }
        }
    } else {
        /* 13.4.4.9 Step 2. */
        for (i = 0, n = JSXML_LENGTH(xml); i < n; i++) {
            kid = XMLARRAY_MEMBER(&xml->xml_kids, i, JSXML);
            if (kid && kid->xml_class == JSXML_CLASS_COMMENT) {
                ok = Append(cx, list, kid);
                if (!ok)
                    break;
            }
        }
    }

    return ok;
}

static JSBool
xml_comments(JSContext *cx, uintN argc, jsval *vp)
{
    XML_METHOD_PROLOG;
    return xml_comments_helper(cx, obj, xml, vp);
}

/* XML and XMLList */
static JSBool
xml_contains(JSContext *cx, uintN argc, jsval *vp)
{
    jsval value;
    JSBool eq;
    JSObject *kidobj;

    XML_METHOD_PROLOG;
    value = argc != 0 ? vp[2] : JSVAL_VOID;
    if (xml->xml_class == JSXML_CLASS_LIST) {
        eq = JS_FALSE;
        JSXMLArrayCursor cursor(&xml->xml_kids);
        while (JSXML *kid = (JSXML *) cursor.getNext()) {
            kidobj = js_GetXMLObject(cx, kid);
            if (!kidobj || !js_TestXMLEquality(cx, ObjectValue(*kidobj), Valueify(value), &eq))
                return JS_FALSE;
            if (eq)
                break;
        }
    } else {
        if (!js_TestXMLEquality(cx, ObjectValue(*obj), Valueify(value), &eq))
            return JS_FALSE;
    }
    *vp = BOOLEAN_TO_JSVAL(eq);
    return JS_TRUE;
}

/* XML and XMLList */
static JSBool
xml_copy(JSContext *cx, uintN argc, jsval *vp)
{
    JSXML *copy;

    XML_METHOD_PROLOG;
    copy = DeepCopy(cx, xml, NULL, 0);
    if (!copy)
        return JS_FALSE;
    *vp = OBJECT_TO_JSVAL(copy->object);
    return JS_TRUE;
}

/* XML and XMLList */
static JSBool
xml_descendants(JSContext *cx, uintN argc, jsval *vp)
{
    jsval name;
    JSXML *list;

    XML_METHOD_PROLOG;
    name = argc == 0 ? STRING_TO_JSVAL(cx->runtime->atomState.starAtom) : vp[2];
    list = Descendants(cx, xml, name);
    if (!list)
        return JS_FALSE;
    *vp = OBJECT_TO_JSVAL(list->object);
    return JS_TRUE;
}

/* XML and XMLList */
static JSBool
xml_elements_helper(JSContext *cx, JSObject *obj, JSXML *xml,
                    JSObject *nameqn, jsval *vp)
{
    JSXML *list, *vxml;
    jsval v;
    JSBool ok;
    JSObject *kidobj;
    uint32 i, n;

    list = xml_list_helper(cx, xml, vp);
    if (!list)
        return JS_FALSE;

    list->xml_targetprop = nameqn;
    ok = JS_TRUE;

    if (xml->xml_class == JSXML_CLASS_LIST) {
        /* 13.5.4.6 */
        JSXMLArrayCursor cursor(&xml->xml_kids);
        while (JSXML *kid = (JSXML *) cursor.getNext()) {
            if (kid->xml_class == JSXML_CLASS_ELEMENT) {
                ok = js_EnterLocalRootScope(cx);
                if (!ok)
                    break;
                kidobj = js_GetXMLObject(cx, kid);
                if (kidobj) {
                    ok = xml_elements_helper(cx, kidobj, kid, nameqn, &v);
                } else {
                    ok = JS_FALSE;
                    v = JSVAL_NULL;
                }
                js_LeaveLocalRootScopeWithResult(cx, Valueify(v));
                if (!ok)
                    break;
                vxml = (JSXML *) JSVAL_TO_OBJECT(v)->getPrivate();
                if (JSXML_LENGTH(vxml) != 0) {
                    ok = Append(cx, list, vxml);
                    if (!ok)
                        break;
                }
            }
        }
    } else {
        for (i = 0, n = JSXML_LENGTH(xml); i < n; i++) {
            JSXML *kid = XMLARRAY_MEMBER(&xml->xml_kids, i, JSXML);
            if (kid && kid->xml_class == JSXML_CLASS_ELEMENT &&
                MatchElemName(nameqn, kid)) {
                ok = Append(cx, list, kid);
                if (!ok)
                    break;
            }
        }
    }

    return ok;
}

static JSBool
xml_elements(JSContext *cx, uintN argc, jsval *vp)
{
    jsval name;
    JSObject *nameqn;
    jsid funid;

    XML_METHOD_PROLOG;

    name = (argc == 0) ? STRING_TO_JSVAL(cx->runtime->atomState.starAtom) : vp[2];
    nameqn = ToXMLName(cx, name, &funid);
    if (!nameqn)
        return JS_FALSE;

    if (!JSID_IS_VOID(funid))
        return xml_list_helper(cx, xml, vp) != NULL;

    return xml_elements_helper(cx, obj, xml, nameqn, vp);
}

/* XML and XMLList */
static JSBool
xml_hasOwnProperty(JSContext *cx, uintN argc, jsval *vp)
{
    jsval name;
    JSBool found;

    JSObject *obj = ToObject(cx, Valueify(&vp[1]));
    if (!obj)
        return JS_FALSE;
    if (!obj->isXML()) {
        ReportIncompatibleMethod(cx, Valueify(vp), &js_XMLClass);
        return JS_FALSE;
    }

    name = argc != 0 ? vp[2] : JSVAL_VOID;
    if (!HasProperty(cx, obj, name, &found))
        return JS_FALSE;
    if (found) {
        *vp = JSVAL_TRUE;
        return JS_TRUE;
    }
    return js_HasOwnPropertyHelper(cx, js_LookupProperty, argc, Valueify(vp));
}

/* XML and XMLList */
static JSBool
xml_hasComplexContent(JSContext *cx, uintN argc, jsval *vp)
{
    JSXML *kid;
    JSObject *kidobj;
    uint32 i, n;

    XML_METHOD_PROLOG;
again:
    switch (xml->xml_class) {
      case JSXML_CLASS_ATTRIBUTE:
      case JSXML_CLASS_COMMENT:
      case JSXML_CLASS_PROCESSING_INSTRUCTION:
      case JSXML_CLASS_TEXT:
        *vp = JSVAL_FALSE;
        break;
      case JSXML_CLASS_LIST:
        if (xml->xml_kids.length == 0) {
            *vp = JSVAL_TRUE;
        } else if (xml->xml_kids.length == 1) {
            kid = XMLARRAY_MEMBER(&xml->xml_kids, 0, JSXML);
            if (kid) {
                kidobj = js_GetXMLObject(cx, kid);
                if (!kidobj)
                    return JS_FALSE;
                obj = kidobj;
                xml = (JSXML *) obj->getPrivate();
                goto again;
            }
        }
        /* FALL THROUGH */
      default:
        *vp = JSVAL_FALSE;
        for (i = 0, n = xml->xml_kids.length; i < n; i++) {
            kid = XMLARRAY_MEMBER(&xml->xml_kids, i, JSXML);
            if (kid && kid->xml_class == JSXML_CLASS_ELEMENT) {
                *vp = JSVAL_TRUE;
                break;
            }
        }
        break;
    }
    return JS_TRUE;
}

/* XML and XMLList */
static JSBool
xml_hasSimpleContent(JSContext *cx, uintN argc, jsval *vp)
{
    XML_METHOD_PROLOG;
    *vp = BOOLEAN_TO_JSVAL(HasSimpleContent(xml));
    return JS_TRUE;
}

static JSBool
FindInScopeNamespaces(JSContext *cx, JSXML *xml, JSXMLArray *nsarray)
{
    uint32 length, i, j, n;
    JSObject *ns, *ns2;
    JSLinearString *prefix, *prefix2;

    length = nsarray->length;
    do {
        if (xml->xml_class != JSXML_CLASS_ELEMENT)
            continue;
        for (i = 0, n = xml->xml_namespaces.length; i < n; i++) {
            ns = XMLARRAY_MEMBER(&xml->xml_namespaces, i, JSObject);
            if (!ns)
                continue;

            prefix = ns->getNamePrefix();
            for (j = 0; j < length; j++) {
                ns2 = XMLARRAY_MEMBER(nsarray, j, JSObject);
                if (ns2) {
                    prefix2 = ns2->getNamePrefix();
                    if ((prefix2 && prefix)
                        ? EqualStrings(prefix2, prefix)
                        : EqualStrings(ns2->getNameURI(), ns->getNameURI())) {
                        break;
                    }
                }
            }

            if (j == length) {
                if (!XMLARRAY_APPEND(cx, nsarray, ns))
                    return JS_FALSE;
                ++length;
            }
        }
    } while ((xml = xml->parent) != NULL);
    JS_ASSERT(length == nsarray->length);

    return JS_TRUE;
}

/*
 * Populate a new JS array with elements of array and place the result into
 * rval.  rval must point to a rooted location.
 */
static bool
NamespacesToJSArray(JSContext *cx, JSXMLArray *array, jsval *rval)
{
    JSObject *arrayobj = NewDenseEmptyArray(cx);
    if (!arrayobj)
        return false;
    *rval = OBJECT_TO_JSVAL(arrayobj);

    AutoValueRooter tvr(cx);
    for (uint32 i = 0, n = array->length; i < n; i++) {
        JSObject *ns = XMLARRAY_MEMBER(array, i, JSObject);
        if (!ns)
            continue;
        tvr.set(ObjectValue(*ns));
        if (!arrayobj->setProperty(cx, INT_TO_JSID(i), tvr.addr(), false))
            return false;
    }
    return true;
}

static JSBool
xml_inScopeNamespaces(JSContext *cx, uintN argc, jsval *vp)
{
    NON_LIST_XML_METHOD_PROLOG;

    AutoNamespaceArray namespaces(cx);
    return FindInScopeNamespaces(cx, xml, &namespaces.array) &&
           NamespacesToJSArray(cx, &namespaces.array, vp);
}

static JSBool
xml_insertChildAfter(JSContext *cx, uintN argc, jsval *vp)
{
    jsval arg;
    JSXML *kid;
    uint32 i;

    NON_LIST_XML_METHOD_PROLOG;
    *vp = OBJECT_TO_JSVAL(obj);
    if (!JSXML_HAS_KIDS(xml) || argc == 0)
        return JS_TRUE;

    arg = vp[2];
    if (JSVAL_IS_NULL(arg)) {
        kid = NULL;
        i = 0;
    } else {
        if (!VALUE_IS_XML(arg))
            return JS_TRUE;
        kid = (JSXML *) JSVAL_TO_OBJECT(arg)->getPrivate();
        i = XMLARRAY_FIND_MEMBER(&xml->xml_kids, kid, NULL);
        if (i == XML_NOT_FOUND)
            return JS_TRUE;
        ++i;
    }

    xml = CHECK_COPY_ON_WRITE(cx, xml, obj);
    if (!xml)
        return JS_FALSE;
    return Insert(cx, xml, i, argc >= 2 ? vp[3] : JSVAL_VOID);
}

static JSBool
xml_insertChildBefore(JSContext *cx, uintN argc, jsval *vp)
{
    jsval arg;
    JSXML *kid;
    uint32 i;

    NON_LIST_XML_METHOD_PROLOG;
    *vp = OBJECT_TO_JSVAL(obj);
    if (!JSXML_HAS_KIDS(xml) || argc == 0)
        return JS_TRUE;

    arg = vp[2];
    if (JSVAL_IS_NULL(arg)) {
        kid = NULL;
        i = xml->xml_kids.length;
    } else {
        if (!VALUE_IS_XML(arg))
            return JS_TRUE;
        kid = (JSXML *) JSVAL_TO_OBJECT(arg)->getPrivate();
        i = XMLARRAY_FIND_MEMBER(&xml->xml_kids, kid, NULL);
        if (i == XML_NOT_FOUND)
            return JS_TRUE;
    }

    xml = CHECK_COPY_ON_WRITE(cx, xml, obj);
    if (!xml)
        return JS_FALSE;
    return Insert(cx, xml, i, argc >= 2 ? vp[3] : JSVAL_VOID);
}

/* XML and XMLList */
static JSBool
xml_length(JSContext *cx, uintN argc, jsval *vp)
{
    XML_METHOD_PROLOG;
    if (xml->xml_class != JSXML_CLASS_LIST) {
        *vp = JSVAL_ONE;
    } else {
        uint32 l = xml->xml_kids.length;
        if (l <= JSVAL_INT_MAX)
            *vp = INT_TO_JSVAL(l);
        else
            *vp = DOUBLE_TO_JSVAL(l);
    }
    return JS_TRUE;
}

static JSBool
xml_localName(JSContext *cx, uintN argc, jsval *vp)
{
    NON_LIST_XML_METHOD_PROLOG;
    *vp = xml->name ? xml->name->getQNameLocalNameVal() : JSVAL_NULL;
    return JS_TRUE;
}

static JSBool
xml_name(JSContext *cx, uintN argc, jsval *vp)
{
    NON_LIST_XML_METHOD_PROLOG;
    *vp = OBJECT_TO_JSVAL(xml->name);
    return JS_TRUE;
}

static JSBool
xml_namespace(JSContext *cx, uintN argc, jsval *vp)
{
    JSLinearString *prefix, *nsprefix;
    jsuint i, length;
    JSObject *ns;

    NON_LIST_XML_METHOD_PROLOG;
    if (argc == 0 && !JSXML_HAS_NAME(xml)) {
        *vp = JSVAL_NULL;
        return true;
    }

    if (argc == 0) {
        prefix = NULL;
    } else {
        JSString *str = js_ValueToString(cx, Valueify(vp[2]));
        if (!str)
            return false;
        prefix = str->ensureLinear(cx);
        if (!prefix)
            return false;
        vp[2] = STRING_TO_JSVAL(prefix);      /* local root */
    }

    AutoNamespaceArray inScopeNSes(cx);
    if (!FindInScopeNamespaces(cx, xml, &inScopeNSes.array))
        return false;

    if (!prefix) {
        ns = GetNamespace(cx, xml->name, &inScopeNSes.array);
        if (!ns)
            return false;
    } else {
        ns = NULL;
        for (i = 0, length = inScopeNSes.array.length; i < length; i++) {
            ns = XMLARRAY_MEMBER(&inScopeNSes.array, i, JSObject);
            if (ns) {
                nsprefix = ns->getNamePrefix();
                if (nsprefix && EqualStrings(nsprefix, prefix))
                    break;
                ns = NULL;
            }
        }
    }

    *vp = (!ns) ? JSVAL_VOID : OBJECT_TO_JSVAL(ns);
    return true;
}

static JSBool
xml_namespaceDeclarations(JSContext *cx, uintN argc, jsval *vp)
{
    NON_LIST_XML_METHOD_PROLOG;
    if (JSXML_HAS_VALUE(xml))
        return true;

    AutoNamespaceArray ancestors(cx);
    AutoNamespaceArray declared(cx);

    JSXML *yml = xml;
    while ((yml = yml->parent) != NULL) {
        JS_ASSERT(yml->xml_class == JSXML_CLASS_ELEMENT);
        for (uint32 i = 0, n = yml->xml_namespaces.length; i < n; i++) {
            JSObject *ns = XMLARRAY_MEMBER(&yml->xml_namespaces, i, JSObject);
            if (ns && !XMLARRAY_HAS_MEMBER(&ancestors.array, ns, namespace_match)) {
                if (!XMLARRAY_APPEND(cx, &ancestors.array, ns))
                    return false;
            }
        }
    }

    for (uint32 i = 0, n = xml->xml_namespaces.length; i < n; i++) {
        JSObject *ns = XMLARRAY_MEMBER(&xml->xml_namespaces, i, JSObject);
        if (!ns)
            continue;
        if (!IsDeclared(ns))
            continue;
        if (!XMLARRAY_HAS_MEMBER(&ancestors.array, ns, namespace_match)) {
            if (!XMLARRAY_APPEND(cx, &declared.array, ns))
                return false;
        }
    }

    return NamespacesToJSArray(cx, &declared.array, vp);
}

static const char js_attribute_str[] = "attribute";
static const char js_text_str[]      = "text";

/* Exported to jsgc.c #ifdef DEBUG. */
const char *js_xml_class_str[] = {
    "list",
    "element",
    js_attribute_str,
    "processing-instruction",
    js_text_str,
    "comment"
};

static JSBool
xml_nodeKind(JSContext *cx, uintN argc, jsval *vp)
{
    JSString *str;

    NON_LIST_XML_METHOD_PROLOG;
    str = JS_InternString(cx, js_xml_class_str[xml->xml_class]);
    if (!str)
        return JS_FALSE;
    *vp = STRING_TO_JSVAL(str);
    return JS_TRUE;
}

static void
NormalizingDelete(JSContext *cx, JSXML *xml, uint32 index)
{
    if (xml->xml_class == JSXML_CLASS_LIST)
        DeleteListElement(cx, xml, index);
    else
        DeleteByIndex(cx, xml, index);
}

/* XML and XMLList */
static JSBool
xml_normalize_helper(JSContext *cx, JSObject *obj, JSXML *xml)
{
    JSXML *kid, *kid2;
    uint32 i, n;
    JSObject *kidobj;
    JSString *str;

    if (!JSXML_HAS_KIDS(xml))
        return JS_TRUE;

    xml = CHECK_COPY_ON_WRITE(cx, xml, obj);
    if (!xml)
        return JS_FALSE;

    for (i = 0, n = xml->xml_kids.length; i < n; i++) {
        kid = XMLARRAY_MEMBER(&xml->xml_kids, i, JSXML);
        if (!kid)
            continue;
        if (kid->xml_class == JSXML_CLASS_ELEMENT) {
            kidobj = js_GetXMLObject(cx, kid);
            if (!kidobj || !xml_normalize_helper(cx, kidobj, kid))
                return JS_FALSE;
        } else if (kid->xml_class == JSXML_CLASS_TEXT) {
            while (i + 1 < n &&
                   (kid2 = XMLARRAY_MEMBER(&xml->xml_kids, i + 1, JSXML)) &&
                   kid2->xml_class == JSXML_CLASS_TEXT) {
                str = js_ConcatStrings(cx, kid->xml_value, kid2->xml_value);
                if (!str)
                    return JS_FALSE;
                NormalizingDelete(cx, xml, i + 1);
                n = xml->xml_kids.length;
                kid->xml_value = str;
            }
            if (kid->xml_value->empty()) {
                NormalizingDelete(cx, xml, i);
                n = xml->xml_kids.length;
                --i;
            }
        }
    }

    return JS_TRUE;
}

static JSBool
xml_normalize(JSContext *cx, uintN argc, jsval *vp)
{
    XML_METHOD_PROLOG;
    *vp = OBJECT_TO_JSVAL(obj);
    return xml_normalize_helper(cx, obj, xml);
}

/* XML and XMLList */
static JSBool
xml_parent(JSContext *cx, uintN argc, jsval *vp)
{
    JSXML *parent, *kid;
    uint32 i, n;
    JSObject *parentobj;

    XML_METHOD_PROLOG;
    parent = xml->parent;
    if (xml->xml_class == JSXML_CLASS_LIST) {
        *vp = JSVAL_VOID;
        n = xml->xml_kids.length;
        if (n == 0)
            return JS_TRUE;

        kid = XMLARRAY_MEMBER(&xml->xml_kids, 0, JSXML);
        if (!kid)
            return JS_TRUE;
        parent = kid->parent;
        for (i = 1; i < n; i++) {
            kid = XMLARRAY_MEMBER(&xml->xml_kids, i, JSXML);
            if (kid && kid->parent != parent)
                return JS_TRUE;
        }
    }

    if (!parent) {
        *vp = JSVAL_NULL;
        return JS_TRUE;
    }

    parentobj = js_GetXMLObject(cx, parent);
    if (!parentobj)
        return JS_FALSE;
    *vp = OBJECT_TO_JSVAL(parentobj);
    return JS_TRUE;
}

/* XML and XMLList */
static JSBool
xml_processingInstructions_helper(JSContext *cx, JSObject *obj, JSXML *xml,
                                  JSObject *nameqn, jsval *vp)
{
    JSXML *list, *vxml;
    JSBool ok;
    JSObject *kidobj;
    jsval v;
    uint32 i, n;

    list = xml_list_helper(cx, xml, vp);
    if (!list)
        return JS_FALSE;

    list->xml_targetprop = nameqn;
    ok = JS_TRUE;

    if (xml->xml_class == JSXML_CLASS_LIST) {
        /* 13.5.4.17 Step 4 (misnumbered 9 -- Erratum?). */
        JSXMLArrayCursor cursor(&xml->xml_kids);
        while (JSXML *kid = (JSXML *) cursor.getNext()) {
            if (kid->xml_class == JSXML_CLASS_ELEMENT) {
                ok = js_EnterLocalRootScope(cx);
                if (!ok)
                    break;
                kidobj = js_GetXMLObject(cx, kid);
                if (kidobj) {
                    ok = xml_processingInstructions_helper(cx, kidobj, kid,
                                                           nameqn, &v);
                } else {
                    ok = JS_FALSE;
                    v = JSVAL_NULL;
                }
                js_LeaveLocalRootScopeWithResult(cx, Valueify(v));
                if (!ok)
                    break;
                vxml = (JSXML *) JSVAL_TO_OBJECT(v)->getPrivate();
                if (JSXML_LENGTH(vxml) != 0) {
                    ok = Append(cx, list, vxml);
                    if (!ok)
                        break;
                }
            }
        }
    } else {
        /* 13.4.4.28 Step 4. */
        for (i = 0, n = JSXML_LENGTH(xml); i < n; i++) {
            JSXML *kid = XMLARRAY_MEMBER(&xml->xml_kids, i, JSXML);
            if (kid && kid->xml_class == JSXML_CLASS_PROCESSING_INSTRUCTION) {
                JSLinearString *localName = nameqn->getQNameLocalName();
                if (IS_STAR(localName) ||
                    EqualStrings(localName, kid->name->getQNameLocalName())) {
                    ok = Append(cx, list, kid);
                    if (!ok)
                        break;
                }
            }
        }
    }

    return ok;
}

static JSBool
xml_processingInstructions(JSContext *cx, uintN argc, jsval *vp)
{
    jsval name;
    JSObject *nameqn;
    jsid funid;

    XML_METHOD_PROLOG;

    name = (argc == 0) ? STRING_TO_JSVAL(cx->runtime->atomState.starAtom) : vp[2];
    nameqn = ToXMLName(cx, name, &funid);
    if (!nameqn)
        return JS_FALSE;
    vp[2] = OBJECT_TO_JSVAL(nameqn);

    if (!JSID_IS_VOID(funid))
        return xml_list_helper(cx, xml, vp) != NULL;

    return xml_processingInstructions_helper(cx, obj, xml, nameqn, vp);
}

static JSBool
xml_prependChild(JSContext *cx, uintN argc, jsval *vp)
{
    NON_LIST_XML_METHOD_PROLOG;
    xml = CHECK_COPY_ON_WRITE(cx, xml, obj);
    if (!xml)
        return JS_FALSE;
    *vp = OBJECT_TO_JSVAL(obj);
    return Insert(cx, xml, 0, argc != 0 ? vp[2] : JSVAL_VOID);
}

/* XML and XMLList */
static JSBool
xml_propertyIsEnumerable(JSContext *cx, uintN argc, jsval *vp)
{
    bool isIndex;
    uint32 index;

    XML_METHOD_PROLOG;
    *vp = JSVAL_FALSE;
    if (argc != 0) {
        if (!IdValIsIndex(cx, vp[2], &index, &isIndex))
            return JS_FALSE;

        if (isIndex) {
            if (xml->xml_class == JSXML_CLASS_LIST) {
                /* 13.5.4.18. */
                *vp = BOOLEAN_TO_JSVAL(index < xml->xml_kids.length);
            } else {
                /* 13.4.4.30. */
                *vp = BOOLEAN_TO_JSVAL(index == 0);
            }
        }
    }
    return JS_TRUE;
}

static JSBool
namespace_full_match(const void *a, const void *b)
{
    const JSObject *nsa = (const JSObject *) a;
    const JSObject *nsb = (const JSObject *) b;
    JSLinearString *prefixa = nsa->getNamePrefix();
    JSLinearString *prefixb;

    if (prefixa) {
        prefixb = nsb->getNamePrefix();
        if (prefixb && !EqualStrings(prefixa, prefixb))
            return JS_FALSE;
    }
    return EqualStrings(nsa->getNameURI(), nsb->getNameURI());
}

static JSBool
xml_removeNamespace_helper(JSContext *cx, JSXML *xml, JSObject *ns)
{
    JSObject *thisns, *attrns;
    uint32 i, n;
    JSXML *attr, *kid;

    thisns = GetNamespace(cx, xml->name, &xml->xml_namespaces);
    JS_ASSERT(thisns);
    if (thisns == ns)
        return JS_TRUE;

    for (i = 0, n = xml->xml_attrs.length; i < n; i++) {
        attr = XMLARRAY_MEMBER(&xml->xml_attrs, i, JSXML);
        if (!attr)
            continue;
        attrns = GetNamespace(cx, attr->name, &xml->xml_namespaces);
        JS_ASSERT(attrns);
        if (attrns == ns)
            return JS_TRUE;
    }

    i = XMLARRAY_FIND_MEMBER(&xml->xml_namespaces, ns, namespace_full_match);
    if (i != XML_NOT_FOUND)
        XMLArrayDelete(cx, &xml->xml_namespaces, i, JS_TRUE);

    for (i = 0, n = xml->xml_kids.length; i < n; i++) {
        kid = XMLARRAY_MEMBER(&xml->xml_kids, i, JSXML);
        if (kid && kid->xml_class == JSXML_CLASS_ELEMENT) {
            if (!xml_removeNamespace_helper(cx, kid, ns))
                return JS_FALSE;
        }
    }
    return JS_TRUE;
}

static JSBool
xml_removeNamespace(JSContext *cx, uintN argc, jsval *vp)
{
    JSObject *ns;

    NON_LIST_XML_METHOD_PROLOG;
    if (xml->xml_class != JSXML_CLASS_ELEMENT)
        goto done;
    xml = CHECK_COPY_ON_WRITE(cx, xml, obj);
    if (!xml)
        return JS_FALSE;

    if (!NamespaceHelper(cx, NULL, argc == 0 ? -1 : 1, vp + 2, vp))
        return JS_FALSE;
    JS_ASSERT(!JSVAL_IS_PRIMITIVE(*vp));
    ns = JSVAL_TO_OBJECT(*vp);

    /* NOTE: remove ns from each ancestor if not used by that ancestor. */
    if (!xml_removeNamespace_helper(cx, xml, ns))
        return JS_FALSE;
  done:
    *vp = OBJECT_TO_JSVAL(obj);
    return JS_TRUE;
}

static JSBool
xml_replace(JSContext *cx, uintN argc, jsval *vp)
{
    jsval value;
    JSXML *vxml, *kid;
    uint32 index, i;
    JSObject *nameqn;

    NON_LIST_XML_METHOD_PROLOG;
    if (xml->xml_class != JSXML_CLASS_ELEMENT)
        goto done;

    if (argc <= 1) {
        value = STRING_TO_JSVAL(cx->runtime->atomState.typeAtoms[JSTYPE_VOID]);
    } else {
        value = vp[3];
        vxml = VALUE_IS_XML(value)
               ? (JSXML *) JSVAL_TO_OBJECT(value)->getPrivate()
               : NULL;
        if (!vxml) {
            if (!JS_ConvertValue(cx, value, JSTYPE_STRING, &vp[3]))
                return JS_FALSE;
            value = vp[3];
        } else {
            vxml = DeepCopy(cx, vxml, NULL, 0);
            if (!vxml)
                return JS_FALSE;
            value = vp[3] = OBJECT_TO_JSVAL(vxml->object);
        }
    }

    xml = CHECK_COPY_ON_WRITE(cx, xml, obj);
    if (!xml)
        return JS_FALSE;

    bool haveIndex;
    if (argc == 0) {
        haveIndex = false;
    } else {
        if (!IdValIsIndex(cx, vp[2], &index, &haveIndex))
            return JS_FALSE;
    }

    if (!haveIndex) {
        /*
         * Call function QName per spec, not ToXMLName, to avoid attribute
         * names.
         */
        if (!QNameHelper(cx, NULL, argc == 0 ? -1 : 1, vp + 2, vp))
            return JS_FALSE;
        JS_ASSERT(!JSVAL_IS_PRIMITIVE(*vp));
        nameqn = JSVAL_TO_OBJECT(*vp);

        i = xml->xml_kids.length;
        index = XML_NOT_FOUND;
        while (i != 0) {
            --i;
            kid = XMLARRAY_MEMBER(&xml->xml_kids, i, JSXML);
            if (kid && MatchElemName(nameqn, kid)) {
                if (i != XML_NOT_FOUND)
                    DeleteByIndex(cx, xml, i);
                index = i;
            }
        }

        if (index == XML_NOT_FOUND)
            goto done;
    }

    if (!Replace(cx, xml, index, value))
        return JS_FALSE;

  done:
    *vp = OBJECT_TO_JSVAL(obj);
    return JS_TRUE;
}

static JSBool
xml_setChildren(JSContext *cx, uintN argc, jsval *vp)
{
    JSObject *obj;

    if (!StartNonListXMLMethod(cx, vp, &obj))
        return JS_FALSE;

    *vp = argc != 0 ? vp[2] : JSVAL_VOID;     /* local root */
    if (!PutProperty(cx, obj, ATOM_TO_JSID(cx->runtime->atomState.starAtom), false, vp))
        return JS_FALSE;

    *vp = OBJECT_TO_JSVAL(obj);
    return JS_TRUE;
}

static JSBool
xml_setLocalName(JSContext *cx, uintN argc, jsval *vp)
{
    jsval name;
    JSObject *nameqn;
    JSLinearString *namestr;

    NON_LIST_XML_METHOD_PROLOG;
    if (!JSXML_HAS_NAME(xml)) {
        vp[0] = JSVAL_VOID;
        return JS_TRUE;
    }

    if (argc == 0) {
        namestr = cx->runtime->atomState.typeAtoms[JSTYPE_VOID];
    } else {
        name = vp[2];
        if (!JSVAL_IS_PRIMITIVE(name) &&
            JSVAL_TO_OBJECT(name)->getClass() == &js_QNameClass) {
            nameqn = JSVAL_TO_OBJECT(name);
            namestr = nameqn->getQNameLocalName();
        } else {
            if (!JS_ConvertValue(cx, name, JSTYPE_STRING, &vp[2]))
                return JS_FALSE;
            name = vp[2];
            namestr = JSVAL_TO_STRING(name)->ensureLinear(cx);
            if (!namestr)
                return JS_FALSE;
        }
    }

    xml = CHECK_COPY_ON_WRITE(cx, xml, obj);
    if (!xml)
        return JS_FALSE;
    if (namestr)
        xml->name->setQNameLocalName(namestr);
    vp[0] = JSVAL_VOID;
    return JS_TRUE;
}

static JSBool
xml_setName(JSContext *cx, uintN argc, jsval *vp)
{
    jsval name;
    JSObject *nameqn;
    JSXML *nsowner;
    JSXMLArray *nsarray;
    uint32 i, n;
    JSObject *ns;

    NON_LIST_XML_METHOD_PROLOG;
    if (!JSXML_HAS_NAME(xml))
        return JS_TRUE;

    if (argc == 0) {
        name = STRING_TO_JSVAL(cx->runtime->atomState.typeAtoms[JSTYPE_VOID]);
    } else {
        name = vp[2];
        if (!JSVAL_IS_PRIMITIVE(name) &&
            JSVAL_TO_OBJECT(name)->getClass() == &js_QNameClass &&
            !(nameqn = JSVAL_TO_OBJECT(name))->getNameURI()) {
            name = vp[2] = nameqn->getQNameLocalNameVal();
        }
    }

    nameqn = js_ConstructObject(cx, &js_QNameClass, NULL, NULL, 1, Valueify(&name));
    if (!nameqn)
        return JS_FALSE;

    /* ECMA-357 13.4.4.35 Step 4. */
    if (xml->xml_class == JSXML_CLASS_PROCESSING_INSTRUCTION)
        nameqn->setNameURI(cx->runtime->emptyString);

    xml = CHECK_COPY_ON_WRITE(cx, xml, obj);
    if (!xml)
        return JS_FALSE;
    xml->name = nameqn;

    /*
     * Erratum: nothing in 13.4.4.35 talks about making the name match the
     * in-scope namespaces, either by finding an in-scope namespace with a
     * matching uri and setting the new name's prefix to that namespace's
     * prefix, or by extending the in-scope namespaces for xml (which are in
     * xml->parent if xml is an attribute or a PI).
     */
    if (xml->xml_class == JSXML_CLASS_ELEMENT) {
        nsowner = xml;
    } else {
        if (!xml->parent || xml->parent->xml_class != JSXML_CLASS_ELEMENT)
            return JS_TRUE;
        nsowner = xml->parent;
    }

    if (nameqn->getNamePrefix()) {
        /*
         * The name being set has a prefix, which originally came from some
         * namespace object (which may be the null namespace, where both the
         * prefix and uri are the empty string).  We must go through a full
         * GetNamespace in case that namespace is in-scope in nsowner.
         *
         * If we find such an in-scope namespace, we return true right away,
         * in this block.  Otherwise, we fall through to the final return of
         * AddInScopeNamespace(cx, nsowner, ns).
         */
        ns = GetNamespace(cx, nameqn, &nsowner->xml_namespaces);
        if (!ns)
            return JS_FALSE;

        /* XXXbe have to test membership to see whether GetNamespace added */
        if (XMLARRAY_HAS_MEMBER(&nsowner->xml_namespaces, ns, NULL)) {
            vp[0] = JSVAL_VOID;
            return JS_TRUE;
        }
    } else {
        /*
         * At this point, we know prefix of nameqn is null, so its uri can't
         * be the empty string (the null namespace always uses the empty string
         * for both prefix and uri).
         *
         * This means we must inline GetNamespace and specialize it to match
         * uri only, never prefix.  If we find a namespace with nameqn's uri
         * already in nsowner->xml_namespaces, then all that we need do is set
         * prefix of nameqn to that namespace's prefix.
         *
         * If no such namespace exists, we can create one without going through
         * the constructor, because we know uri of nameqn is non-empty (so
         * prefix does not need to be converted from null to empty by QName).
         */
        JS_ASSERT(!nameqn->getNameURI()->empty());

        nsarray = &nsowner->xml_namespaces;
        for (i = 0, n = nsarray->length; i < n; i++) {
            ns = XMLARRAY_MEMBER(nsarray, i, JSObject);
            if (ns && EqualStrings(ns->getNameURI(), nameqn->getNameURI())) {
                nameqn->setNamePrefix(ns->getNamePrefix());
                vp[0] = JSVAL_VOID;
                return JS_TRUE;
            }
        }

        ns = NewXMLNamespace(cx, NULL, nameqn->getNameURI(), JS_TRUE);
        if (!ns)
            return JS_FALSE;
    }

    if (!AddInScopeNamespace(cx, nsowner, ns))
        return JS_FALSE;
    vp[0] = JSVAL_VOID;
    return JS_TRUE;
}

static JSBool
xml_setNamespace(JSContext *cx, uintN argc, jsval *vp)
{
    JSObject *qn;
    JSObject *ns;
    jsval qnargv[2];
    JSXML *nsowner;

    NON_LIST_XML_METHOD_PROLOG;
    if (!JSXML_HAS_NAME(xml))
        return JS_TRUE;

    xml = CHECK_COPY_ON_WRITE(cx, xml, obj);
    if (!xml)
        return JS_FALSE;

    ns = js_ConstructObject(cx, &js_NamespaceClass, NULL, obj,
                            argc == 0 ? 0 : 1, Valueify(vp + 2));
    if (!ns)
        return JS_FALSE;
    vp[0] = OBJECT_TO_JSVAL(ns);
    ns->setNamespaceDeclared(JSVAL_TRUE);

    qnargv[0] = OBJECT_TO_JSVAL(ns);
    qnargv[1] = OBJECT_TO_JSVAL(xml->name);
    qn = js_ConstructObject(cx, &js_QNameClass, NULL, NULL, 2, Valueify(qnargv));
    if (!qn)
        return JS_FALSE;

    xml->name = qn;

    /*
     * Erratum: the spec fails to update the governing in-scope namespaces.
     * See the erratum noted in xml_setName, above.
     */
    if (xml->xml_class == JSXML_CLASS_ELEMENT) {
        nsowner = xml;
    } else {
        if (!xml->parent || xml->parent->xml_class != JSXML_CLASS_ELEMENT)
            return JS_TRUE;
        nsowner = xml->parent;
    }
    if (!AddInScopeNamespace(cx, nsowner, ns))
        return JS_FALSE;
    vp[0] = JSVAL_VOID;
    return JS_TRUE;
}

/* XML and XMLList */
static JSBool
xml_text_helper(JSContext *cx, JSObject *obj, JSXML *xml, jsval *vp)
{
    JSXML *list, *kid, *vxml;
    uint32 i, n;
    JSBool ok;
    JSObject *kidobj;
    jsval v;

    list = xml_list_helper(cx, xml, vp);
    if (!list)
        return JS_FALSE;

    if (xml->xml_class == JSXML_CLASS_LIST) {
        ok = JS_TRUE;
        for (i = 0, n = xml->xml_kids.length; i < n; i++) {
            kid = XMLARRAY_MEMBER(&xml->xml_kids, i, JSXML);
            if (kid && kid->xml_class == JSXML_CLASS_ELEMENT) {
                ok = js_EnterLocalRootScope(cx);
                if (!ok)
                    break;
                kidobj = js_GetXMLObject(cx, kid);
                if (kidobj) {
                    ok = xml_text_helper(cx, kidobj, kid, &v);
                } else {
                    ok = JS_FALSE;
                    v = JSVAL_NULL;
                }
                js_LeaveLocalRootScopeWithResult(cx, Valueify(v));
                if (!ok)
                    return JS_FALSE;
                vxml = (JSXML *) JSVAL_TO_OBJECT(v)->getPrivate();
                if (JSXML_LENGTH(vxml) != 0 && !Append(cx, list, vxml))
                    return JS_FALSE;
            }
        }
    } else {
        for (i = 0, n = JSXML_LENGTH(xml); i < n; i++) {
            kid = XMLARRAY_MEMBER(&xml->xml_kids, i, JSXML);
            if (kid && kid->xml_class == JSXML_CLASS_TEXT) {
                if (!Append(cx, list, kid))
                    return JS_FALSE;
            }
        }
    }
    return JS_TRUE;
}

static JSBool
xml_text(JSContext *cx, uintN argc, jsval *vp)
{
    XML_METHOD_PROLOG;
    return xml_text_helper(cx, obj, xml, vp);
}

/* XML and XMLList */
static JSString *
xml_toString_helper(JSContext *cx, JSXML *xml)
{
    JSString *str, *kidstr;

    if (xml->xml_class == JSXML_CLASS_ATTRIBUTE ||
        xml->xml_class == JSXML_CLASS_TEXT) {
        return xml->xml_value;
    }

    if (!HasSimpleContent(xml))
        return ToXMLString(cx, OBJECT_TO_JSVAL(xml->object), 0);

    str = cx->runtime->emptyString;
    if (!js_EnterLocalRootScope(cx))
        return NULL;
    JSXMLArrayCursor cursor(&xml->xml_kids);
    while (JSXML *kid = (JSXML *) cursor.getNext()) {
        if (kid->xml_class != JSXML_CLASS_COMMENT &&
            kid->xml_class != JSXML_CLASS_PROCESSING_INSTRUCTION) {
            kidstr = xml_toString_helper(cx, kid);
            if (!kidstr) {
                str = NULL;
                break;
            }
            str = js_ConcatStrings(cx, str, kidstr);
            if (!str)
                break;
        }
    }
    js_LeaveLocalRootScopeWithResult(cx, str);
    return str;
}

static JSBool
xml_toSource(JSContext *cx, uintN argc, jsval *vp)
{
    JSObject *obj = ToObject(cx, Valueify(&vp[1]));
    if (!obj)
        return JS_FALSE;
    JSString *str = ToXMLString(cx, OBJECT_TO_JSVAL(obj), TO_SOURCE_FLAG);
    if (!str)
        return JS_FALSE;
    *vp = STRING_TO_JSVAL(str);
    return JS_TRUE;
}

static JSBool
xml_toString(JSContext *cx, uintN argc, jsval *vp)
{
    JSString *str;

    XML_METHOD_PROLOG;
    str = xml_toString_helper(cx, xml);
    if (!str)
        return JS_FALSE;
    *vp = STRING_TO_JSVAL(str);
    return JS_TRUE;
}

/* XML and XMLList */
static JSBool
xml_toXMLString(JSContext *cx, uintN argc, jsval *vp)
{
    JSObject *obj = ToObject(cx, Valueify(&vp[1]));
    if (!obj)
        return JS_FALSE;
    JSString *str = ToXMLString(cx, OBJECT_TO_JSVAL(obj), 0);
    if (!str)
        return JS_FALSE;
    *vp = STRING_TO_JSVAL(str);
    return JS_TRUE;
}

/* XML and XMLList */
static JSBool
xml_valueOf(JSContext *cx, uintN argc, jsval *vp)
{
    JSObject *obj = ToObject(cx, Valueify(&vp[1]));
    if (!obj)
        return false;
    *vp = OBJECT_TO_JSVAL(obj);
    return true;
}

static JSFunctionSpec xml_methods[] = {
    JS_FN("addNamespace",          xml_addNamespace,          1,0),
    JS_FN("appendChild",           xml_appendChild,           1,0),
    JS_FN(js_attribute_str,        xml_attribute,             1,0),
    JS_FN("attributes",            xml_attributes,            0,0),
    JS_FN("child",                 xml_child,                 1,0),
    JS_FN("childIndex",            xml_childIndex,            0,0),
    JS_FN("children",              xml_children,              0,0),
    JS_FN("comments",              xml_comments,              0,0),
    JS_FN("contains",              xml_contains,              1,0),
    JS_FN("copy",                  xml_copy,                  0,0),
    JS_FN("descendants",           xml_descendants,           1,0),
    JS_FN("elements",              xml_elements,              1,0),
    JS_FN("hasOwnProperty",        xml_hasOwnProperty,        1,0),
    JS_FN("hasComplexContent",     xml_hasComplexContent,     1,0),
    JS_FN("hasSimpleContent",      xml_hasSimpleContent,      1,0),
    JS_FN("inScopeNamespaces",     xml_inScopeNamespaces,     0,0),
    JS_FN("insertChildAfter",      xml_insertChildAfter,      2,0),
    JS_FN("insertChildBefore",     xml_insertChildBefore,     2,0),
    JS_FN(js_length_str,           xml_length,                0,0),
    JS_FN(js_localName_str,        xml_localName,             0,0),
    JS_FN(js_name_str,             xml_name,                  0,0),
    JS_FN(js_namespace_str,        xml_namespace,             1,0),
    JS_FN("namespaceDeclarations", xml_namespaceDeclarations, 0,0),
    JS_FN("nodeKind",              xml_nodeKind,              0,0),
    JS_FN("normalize",             xml_normalize,             0,0),
    JS_FN(js_xml_parent_str,       xml_parent,                0,0),
    JS_FN("processingInstructions",xml_processingInstructions,1,0),
    JS_FN("prependChild",          xml_prependChild,          1,0),
    JS_FN("propertyIsEnumerable",  xml_propertyIsEnumerable,  1,0),
    JS_FN("removeNamespace",       xml_removeNamespace,       1,0),
    JS_FN("replace",               xml_replace,               2,0),
    JS_FN("setChildren",           xml_setChildren,           1,0),
    JS_FN("setLocalName",          xml_setLocalName,          1,0),
    JS_FN("setName",               xml_setName,               1,0),
    JS_FN("setNamespace",          xml_setNamespace,          1,0),
    JS_FN(js_text_str,             xml_text,                  0,0),
    JS_FN(js_toSource_str,         xml_toSource,              0,0),
    JS_FN(js_toString_str,         xml_toString,              0,0),
    JS_FN(js_toXMLString_str,      xml_toXMLString,           0,0),
    JS_FN(js_valueOf_str,          xml_valueOf,               0,0),
    JS_FS_END
};

static JSBool
CopyXMLSettings(JSContext *cx, JSObject *from, JSObject *to)
{
    int i;
    const char *name;
    jsval v;

    /* Note: PRETTY_INDENT is not a boolean setting. */
    for (i = 0; xml_static_props[i].name; i++) {
        name = xml_static_props[i].name;
        if (!JS_GetProperty(cx, from, name, &v))
            return false;
        if (name == js_prettyIndent_str) {
            if (!JSVAL_IS_NUMBER(v))
                continue;
        } else {
            if (!JSVAL_IS_BOOLEAN(v))
                continue;
        }
        if (!JS_SetProperty(cx, to, name, &v))
            return false;
    }

    return true;
}

static JSBool
SetDefaultXMLSettings(JSContext *cx, JSObject *obj)
{
    int i;
    jsval v;

    /* Note: PRETTY_INDENT is not a boolean setting. */
    for (i = 0; xml_static_props[i].name; i++) {
        v = (xml_static_props[i].name != js_prettyIndent_str)
            ? JSVAL_TRUE : INT_TO_JSVAL(2);
        if (!JS_SetProperty(cx, obj, xml_static_props[i].name, &v))
            return JS_FALSE;
    }
    return true;
}

static JSBool
xml_settings(JSContext *cx, uintN argc, jsval *vp)
{
    JSObject *settings = JS_NewObject(cx, NULL, NULL, NULL);
    if (!settings)
        return false;
    *vp = OBJECT_TO_JSVAL(settings);
    JSObject *obj = ToObject(cx, Valueify(&vp[1]));
    if (!obj)
        return false;
    return CopyXMLSettings(cx, obj, settings);
}

static JSBool
xml_setSettings(JSContext *cx, uintN argc, jsval *vp)
{
    JSObject *settings;
    jsval v;
    JSBool ok;

    JSObject *obj = ToObject(cx, Valueify(&vp[1]));
    if (!obj)
        return JS_FALSE;
    v = (argc == 0) ? JSVAL_VOID : vp[2];
    if (JSVAL_IS_NULL(v) || JSVAL_IS_VOID(v)) {
        ok = SetDefaultXMLSettings(cx, obj);
    } else {
        if (JSVAL_IS_PRIMITIVE(v)) {
            vp[0] = JSVAL_VOID;
            return JS_TRUE;
        }
        settings = JSVAL_TO_OBJECT(v);
        ok = CopyXMLSettings(cx, settings, obj);
    }
    vp[0] = JSVAL_VOID;
    return ok;
}

static JSBool
xml_defaultSettings(JSContext *cx, uintN argc, jsval *vp)
{
    JSObject *settings;

    settings = JS_NewObject(cx, NULL, NULL, NULL);
    if (!settings)
        return JS_FALSE;
    *vp = OBJECT_TO_JSVAL(settings);
    return SetDefaultXMLSettings(cx, settings);
}

static JSFunctionSpec xml_static_methods[] = {
    JS_FN("settings",         xml_settings,          0,0),
    JS_FN("setSettings",      xml_setSettings,       1,0),
    JS_FN("defaultSettings",  xml_defaultSettings,   0,0),
    JS_FS_END
};

static JSBool
XML(JSContext *cx, uintN argc, Value *vp)
{
    JSXML *xml, *copy;
    JSObject *xobj, *vobj;
    Class *clasp;

    jsval v = argc ? Jsvalify(vp[2]) : JSVAL_VOID;

    if (JSVAL_IS_NULL(v) || JSVAL_IS_VOID(v))
        v = STRING_TO_JSVAL(cx->runtime->emptyString);

    xobj = ToXML(cx, v);
    if (!xobj)
        return JS_FALSE;
    xml = (JSXML *) xobj->getPrivate();

    if (IsConstructing(vp) && !JSVAL_IS_PRIMITIVE(v)) {
        vobj = JSVAL_TO_OBJECT(v);
        clasp = vobj->getClass();
        if (clasp == &js_XMLClass ||
            (clasp->flags & JSCLASS_DOCUMENT_OBSERVER)) {
            copy = DeepCopy(cx, xml, NULL, 0);
            if (!copy)
                return JS_FALSE;
            vp->setObject(*copy->object);
            return JS_TRUE;
        }
    }

    vp->setObject(*xobj);
    return JS_TRUE;
}

static JSBool
XMLList(JSContext *cx, uintN argc, jsval *vp)
{
    JSObject *vobj, *listobj;
    JSXML *xml, *list;

    jsval v = argc ? vp[2] : JSVAL_VOID;

    if (JSVAL_IS_NULL(v) || JSVAL_IS_VOID(v))
        v = STRING_TO_JSVAL(cx->runtime->emptyString);

    if (IsConstructing(Valueify(vp)) && !JSVAL_IS_PRIMITIVE(v)) {
        vobj = JSVAL_TO_OBJECT(v);
        if (vobj->isXML()) {
            xml = (JSXML *) vobj->getPrivate();
            if (xml->xml_class == JSXML_CLASS_LIST) {
                listobj = js_NewXMLObject(cx, JSXML_CLASS_LIST);
                if (!listobj)
                    return JS_FALSE;
                *vp = OBJECT_TO_JSVAL(listobj);

                list = (JSXML *) listobj->getPrivate();
                if (!Append(cx, list, xml))
                    return JS_FALSE;
                return JS_TRUE;
            }
        }
    }

    /* Toggle on XML support since the script has explicitly requested it. */
    listobj = ToXMLList(cx, v);
    if (!listobj)
        return JS_FALSE;

    *vp = OBJECT_TO_JSVAL(listobj);
    return JS_TRUE;
}

#ifdef DEBUG_notme
JSCList xml_leaks = JS_INIT_STATIC_CLIST(&xml_leaks);
uint32  xml_serial;
#endif

JSXML *
js_NewXML(JSContext *cx, JSXMLClass xml_class)
{
    JSXML *xml = js_NewGCXML(cx);
    if (!xml)
        return NULL;

    xml->object = NULL;
    xml->domnode = NULL;
    xml->parent = NULL;
    xml->name = NULL;
    xml->xml_class = xml_class;
    xml->xml_flags = 0;
    if (JSXML_CLASS_HAS_VALUE(xml_class)) {
        xml->xml_value = cx->runtime->emptyString;
    } else {
        xml->xml_kids.init();
        if (xml_class == JSXML_CLASS_LIST) {
            xml->xml_target = NULL;
            xml->xml_targetprop = NULL;
        } else {
            xml->xml_namespaces.init();
            xml->xml_attrs.init();
        }
    }

#ifdef DEBUG_notme
    JS_APPEND_LINK(&xml->links, &xml_leaks);
    xml->serial = xml_serial++;
#endif
    return xml;
}

void
js_TraceXML(JSTracer *trc, JSXML *xml)
{
    if (xml->object)
        MarkObject(trc, *xml->object, "object");
    if (xml->name)
        MarkObject(trc, *xml->name, "name");
    if (xml->parent)
        JS_CALL_TRACER(trc, xml->parent, JSTRACE_XML, "xml_parent");

    if (JSXML_HAS_VALUE(xml)) {
        if (xml->xml_value)
            MarkString(trc, xml->xml_value, "value");
        return;
    }

    xml_trace_vector(trc,
                     (JSXML **) xml->xml_kids.vector,
                     xml->xml_kids.length);
    XMLArrayCursorTrace(trc, xml->xml_kids.cursors);

    if (xml->xml_class == JSXML_CLASS_LIST) {
        if (xml->xml_target)
            JS_CALL_TRACER(trc, xml->xml_target, JSTRACE_XML, "target");
        if (xml->xml_targetprop)
            MarkObject(trc, *xml->xml_targetprop, "targetprop");
    } else {
        MarkObjectRange(trc, xml->xml_namespaces.length,
                        (JSObject **) xml->xml_namespaces.vector,
                        "xml_namespaces");
        XMLArrayCursorTrace(trc, xml->xml_namespaces.cursors);

        xml_trace_vector(trc,
                         (JSXML **) xml->xml_attrs.vector,
                         xml->xml_attrs.length);
        XMLArrayCursorTrace(trc, xml->xml_attrs.cursors);
    }
}

JSObject *
js_NewXMLObject(JSContext *cx, JSXMLClass xml_class)
{
    JSXML *xml = js_NewXML(cx, xml_class);
    if (!xml)
        return NULL;

    AutoXMLRooter root(cx, xml);
    return js_GetXMLObject(cx, xml);
}

static JSObject *
NewXMLObject(JSContext *cx, JSXML *xml)
{
    JSObject *obj = NewNonFunction<WithProto::Class>(cx, &js_XMLClass, NULL, NULL);
    if (!obj)
        return NULL;
    obj->setPrivate(xml);
    return obj;
}

JSObject *
js_GetXMLObject(JSContext *cx, JSXML *xml)
{
    JSObject *obj;

    obj = xml->object;
    if (obj) {
        JS_ASSERT(obj->getPrivate() == xml);
        return obj;
    }

    obj = NewXMLObject(cx, xml);
    if (!obj)
        return NULL;
    xml->object = obj;
    return obj;
}

JSObject *
js_InitNamespaceClass(JSContext *cx, JSObject *obj)
{
    return js_InitClass(cx, obj, NULL, &js_NamespaceClass, Namespace, 2,
                        NULL, namespace_methods, NULL, NULL);
}

JSObject *
js_InitQNameClass(JSContext *cx, JSObject *obj)
{
    return js_InitClass(cx, obj, NULL, &js_QNameClass, QName, 2,
                        NULL, qname_methods, NULL, NULL);
}

JSObject *
js_InitXMLClass(JSContext *cx, JSObject *obj)
{
    /* Define the XML class constructor and prototype. */
    JSObject *proto = js_InitClass(cx, obj, NULL, &js_XMLClass, XML, 1,
                                   NULL, xml_methods, xml_static_props, xml_static_methods);
    if (!proto)
        return NULL;

    /* Define the isXMLName function. */
    if (!JS_DefineFunction(cx, obj, js_isXMLName_str, xml_isXMLName, 1, 0))
        return NULL;

    JSXML *xml = js_NewXML(cx, JSXML_CLASS_TEXT);
    if (!xml)
        return NULL;
    proto->setPrivate(xml);
    xml->object = proto;

    /*
     * Prepare to set default settings on the XML constructor we just made.
     * NB: We can't use JS_GetConstructor, because it calls
     * JSObject::getProperty, which is xml_getProperty, which creates a new
     * XMLList every time!  We must instead call js_LookupProperty directly.
     */
    JSObject *pobj;
    JSProperty *prop;
    if (!js_LookupProperty(cx, proto,
                           ATOM_TO_JSID(cx->runtime->atomState.constructorAtom),
                           &pobj, &prop)) {
        return NULL;
    }
    JS_ASSERT(prop);
    Shape *shape = (Shape *) prop;
    jsval cval = Jsvalify(pobj->nativeGetSlot(shape->slot));
    JS_ASSERT(VALUE_IS_FUNCTION(cx, cval));

    /* Set default settings. */
    jsval vp[3];
    vp[0] = JSVAL_NULL;
    vp[1] = cval;
    vp[2] = JSVAL_VOID;
    if (!xml_setSettings(cx, 1, vp))
        return NULL;

    /* Define the XMLList function and give it the same prototype as XML. */
    JSFunction *fun = JS_DefineFunction(cx, obj, js_XMLList_str, XMLList, 1, JSFUN_CONSTRUCTOR);
    if (!fun)
        return NULL;
    if (!LinkConstructorAndPrototype(cx, FUN_OBJECT(fun), proto))
        return NULL;
<<<<<<< HEAD
    }
=======
>>>>>>> e8c2ce6b

    return proto;
}

JSObject *
js_InitXMLClasses(JSContext *cx, JSObject *obj)
{
    if (!js_InitNamespaceClass(cx, obj))
        return NULL;
    if (!js_InitQNameClass(cx, obj))
        return NULL;
    return js_InitXMLClass(cx, obj);
}

namespace js {

bool
GlobalObject::getFunctionNamespace(JSContext *cx, Value *vp)
{
    Value &v = getSlotRef(FUNCTION_NS);
    if (v.isUndefined()) {
        JSRuntime *rt = cx->runtime;
        JSLinearString *prefix = rt->atomState.typeAtoms[JSTYPE_FUNCTION];
        JSLinearString *uri = rt->atomState.functionNamespaceURIAtom;
        JSObject *obj = NewXMLNamespace(cx, prefix, uri, JS_FALSE);
        if (!obj)
            return false;

        /*
         * Avoid entraining any in-scope Object.prototype.  The loss of
         * Namespace.prototype is not detectable, as there is no way to
         * refer to this instance in scripts.  When used to qualify method
         * names, its prefix and uri references are copied to the QName.
         * The parent remains set and links back to global.
         */
        if (!obj->clearType(cx))
            return false;

        v.setObject(*obj);
    }

    *vp = v;
    return true;
}

} // namespace js

/*
 * Note the asymmetry between js_GetDefaultXMLNamespace and js_SetDefaultXML-
 * Namespace.  Get searches fp->scopeChain for JS_DEFAULT_XML_NAMESPACE_ID,
 * while Set sets JS_DEFAULT_XML_NAMESPACE_ID in fp->varobj. There's no
 * requirement that fp->varobj lie directly on fp->scopeChain, although
 * it should be reachable using the prototype chain from a scope object (cf.
 * JSOPTION_VAROBJFIX in jsapi.h).
 *
 * If Get can't find JS_DEFAULT_XML_NAMESPACE_ID along the scope chain, it
 * creates a default namespace via 'new Namespace()'.  In contrast, Set uses
 * its v argument as the uri of a new Namespace, with "" as the prefix.  See
 * ECMA-357 12.1 and 12.1.1.  Note that if Set is called with a Namespace n,
 * the default XML namespace will be set to ("", n.uri).  So the uri string
 * is really the only usefully stored value of the default namespace.
 */
JSBool
js_GetDefaultXMLNamespace(JSContext *cx, jsval *vp)
{
    JSObject *ns, *obj, *tmp;
    jsval v;

    JSObject *scopeChain = GetScopeChain(cx);

    obj = NULL;
    for (tmp = scopeChain; tmp; tmp = tmp->getParent()) {
        Class *clasp = tmp->getClass();
        if (clasp == &js_BlockClass || clasp == &js_WithClass)
            continue;
        if (!tmp->getProperty(cx, JS_DEFAULT_XML_NAMESPACE_ID, Valueify(&v)))
            return JS_FALSE;
        if (!JSVAL_IS_PRIMITIVE(v)) {
            *vp = v;
            return JS_TRUE;
        }
        obj = tmp;
    }

    ns = js_ConstructObject(cx, &js_NamespaceClass, NULL, obj, 0, NULL);
    if (!ns)
        return JS_FALSE;
    v = OBJECT_TO_JSVAL(ns);
    if (!obj->defineProperty(cx, JS_DEFAULT_XML_NAMESPACE_ID, Valueify(v),
                             PropertyStub, StrictPropertyStub, JSPROP_PERMANENT)) {
        return JS_FALSE;
    }
    *vp = v;
    return JS_TRUE;
}

JSBool
js_SetDefaultXMLNamespace(JSContext *cx, const Value &v)
{
    Value argv[2];
    argv[0].setString(cx->runtime->emptyString);
    argv[1] = v;
    JSObject *ns = js_ConstructObject(cx, &js_NamespaceClass, NULL, NULL, 2, argv);
    if (!ns)
        return JS_FALSE;

    JSObject &varobj = cx->fp()->varObj();
    if (!varobj.defineProperty(cx, JS_DEFAULT_XML_NAMESPACE_ID, ObjectValue(*ns),
                               PropertyStub, StrictPropertyStub, JSPROP_PERMANENT)) {
        return JS_FALSE;
    }
    return JS_TRUE;
}

JSBool
js_ToAttributeName(JSContext *cx, Value *vp)
{
    JSObject *qn;

    qn = ToAttributeName(cx, Jsvalify(*vp));
    if (!qn)
        return JS_FALSE;
    vp->setObject(*qn);
    return JS_TRUE;
}

JSFlatString *
js_EscapeAttributeValue(JSContext *cx, JSString *str, JSBool quote)
{
    StringBuffer sb(cx);
    return EscapeAttributeValue(cx, sb, str, quote);
}

JSString *
js_AddAttributePart(JSContext *cx, JSBool isName, JSString *str, JSString *str2)
{
    size_t len = str->length();
    const jschar *chars = str->getChars(cx);
    if (!chars)
        return NULL;

    size_t len2 = str2->length();
    const jschar *chars2 = str2->getChars(cx);
    if (!chars2)
        return NULL;

    size_t newlen = (isName) ? len + 1 + len2 : len + 2 + len2 + 1;
    jschar *newchars = (jschar *) cx->malloc_((newlen+1) * sizeof(jschar));
    if (!newchars)
        return NULL;

    js_strncpy(newchars, chars, len);
    newchars += len;
    if (isName) {
        *newchars++ = ' ';
        js_strncpy(newchars, chars2, len2);
        newchars += len2;
    } else {
        *newchars++ = '=';
        *newchars++ = '"';
        js_strncpy(newchars, chars2, len2);
        newchars += len2;
        *newchars++ = '"';
    }
    *newchars = 0;
    return js_NewString(cx, newchars - newlen, newlen);
}

JSFlatString *
js_EscapeElementValue(JSContext *cx, JSString *str)
{
    StringBuffer sb(cx);
    return EscapeElementValue(cx, sb, str, 0);
}

JSString *
js_ValueToXMLString(JSContext *cx, const Value &v)
{
    return ToXMLString(cx, Jsvalify(v), 0);
}

JSBool
js_GetAnyName(JSContext *cx, jsid *idp)
{
    JSObject *global = cx->hasfp() ? cx->fp()->scopeChain().getGlobal() : cx->globalObject;
    Value v = global->getReservedSlot(JSProto_AnyName);
    if (v.isUndefined()) {
        JSObject *obj = NewNonFunction<WithProto::Given>(cx, &js_AnyNameClass, NULL, global);
        if (!obj)
            return false;

        JS_ASSERT(!obj->getProto());

        JSRuntime *rt = cx->runtime;
        if (!InitXMLQName(cx, obj, rt->emptyString, rt->emptyString, rt->atomState.starAtom))
            return false;

        v.setObject(*obj);
        if (!js_SetReservedSlot(cx, global, JSProto_AnyName, v))
            return false;
    }
    *idp = OBJECT_TO_JSID(&v.toObject());
    return true;
}

JSBool
js_FindXMLProperty(JSContext *cx, const Value &nameval, JSObject **objp, jsid *idp)
{
    JSObject *nameobj;
    jsval v;
    JSObject *qn;
    jsid funid;
    JSObject *obj, *target, *proto, *pobj;
    JSXML *xml;
    JSBool found;
    JSProperty *prop;

    JS_ASSERT(nameval.isObject());
    nameobj = &nameval.toObject();
    if (nameobj->getClass() == &js_AnyNameClass) {
        v = STRING_TO_JSVAL(cx->runtime->atomState.starAtom);
        nameobj = js_ConstructObject(cx, &js_QNameClass, NULL, NULL, 1,
                                     Valueify(&v));
        if (!nameobj)
            return JS_FALSE;
    } else {
        JS_ASSERT(nameobj->getClass() == &js_AttributeNameClass ||
                  nameobj->getClass() == &js_QNameClass);
    }

    qn = nameobj;
    if (!IsFunctionQName(cx, qn, &funid))
        return JS_FALSE;

    obj = cx->stack.currentScriptedScopeChain();
    do {
        /* Skip any With object that can wrap XML. */
        target = obj;
        while (target->getClass() == &js_WithClass) {
             proto = target->getProto();
             if (!proto)
                 break;
             target = proto;
        }

        if (target->isXML()) {
            if (JSID_IS_VOID(funid)) {
                xml = (JSXML *) target->getPrivate();
                found = HasNamedProperty(xml, qn);
            } else {
                if (!HasFunctionProperty(cx, target, funid, &found))
                    return JS_FALSE;
            }
            if (found) {
                *idp = OBJECT_TO_JSID(nameobj);
                *objp = target;
                return JS_TRUE;
            }
        } else if (!JSID_IS_VOID(funid)) {
            if (!target->lookupProperty(cx, funid, &pobj, &prop))
                return JS_FALSE;
            if (prop) {
                *idp = funid;
                *objp = target;
                return JS_TRUE;
            }
        }
    } while ((obj = obj->getParent()) != NULL);

    JSAutoByteString printable;
    JSString *str = ConvertQNameToString(cx, nameobj);
    if (str && js_ValueToPrintable(cx, StringValue(str), &printable)) {
        JS_ReportErrorFlagsAndNumber(cx, JSREPORT_ERROR, js_GetErrorMessage, NULL,
                                     JSMSG_UNDEFINED_XML_NAME, printable.ptr());
    }
    return JS_FALSE;
}

static JSBool
GetXMLFunction(JSContext *cx, JSObject *obj, jsid id, jsval *vp)
{
    JS_ASSERT(obj->isXML());

    /*
     * See comments before xml_lookupProperty about the need for the proto
     * chain lookup.
     */
    JSObject *target = obj;
    AutoObjectRooter tvr(cx);
    for (;;) {
        if (!js_GetProperty(cx, target, id, Valueify(vp)))
            return false;
        if (VALUE_IS_FUNCTION(cx, *vp))
            return true;
        target = target->getProto();
        if (target == NULL || !target->isNative())
            break;
        tvr.setObject(target);
    }

    JSXML *xml = (JSXML *) obj->getPrivate();
    if (!HasSimpleContent(xml))
        return true;

    /* Search in String.prototype to implement 11.2.2.1 Step 3(f). */
    if (!js_GetClassPrototype(cx, NULL, JSProto_String, tvr.addr()))
        return false;

    JS_ASSERT(tvr.object());
    return tvr.object()->getProperty(cx, id, Valueify(vp));
}

static JSXML *
GetPrivate(JSContext *cx, JSObject *obj, const char *method)
{
    if (!obj->isXML()) {
        JS_ReportErrorNumber(cx, js_GetErrorMessage, NULL,
                             JSMSG_INCOMPATIBLE_METHOD,
                             js_XML_str, method, obj->getClass()->name);
        return NULL;
    }
    return (JSXML *)obj->getPrivate();
}

JSBool
js_GetXMLDescendants(JSContext *cx, JSObject *obj, jsval id, jsval *vp)
{
    JSXML *xml, *list;

    xml = GetPrivate(cx, obj, "descendants internal method");
    if (!xml)
        return JS_FALSE;

    list = Descendants(cx, xml, id);
    if (!list)
        return JS_FALSE;
    *vp = OBJECT_TO_JSVAL(list->object);
    return JS_TRUE;
}

JSBool
js_DeleteXMLListElements(JSContext *cx, JSObject *listobj)
{
    JSXML *list;
    uint32 n;

    list = (JSXML *) listobj->getPrivate();
    for (n = list->xml_kids.length; n != 0; --n)
        DeleteListElement(cx, list, 0);

    return JS_TRUE;
}

struct JSXMLFilter
{
    JSXML               *list;
    JSXML               *result;
    JSXML               *kid;
    JSXMLArrayCursor    cursor;

    JSXMLFilter(JSXML *list, JSXMLArray *array)
      : list(list), result(NULL), kid(NULL), cursor(array) {}

    ~JSXMLFilter() {}
};

static void
xmlfilter_trace(JSTracer *trc, JSObject *obj)
{
    JSXMLFilter *filter = (JSXMLFilter *) obj->getPrivate();
    if (!filter)
        return;

    JS_ASSERT(filter->list);
    JS_CALL_TRACER(trc, filter->list, JSTRACE_XML, "list");
    if (filter->result)
        JS_CALL_TRACER(trc, filter->result, JSTRACE_XML, "result");
    if (filter->kid)
        JS_CALL_TRACER(trc, filter->kid, JSTRACE_XML, "kid");

    /*
     * We do not need to trace the cursor as that would be done when
     * tracing the filter->list.
     */
}

static void
xmlfilter_finalize(JSContext *cx, JSObject *obj)
{
    JSXMLFilter *filter = (JSXMLFilter *) obj->getPrivate();
    if (!filter)
        return;

    cx->delete_(filter);
}

Class js_XMLFilterClass = {
    "XMLFilter",
    JSCLASS_HAS_PRIVATE | JSCLASS_IS_ANONYMOUS,
    PropertyStub,         /* addProperty */
    PropertyStub,         /* delProperty */
    PropertyStub,         /* getProperty */
    StrictPropertyStub,   /* setProperty */
    EnumerateStub,
    ResolveStub,
    ConvertStub,
    xmlfilter_finalize,
    NULL,                 /* reserved0   */
    NULL,                 /* checkAccess */
    NULL,                 /* call        */
    NULL,                 /* construct   */
    NULL,                 /* xdrObject   */
    NULL,                 /* hasInstance */
    xmlfilter_trace
};

JSBool
js_StepXMLListFilter(JSContext *cx, JSBool initialized)
{
    jsval *sp;
    JSObject *obj, *filterobj, *resobj, *kidobj;
    JSXML *xml, *list;
    JSXMLFilter *filter;

    LeaveTrace(cx);
    sp = Jsvalify(cx->regs().sp);
    if (!initialized) {
        /*
         * We haven't iterated yet, so initialize the filter based on the
         * value stored in sp[-2].
         */
        if (!VALUE_IS_XML(sp[-2])) {
            js_ReportValueError(cx, JSMSG_NON_XML_FILTER, -2, Valueify(sp[-2]), NULL);
            return JS_FALSE;
        }
        obj = JSVAL_TO_OBJECT(sp[-2]);
        xml = (JSXML *) obj->getPrivate();

        if (xml->xml_class == JSXML_CLASS_LIST) {
            list = xml;
        } else {
            obj = js_NewXMLObject(cx, JSXML_CLASS_LIST);
            if (!obj)
                return JS_FALSE;

            /*
             * Root just-created obj. sp[-2] cannot be used yet for rooting
             * as it may be the only root holding xml.
             */
            sp[-1] = OBJECT_TO_JSVAL(obj);
            list = (JSXML *) obj->getPrivate();
            if (!Append(cx, list, xml))
                return JS_FALSE;
        }

        filterobj = NewNonFunction<WithProto::Given>(cx, &js_XMLFilterClass, NULL, NULL);
        if (!filterobj)
            return JS_FALSE;

        /*
         * Init all filter fields before setPrivate exposes it to
         * xmlfilter_trace or xmlfilter_finalize.
         */
        filter = cx->new_<JSXMLFilter>(list, &list->xml_kids);
        if (!filter)
            return JS_FALSE;
        filterobj->setPrivate(filter);

        /* Store filterobj to use in the later iterations. */
        sp[-2] = OBJECT_TO_JSVAL(filterobj);

        resobj = js_NewXMLObject(cx, JSXML_CLASS_LIST);
        if (!resobj)
            return JS_FALSE;

        /* This also roots resobj. */
        filter->result = (JSXML *) resobj->getPrivate();
    } else {
        /* We have iterated at least once. */
        JS_ASSERT(!JSVAL_IS_PRIMITIVE(sp[-2]));
        JS_ASSERT(JSVAL_TO_OBJECT(sp[-2])->getClass() == &js_XMLFilterClass);
        filter = (JSXMLFilter *) JSVAL_TO_OBJECT(sp[-2])->getPrivate();
        JS_ASSERT(filter->kid);

        /* Check if the filter expression wants to append the element. */
        if (js_ValueToBoolean(Valueify(sp[-1])) &&
            !Append(cx, filter->result, filter->kid)) {
            return JS_FALSE;
        }
    }

    /* Do the iteration. */
    filter->kid = (JSXML *) filter->cursor.getNext();
    if (!filter->kid) {
        /*
         * Do not defer finishing the cursor until the next GC cycle to avoid
         * accumulation of dead cursors associated with filter->list.
         */
        filter->cursor.disconnect();
        JS_ASSERT(filter->result->object);
        sp[-2] = OBJECT_TO_JSVAL(filter->result->object);
        kidobj = NULL;
    } else {
        kidobj = js_GetXMLObject(cx, filter->kid);
        if (!kidobj)
            return JS_FALSE;
    }

    /* Null as kidobj at sp[-1] signals filter termination. */
    sp[-1] = OBJECT_TO_JSVAL(kidobj);
    return JS_TRUE;
}

JSObject *
js_ValueToXMLObject(JSContext *cx, const Value &v)
{
    return ToXML(cx, Jsvalify(v));
}

JSObject *
js_ValueToXMLListObject(JSContext *cx, const Value &v)
{
    return ToXMLList(cx, Jsvalify(v));
}

JSObject *
js_NewXMLSpecialObject(JSContext *cx, JSXMLClass xml_class, JSString *name,
                       JSString *value)
{
    uintN flags;
    JSObject *obj;
    JSXML *xml;
    JSObject *qn;

    if (!GetXMLSettingFlags(cx, &flags))
        return NULL;

    if ((xml_class == JSXML_CLASS_COMMENT &&
         (flags & XSF_IGNORE_COMMENTS)) ||
        (xml_class == JSXML_CLASS_PROCESSING_INSTRUCTION &&
         (flags & XSF_IGNORE_PROCESSING_INSTRUCTIONS))) {
        return js_NewXMLObject(cx, JSXML_CLASS_TEXT);
    }

    obj = js_NewXMLObject(cx, xml_class);
    if (!obj)
        return NULL;
    xml = (JSXML *) obj->getPrivate();
    if (name) {
        JSLinearString *linearName = name->ensureLinear(cx);
        if (!linearName)
            return NULL;
        qn = NewXMLQName(cx, cx->runtime->emptyString, NULL, linearName);
        if (!qn)
            return NULL;
        xml->name = qn;
    }
    xml->xml_value = value;
    return obj;
}

JSString *
js_MakeXMLCDATAString(JSContext *cx, JSString *str)
{
    StringBuffer sb(cx);
    return MakeXMLCDATAString(cx, sb, str);
}

JSString *
js_MakeXMLCommentString(JSContext *cx, JSString *str)
{
    StringBuffer sb(cx);
    return MakeXMLCommentString(cx, sb, str);
}

JSString *
js_MakeXMLPIString(JSContext *cx, JSString *name, JSString *str)
{
    StringBuffer sb(cx);
    return MakeXMLPIString(cx, sb, name, str);
}

#endif /* JS_HAS_XML_SUPPORT */<|MERGE_RESOLUTION|>--- conflicted
+++ resolved
@@ -7171,10 +7171,6 @@
         return NULL;
     if (!LinkConstructorAndPrototype(cx, FUN_OBJECT(fun), proto))
         return NULL;
-<<<<<<< HEAD
-    }
-=======
->>>>>>> e8c2ce6b
 
     return proto;
 }
