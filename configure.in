--- conflicted
+++ resolved
@@ -222,11 +222,8 @@
     15)
         GONK_INCLUDES="-I$gonkdir/frameworks/base/opengl/include -I$gonkdir/frameworks/base/native/include -I$gonkdir/frameworks/base/include -I$gonkdir/frameworks/base/services/camera -I$gonkdir/frameworks/base/include/media/stagefright -I$gonkdir/frameworks/base/include/media/stagefright/openmax -I$gonkdir/frameworks/base/media/libstagefright/rtsp -I$gonkdir/frameworks/base/media/libstagefright/include -I$gonkdir/external/dbus -I$gonkdir/external/bluetooth/bluez/lib -I$gonkdir/dalvik/libnativehelper/include/nativehelper"
         MOZ_B2G_BT=1
-<<<<<<< HEAD
+        MOZ_B2G_BT_BLUEZ=1
         MOZ_NFC=1
-=======
-        MOZ_B2G_BT_BLUEZ=1
->>>>>>> 5fff7895
         MOZ_B2G_CAMERA=1
         MOZ_OMX_DECODER=1
         AC_SUBST(MOZ_OMX_DECODER)
@@ -242,11 +239,8 @@
             MOZ_B2G_BT=1
             MOZ_B2G_BT_BLUEDROID=1
         fi
-<<<<<<< HEAD
+
         MOZ_NFC=1
-=======
-
->>>>>>> 5fff7895
         MOZ_B2G_CAMERA=1
         MOZ_OMX_DECODER=1
         AC_SUBST(MOZ_OMX_DECODER)
