/* -*- Mode: C++; tab-width: 2; indent-tabs-mode: nil; c-basic-offset: 2 -*- */
/* ***** BEGIN LICENSE BLOCK *****
 * Version: MPL 1.1/GPL 2.0/LGPL 2.1
 *
 * The contents of this file are subject to the Mozilla Public License Version
 * 1.1 (the "License"); you may not use this file except in compliance with
 * the License. You may obtain a copy of the License at
 * http://www.mozilla.org/MPL/
 *
 * Software distributed under the License is distributed on an "AS IS" basis,
 * WITHOUT WARRANTY OF ANY KIND, either express or implied. See the License
 * for the specific language governing rights and limitations under the
 * License.
 *
 * The Original Code is mozilla.org code.
 *
 * The Initial Developer of the Original Code is
 * Mozilla Foundation.
 * Portions created by the Initial Developer are Copyright (C) 2007
 * the Initial Developer. All Rights Reserved.
 *
 * Contributor(s):
 *   Alexander Surkov <surkov.alexander@gmail.com> (original author)
 *
 * Alternatively, the contents of this file may be used under the terms of
 * either of the GNU General Public License Version 2 or later (the "GPL"),
 * or the GNU Lesser General Public License Version 2.1 or later (the "LGPL"),
 * in which case the provisions of the GPL or the LGPL are applicable instead
 * of those above. If you wish to allow use of your version of this file only
 * under the terms of either the GPL or the LGPL, and not to allow others to
 * use your version of this file under the terms of the MPL, indicate your
 * decision by deleting the provisions above and replace them with the notice
 * and other provisions required by the GPL or the LGPL. If you do not delete
 * the provisions above, a recipient may use your version of this file under
 * the terms of any one of the MPL, the GPL or the LGPL.
 *
 * ***** END LICENSE BLOCK ***** */

#ifndef nsTextAttrs_h_
#define nsTextAttrs_h_

class nsHyperTextAccessible;

#include "nsIContent.h"
#include "nsIFrame.h"
#include "nsIPersistentProperties2.h"

class nsITextAttr;

/**
 * Used to expose text attributes for the hyper text accessible (see
 * nsHyperTextAccessible class). It is indended for the work with 'language' and
 * CSS based text attributes.
 *
 * @note "invalid: spelling" text attrbiute is implemented entirerly in
 *       nsHyperTextAccessible class.
 */
class nsTextAttrsMgr
{
public:
  /**
   * Constructor. If instance of the class is intended to expose default text
   * attributes then 'aIncludeDefAttrs' and 'aOffsetNode' argument must be
   * skiped.
   *
   * @param aHyperTextAcc    hyper text accessible text attributes are
   *                         calculated for
   * @param aHyperTextNode   DOM node of the given hyper text accessbile
   * @param aIncludeDefAttrs [optional] indicates whether default text
   *                         attributes should be included into list of exposed
   *                         text attributes.
   * @param oOffsetNode      [optional] DOM node represents hyper text offset
   *                         inside hyper text accessible
   */
  nsTextAttrsMgr(nsHyperTextAccessible *aHyperTextAcc,
                 bool aIncludeDefAttrs = true,
                 nsAccessible *aOffsetAcc = nsnull,
                 PRInt32 aOffsetAccIdx = -1);

  /*
   * Return text attributes and hyper text offsets where these attributes are
   * applied. Offsets are calculated in the case of non default attributes.
   *
   * @note In the case of default attributes pointers on hyper text offsets
   *       must be skiped.
   *
   * @param aAttributes    [in, out] text attributes list
   * @param aStartHTOffset [out, optional] start hyper text offset
   * @param aEndHTOffset   [out, optional] end hyper text offset
   */
  nsresult GetAttributes(nsIPersistentProperties *aAttributes,
                         PRInt32 *aStartHTOffset = nsnull,
                         PRInt32 *aEndHTOffset = nsnull);

protected:
  /**
   * Calculates range (start and end offsets) of text where the text attributes
   * are stretched. New offsets may be smaller if one of text attributes changes
   * its value before or after the given offsets.
   *
   * @param aTextAttrArray  [in] text attributes array
   * @param aStartHTOffset  [in, out] the start offset
   * @param aEndHTOffset    [in, out] the end offset
   */
   nsresult GetRange(const nsTArray<nsITextAttr*>& aTextAttrArray,
                     PRInt32 *aStartHTOffset, PRInt32 *aEndHTOffset);

private:
  nsRefPtr<nsHyperTextAccessible> mHyperTextAcc;

  bool mIncludeDefAttrs;

  nsRefPtr<nsAccessible> mOffsetAcc;
  PRInt32 mOffsetAccIdx;
};


////////////////////////////////////////////////////////////////////////////////
// Private implementation details

/**
 * Interface class of text attribute class implementations.
 */
class nsITextAttr
{
public:
  /**
   * Return the name of text attribute.
   */
  virtual nsIAtom* GetName() const = 0;

  /**
   * Retrieve the value of text attribute in out param, return true if differs
   * from the default value of text attribute or if include default attribute
   * value flag is setted.
   * 
   * @param aValue                [in, out] the value of text attribute
   * @param aIncludeDefAttrValue  [in] include default attribute value flag
   * @return                      true if text attribute value differs from
   *                              default or include default attribute value
   *                              flag is applied
   */
  virtual bool GetValue(nsAString& aValue, bool aIncludeDefAttrValue) = 0;

  /**
   * Return true if the text attribute value on the given element equals with
   * predefined attribute value.
   */
  virtual bool Equal(nsIContent *aContent) = 0;
};


/**
 * Base class to work with text attributes. See derived classes below.
 */
template<class T>
class nsTextAttr : public nsITextAttr
{
public:
  nsTextAttr(bool aGetRootValue) : mGetRootValue(aGetRootValue) {}

  // nsITextAttr
  virtual bool GetValue(nsAString& aValue, bool aIncludeDefAttrValue)
  {
    if (mGetRootValue) {
      Format(mRootNativeValue, aValue);
      return mIsRootDefined;
    }

    bool isDefined = mIsDefined;
    T* nativeValue = &mNativeValue;

    if (!isDefined) {
      if (aIncludeDefAttrValue) {
        isDefined = mIsRootDefined;
        nativeValue = &mRootNativeValue;
      }
    } else if (!aIncludeDefAttrValue) {
      isDefined = mRootNativeValue != mNativeValue;
    }

    if (!isDefined)
      return false;

    Format(*nativeValue, aValue);
    return true;
  }

  virtual bool Equal(nsIContent *aContent)
  {
    T nativeValue;
    bool isDefined = GetValueFor(aContent, &nativeValue);

    if (!mIsDefined && !isDefined)
      return true;

    if (mIsDefined && isDefined)
      return nativeValue == mNativeValue;

    if (mIsDefined)
      return mNativeValue == mRootNativeValue;

    return nativeValue == mRootNativeValue;
  }

protected:

  // Return native value for the given DOM element.
  virtual bool GetValueFor(nsIContent *aContent, T *aValue) = 0;

  // Format native value to text attribute value.
  virtual void Format(const T& aValue, nsAString& aFormattedValue) = 0;

  // Indicates if root value should be exposed.
  bool mGetRootValue;

  // Native value and flag indicating if the value is defined (initialized in
  // derived classes). Note, undefined native value means it is inherited
  // from root.
  T mNativeValue;
  bool mIsDefined;

  // Native root value and flag indicating if the value is defined  (initialized
  // in derived classes).
  T mRootNativeValue;
  bool mIsRootDefined;
};


/**
 * Class is used for the work with 'language' text attribute in nsTextAttrsMgr
 * class.
 */
class nsLangTextAttr : public nsTextAttr<nsAutoString>
{
public:
  nsLangTextAttr(nsHyperTextAccessible *aRootAcc, nsIContent *aRootContent,
                 nsIContent *aContent);

  // nsITextAttr
  virtual nsIAtom *GetName() const { return nsGkAtoms::language; }

protected:

  // nsTextAttr
  virtual bool GetValueFor(nsIContent *aElm, nsAutoString *aValue);
  virtual void Format(const nsAutoString& aValue, nsAString& aFormattedValue);

private:
  bool GetLang(nsIContent *aContent, nsAString& aLang);
  nsCOMPtr<nsIContent> mRootContent;
};


/**
 * Class is used for the work with CSS based text attributes in nsTextAttrsMgr
 * class.
 */
class nsCSSTextAttr : public nsTextAttr<nsAutoString>
{
public:
  nsCSSTextAttr(PRUint32 aIndex, nsIContent *aRootContent,
                nsIContent *aContent);

  // nsITextAttr
  virtual nsIAtom *GetName() const;

protected:

  // nsTextAttr
  virtual bool GetValueFor(nsIContent *aContent, nsAutoString *aValue);
  virtual void Format(const nsAutoString& aValue, nsAString& aFormattedValue);

private:
  PRInt32 mIndex;
};


/**
 * Class is used for the work with 'background-color' text attribute in
 * nsTextAttrsMgr class.
 */
class nsBGColorTextAttr : public nsTextAttr<nscolor>
{
public:
  nsBGColorTextAttr(nsIFrame *aRootFrame, nsIFrame *aFrame);

  // nsITextAttr
  virtual nsIAtom *GetName() const { return nsGkAtoms::backgroundColor; }

protected:
  // nsTextAttr
  virtual bool GetValueFor(nsIContent *aContent, nscolor *aValue);
  virtual void Format(const nscolor& aValue, nsAString& aFormattedValue);

private:
  bool GetColor(nsIFrame *aFrame, nscolor *aColor);
  nsIFrame *mRootFrame;
};


/**
 * Class is used for the work with 'color' text attribute in nsTextAttrsMgr
 * class.
 */
class ColorTextAttr : public nsTextAttr<nscolor>
{
public:
  ColorTextAttr(nsIFrame* aRootFrame, nsIFrame* aFrame);

  // nsITextAttr
  virtual nsIAtom* GetName() const { return nsGkAtoms::color; }

protected:
  // nsTextAttr
  virtual bool GetValueFor(nsIContent* aContent, nscolor* aValue);
  virtual void Format(const nscolor& aValue, nsAString& aFormattedValue);
};


/**
<<<<<<< HEAD
=======
 * Class is used for the work with "font-family" text attribute in
 * nsTextAttrsMgr class.
 */
class FontFamilyTextAttr : public nsTextAttr<nsAutoString>
{
public:
  FontFamilyTextAttr(nsIFrame* aRootFrame, nsIFrame* aFrame);

  // nsITextAttr
  virtual nsIAtom* GetName() const { return nsGkAtoms::font_family; }

protected:

  // nsTextAttr
  virtual bool GetValueFor(nsIContent* aContent, nsAutoString* aValue);
  virtual void Format(const nsAutoString& aValue, nsAString& aFormattedValue);

private:

  bool GetFontFamily(nsIFrame* aFrame, nsAutoString& aFamily);
};


/**
>>>>>>> 7e2d7a5f
 * Class is used for the work with "font-size" text attribute in nsTextAttrsMgr
 * class.
 */
class nsFontSizeTextAttr : public nsTextAttr<nscoord>
{
public:
  nsFontSizeTextAttr(nsIFrame *aRootFrame, nsIFrame *aFrame);

  // nsITextAttr
  virtual nsIAtom *GetName() const { return nsGkAtoms::font_size; }

protected:

  // nsTextAttr
  virtual bool GetValueFor(nsIContent *aContent, nscoord *aValue);
  virtual void Format(const nscoord& aValue, nsAString& aFormattedValue);

private:

  /**
   * Return font size for the given frame.
   *
   * @param aFrame      [in] the given frame to query font-size
   * @return            font size
   */
   nscoord GetFontSize(nsIFrame *aFrame);

  nsDeviceContext *mDC;
};


/**
 * Class is used for the work with "font-style" text attribute in nsTextAttrsMgr
 * class.
 */
class FontStyleTextAttr : public nsTextAttr<nscoord>
{
public:
  FontStyleTextAttr(nsIFrame* aRootFrame, nsIFrame* aFrame);

  // nsITextAttr
  virtual nsIAtom* GetName() const { return nsGkAtoms::font_style; }

protected:

  // nsTextAttr
  virtual bool GetValueFor(nsIContent* aContent, nscoord* aValue);
  virtual void Format(const nscoord &aValue, nsAString &aFormattedValue);
};


/**
 * Class is used for the work with "font-weight" text attribute in
 * nsTextAttrsMgr class.
 */
class nsFontWeightTextAttr : public nsTextAttr<PRInt32>
{
public:
  nsFontWeightTextAttr(nsIFrame *aRootFrame, nsIFrame *aFrame);

  // nsITextAttr
  virtual nsIAtom *GetName() const { return nsGkAtoms::fontWeight; }

protected:

  // nsTextAttr
  virtual bool GetValueFor(nsIContent *aElm, PRInt32 *aValue);
  virtual void Format(const PRInt32& aValue, nsAString& aFormattedValue);

private:

  /**
   * Return font weight for the given frame.
   *
   * @param aFrame      [in] the given frame to query font weight
   * @return            font weight
   */
  PRInt32 GetFontWeight(nsIFrame *aFrame);
};

#endif<|MERGE_RESOLUTION|>--- conflicted
+++ resolved
@@ -319,8 +319,6 @@
 
 
 /**
-<<<<<<< HEAD
-=======
  * Class is used for the work with "font-family" text attribute in
  * nsTextAttrsMgr class.
  */
@@ -345,7 +343,6 @@
 
 
 /**
->>>>>>> 7e2d7a5f
  * Class is used for the work with "font-size" text attribute in nsTextAttrsMgr
  * class.
  */
